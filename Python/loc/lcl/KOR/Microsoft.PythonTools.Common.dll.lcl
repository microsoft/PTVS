--- conflicted
+++ resolved
@@ -5575,13 +5575,8 @@
       <Item ItemId=";PythonVersionNotSupportedInfoBarText" ItemType="0" PsrId="211" Leaf="true">
         <Str Cat="Text">
           <Val><![CDATA[You're using Python {0}. Some new features might not work as expected until Visual Studio officially supports this version.]]></Val>
-<<<<<<< HEAD
-          <Tgt Cat="Text" Stat="Update" Orig="New">
-            <Val><![CDATA[Python {0}을(를) 사용하고 있으며, Visual Studio에서 아직 지원하지 않기 때문에 일부 기능이 작동하지 않을 수 있습니다.]]></Val>
-=======
           <Tgt Cat="Text" Stat="Loc" Orig="New">
             <Val><![CDATA[Python {0}을(를) 사용하고 있습니다. Visual Studio에서 이 버전을 공식적으로 지원할 때까지 일부 새로운 기능이 올바로 작동하지 않을 수 있습니다.]]></Val>
->>>>>>> abe7ed88
           </Tgt>
           <Prev Cat="Text">
             <Val><![CDATA[You are using Python {0} and some features might not work because Visual Studio doesn't support it yet.]]></Val>
