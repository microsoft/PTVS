--- conflicted
+++ resolved
@@ -85,10 +85,7 @@
                                     action='store_false')
                 subsub.add_argument('--pretty', action='store_true')
                 subsub.add_argument('--test-list',  metavar='<file>', type=str, help='read tests from this file')
-<<<<<<< HEAD
-=======
                 subsub.add_argument('--output-file',  metavar='<file>', type=str, help='file name to use for tests found')
->>>>>>> 12e7648c
 
     # Parse the args!
     if '--' in argv:
