﻿// Python Tools for Visual Studio
// Copyright(c) Microsoft Corporation
// All rights reserved.
//
// Licensed under the Apache License, Version 2.0 (the License); you may not use
// this file except in compliance with the License. You may obtain a copy of the
// License at http://www.apache.org/licenses/LICENSE-2.0
//
// THIS CODE IS PROVIDED ON AN  *AS IS* BASIS, WITHOUT WARRANTIES OR CONDITIONS
// OF ANY KIND, EITHER EXPRESS OR IMPLIED, INCLUDING WITHOUT LIMITATION ANY
// IMPLIED WARRANTIES OR CONDITIONS OF TITLE, FITNESS FOR A PARTICULAR PURPOSE,
// MERCHANTABILITY OR NON-INFRINGEMENT.
//
// See the Apache Version 2.0 License for specific language governing
// permissions and limitations under the License.
// Python Tools for Visual Studio
// Copyright(c) Microsoft Corporation
// All rights reserved.
//
// Licensed under the Apache License, Version 2.0 (the License); you may not use
// this file except in compliance with the License. You may obtain a copy of the
// License at http://www.apache.org/licenses/LICENSE-2.0
//
// THIS CODE IS PROVIDED ON AN  *AS IS* BASIS, WITHOUT WARRANTIES OR CONDITIONS
// OF ANY KIND, EITHER EXPRESS OR IMPLIED, INCLUDING WITHOUT LIMITATION ANY
// IMPLIED WARRANTIES OR CONDITIONS OF TITLE, FITNESS FOR A PARTICULAR PURPOSE,
// MERCHANTABILITY OR NON-INFRINGEMENT.
//
// See the Apache Version 2.0 License for specific language governing
// permissions and limitations under the License.

using System;
using System.Collections.Generic;
using System.Diagnostics;
using System.IO;
using System.Linq;
using Microsoft.PythonTools.Infrastructure;
using Microsoft.PythonTools.TestAdapter.Config;
using Microsoft.PythonTools.TestAdapter.Services;
using Microsoft.VisualStudio.TestPlatform.ObjectModel;
using Microsoft.VisualStudio.TestPlatform.ObjectModel.Adapter;
using Microsoft.VisualStudio.TestPlatform.ObjectModel.Logging;
using Newtonsoft.Json;

namespace Microsoft.PythonTools.TestAdapter.UnitTest {
    internal class TestDiscovererUnitTest : IPythonTestDiscoverer {
        private readonly PythonProjectSettings _settings;
        private IMessageLogger _logger;
        private static readonly string DiscoveryAdapterPath = PythonToolsInstallPath.GetFile("PythonFiles\\testing_tools\\run_adapter.py");

        public TestDiscovererUnitTest(PythonProjectSettings settings) {
            _settings = settings;
        }

        public void DiscoverTests(
            IEnumerable<string> sources,
            IMessageLogger logger,
            ITestCaseDiscoverySink discoverySink
        ) {
            _logger = logger;
            var workspaceText = _settings.IsWorkspace ? Strings.WorkspaceText : Strings.ProjectText;
            LogInfo(Strings.PythonTestDiscovererStartedMessage.FormatUI(PythonConstants.UnitTestText, _settings.ProjectName, workspaceText, _settings.DiscoveryWaitTimeInSeconds));

            var env = InitializeEnvironment(sources, _settings);
            var outputFilePath = Path.GetTempFileName();
            var arguments = GetArguments(sources, outputFilePath);

            LogInfo("cd " + _settings.WorkingDirectory);
            LogInfo("set " + _settings.PathEnv + "=" + env[_settings.PathEnv]);
            LogInfo($"{_settings.InterpreterPath} {string.Join(" ", arguments)}");

            try {
                var stdout = ProcessExecute.RunWithTimeout(
                    _settings.InterpreterPath,
                    env,
                    arguments,
                    _settings.WorkingDirectory,
                    _settings.PathEnv,
                    _settings.DiscoveryWaitTimeInSeconds
                );
                if (!String.IsNullOrEmpty(stdout)) {
                    Error(stdout);
                }
            } catch (TimeoutException) {
                Error(Strings.PythonTestDiscovererTimeoutErrorMessage);
                return;
            }

            if (!File.Exists(outputFilePath)) {
                Error(Strings.PythonDiscoveryResultsNotFound.FormatUI(outputFilePath));
                return;
            }

            string json = File.ReadAllText(outputFilePath);
            if (String.IsNullOrEmpty(json)) {
                return;
            }

            List<UnitTestDiscoveryResults> results = null;
            try {
                results = JsonConvert.DeserializeObject<List<UnitTestDiscoveryResults>>(json);
                CreateVsTests(results, discoverySink);
            } catch (InvalidOperationException ex) {
                Error("Failed to parse: {0}".FormatInvariant(ex.Message));
                Error(json);
            } catch (JsonException ex) {
                Error("Failed to parse: {0}".FormatInvariant(ex.Message));
                Error(json);
            }
        }

        private void CreateVsTests(
            IEnumerable<UnitTestDiscoveryResults> unitTestResults,
            ITestCaseDiscoverySink discoverySink
        ) {
            bool showConfigurationHint = false;
            foreach (var test in unitTestResults?.SelectMany(result => result.Tests.Select(test => test)).MaybeEnumerate()) {
                try {
                    // Note: Test Explorer will show a key not found exception if we use a source path that doesn't match a test container's source.
                    if (_settings.TestContainerSources.TryGetValue(test.Source, out _)) {
                        TestCase tc = test.ToVsTestCase(_settings.ProjectHome);
                        discoverySink?.SendTestCase(tc);
                    } else {
                        Warn(Strings.ErrorTestContainerNotFound.FormatUI(_settings.ProjectHome, test.ToString()));
                        showConfigurationHint = true;
                    }
                } catch (Exception ex) {
                    Error(ex.Message);
                }
            }

            if (showConfigurationHint) {
                LogInfo(Strings.DiscoveryConfigurationMessage);
            }
        }

        public string[] GetArguments(IEnumerable<string> sources, string outputfilename) {
            var arguments = new List<string>();
            arguments.Add(DiscoveryAdapterPath);
            arguments.Add("discover");
            arguments.Add("unittest");
<<<<<<< HEAD
=======
            arguments.Add("--output-file");
            arguments.Add(outputfilename);
>>>>>>> 12e7648c
            //Note unittest specific options go after this separator
            arguments.Add("--");
            arguments.Add(_settings.UnitTestRootDir);
            arguments.Add(_settings.UnitTestPattern);

            return arguments.ToArray();
        }

        private Dictionary<string, string> InitializeEnvironment(IEnumerable<string> sources, PythonProjectSettings projSettings) {
            var pythonPathVar = projSettings.PathEnv;
            var pythonPath = GetSearchPaths(sources, projSettings);
            var env = new Dictionary<string, string>();

            if (!string.IsNullOrWhiteSpace(pythonPathVar)) {
                env[pythonPathVar] = pythonPath;
            }

            foreach (var envVar in projSettings.Environment) {
                env[envVar.Key] = envVar.Value;
            }

            env["PYTHONUNBUFFERED"] = "1";

            return env;
        }

        private string GetSearchPaths(IEnumerable<string> sources, PythonProjectSettings settings) {
            var paths = settings.SearchPath;
            paths.Insert(0, settings.WorkingDirectory);

            string searchPaths = string.Join(
                ";",
                paths.Where(Directory.Exists).Distinct(StringComparer.OrdinalIgnoreCase)
            );
            return searchPaths;
        }

        [Conditional("DEBUG")]
        private void DebugInfo(string message) {
            _logger?.SendMessage(TestMessageLevel.Informational, message);
        }

        private void LogInfo(string message) {
            _logger?.SendMessage(TestMessageLevel.Informational, message);
        }

        private void Error(string message) {
            _logger?.SendMessage(TestMessageLevel.Error, message);
        }

        private void Warn(string message) {
            _logger?.SendMessage(TestMessageLevel.Warning, message);
        }
    }
}<|MERGE_RESOLUTION|>--- conflicted
+++ resolved
@@ -139,11 +139,8 @@
             arguments.Add(DiscoveryAdapterPath);
             arguments.Add("discover");
             arguments.Add("unittest");
-<<<<<<< HEAD
-=======
             arguments.Add("--output-file");
             arguments.Add(outputfilename);
->>>>>>> 12e7648c
             //Note unittest specific options go after this separator
             arguments.Add("--");
             arguments.Add(_settings.UnitTestRootDir);
