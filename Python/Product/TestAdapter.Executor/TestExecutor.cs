// Python Tools for Visual Studio
// Copyright(c) Microsoft Corporation
// All rights reserved.
//
// Licensed under the Apache License, Version 2.0 (the License); you may not use
// this file except in compliance with the License. You may obtain a copy of the
// License at http://www.apache.org/licenses/LICENSE-2.0
//
// THIS CODE IS PROVIDED ON AN  *AS IS* BASIS, WITHOUT WARRANTIES OR CONDITIONS
// OF ANY KIND, EITHER EXPRESS OR IMPLIED, INCLUDING WITHOUT LIMITATION ANY
// IMPLIED WARRANTIES OR CONDITIONS OF TITLE, FITNESS FOR A PARTICULAR PURPOSE,
// MERCHANTABILITY OR NON-INFRINGEMENT.
//
// See the Apache Version 2.0 License for specific language governing
// permissions and limitations under the License.

using System;
using System.Collections.Generic;
using System.Diagnostics;
using System.Diagnostics.CodeAnalysis;
using System.IO;
using System.Linq;
using System.Net;
using System.Net.Sockets;
using System.Runtime.InteropServices;
using System.Security.Cryptography;
using System.Text;
using System.Threading;
using System.Threading.Tasks;
using System.Windows.Forms;
using System.Xml.XPath;
using Microsoft.PythonTools.Analysis;
using Microsoft.PythonTools.Infrastructure;
using Microsoft.PythonTools.Ipc.Json;
using Microsoft.PythonTools.TestAdapter.Config;
using Microsoft.PythonTools.TestAdapter.Pytest;
using Microsoft.PythonTools.TestAdapter.Services;
using Microsoft.VisualStudio.TestPlatform.ObjectModel;
using Microsoft.VisualStudio.TestPlatform.ObjectModel.Adapter;
using Microsoft.VisualStudio.TestPlatform.ObjectModel.Logging;
using TP = Microsoft.PythonTools.TestAdapter.TestProtocol;

namespace Microsoft.PythonTools.TestAdapter {

    [ExtensionUri(PythonConstants.TestExecutorUriString)]
    public class PytestProjectTestExecutor : TestExecutor {

        public PytestProjectTestExecutor() : base() {

        }

    }

    [ExtensionUri(PythonConstants.WSTestExecutorUriString)]
    public class PytestWorkspaceTestExecutor : TestExecutor {
        public PytestWorkspaceTestExecutor() : base() {

        }
    }

    [SuppressMessage("Microsoft.Design", "CA1001:TypesThatOwnDisposableFieldsShouldBeDisposable",
        Justification = "object owned by VS")]
    public class TestExecutor : ITestExecutor {
        private static readonly Guid PythonRemoteDebugPortSupplierUnsecuredId = new Guid("{FEB76325-D127-4E02-B59D-B16D93D46CF5}");
        private static readonly Guid PythonDebugEngineGuid = new Guid("EC1375B7-E2CE-43E8-BF75-DC638DE1F1F9");
        private static readonly Guid NativeDebugEngineGuid = new Guid("3B476D35-A401-11D2-AAD4-00C04F990171");

        private static readonly string TestLauncherPath = PythonToolsInstallPath.GetFile("visualstudio_py_testlauncher.py");
        internal static readonly Uri PythonCodeCoverageUri = new Uri("datacollector://Microsoft/PythonCodeCoverage/1.0");

        private readonly ManualResetEvent _cancelRequested = new ManualResetEvent(false);

        private readonly VisualStudioProxy _app;

        public TestExecutor() {
            _app = VisualStudioProxy.FromEnvironmentVariable(PythonConstants.PythonToolsProcessIdEnvironmentVariable);
        }

        public void Cancel() {
            _cancelRequested.Set();
        }

        public void RunTests(IEnumerable<string> sources, IRunContext runContext, IFrameworkHandle frameworkHandle) {

            //MessageBox.Show("Hello1: " + Process.GetCurrentProcess().Id);

            if (sources == null) {
                throw new ArgumentNullException(nameof(sources));
            }

            if (runContext == null) {
                throw new ArgumentNullException(nameof(runContext));
            }

            if (frameworkHandle == null) {
                throw new ArgumentNullException(nameof(frameworkHandle));
            }

            _cancelRequested.Reset();

            var sourceToProjSettings = RunSettingsUtil.GetSourceToProjSettings(runContext.RunSettings);

            var testColletion = new TestCollection();

            foreach (var testGroup in sources.GroupBy(x => sourceToProjSettings[x])) {
<<<<<<< HEAD
                PythonProjectSettings settings = testGroup.Key;
                if (!settings.PytestEnabled) {
                    continue;
                }

                var discovery = new DiscoveryService(frameworkHandle);
                var results = discovery.RunDiscovery(settings, testGroup);
=======
                var settings = testGroup.Key;
>>>>>>> bb9ed393

                try {
                    var discovery = DiscovererFactory.GetDiscoverer(settings);
                    discovery.DiscoverTests(testGroup, frameworkHandle, testColletion);
                } catch (Exception ex) {
                    frameworkHandle.SendMessage(TestMessageLevel.Error, ex.Message);
                }
<<<<<<< HEAD

                IEnumerable<TestCase> tcList = PyTestDiscoveryReader.ParseDiscovery(results, discoverySink: null, settings, frameworkHandle);
                if (tcList != null)
                    tests.AddRange(tcList);

=======
                
>>>>>>> bb9ed393
                if (_cancelRequested.WaitOne(0)) {
                    return;
                }
            }

            RunPytest(testColletion.Tests, runContext, frameworkHandle);
        }

        public void RunTests(IEnumerable<TestCase> tests, IRunContext runContext, IFrameworkHandle frameworkHandle) {

            //MessageBox.Show("Hello1: " + Process.GetCurrentProcess().Id);

            if (tests == null) {
                throw new ArgumentNullException(nameof(tests));
            }

            if (runContext == null) {
                throw new ArgumentNullException(nameof(runContext));
            }

            if (frameworkHandle == null) {
                throw new ArgumentNullException(nameof(frameworkHandle));
            }

            RunPytest(tests, runContext, frameworkHandle);

            _cancelRequested.Reset();
        }

        private void RunPytest(
            IEnumerable<TestCase> tests,
            IRunContext runContext,
            IFrameworkHandle frameworkHandle
        ) {
            var sourceToProjSettings = RunSettingsUtil.GetSourceToProjSettings(runContext.RunSettings);

            foreach (var testGroup in tests.GroupBy(t => sourceToProjSettings.TryGetValue(t.CodeFilePath, out PythonProjectSettings proj) ? proj : null)) {
                if (testGroup.Key == null) {
                    Debug.WriteLine("Missing projectSettings for TestCases:");
                    Debug.WriteLine(String.Join(",\n", testGroup));
                }

                if (_cancelRequested.WaitOne(0)) {
                    break;
                }

                RunTestGroup(testGroup, runContext, frameworkHandle);
            }
        }

        private void RunTestGroup(IGrouping<PythonProjectSettings, TestCase> testGroup, IRunContext runContext, IFrameworkHandle frameworkHandle) {
            PythonProjectSettings settings = testGroup.Key;
            if (settings.TestFramwork != TestFrameworkType.Pytest) {
                return;
            }

            using (var executor = new ExecutorService(settings, frameworkHandle, runContext)) {
                var resultsXML = executor.Run(testGroup);

                var testResults = TestResultParser.Parse(resultsXML, testGroup);
                foreach (var result in testResults) {

                    if (_cancelRequested.WaitOne(0)) {
                        break;
                    }
                    frameworkHandle.RecordResult(result);
                }
            }
        }

        private void RunTestCases(
            IEnumerable<TestCase> tests,
            IRunContext runContext,
            IFrameworkHandle frameworkHandle
        ) {

            bool codeCoverage = EnableCodeCoverage(runContext);
            string covPath = null;
            if (codeCoverage) {
                covPath = GetCoveragePath(tests);
            }
            // .py file path -> project settings
            var sourceToSettings = RunSettingsUtil.GetSourceToProjSettings(runContext.RunSettings);

            foreach (var testGroup in tests.GroupBy(x => sourceToSettings[x.CodeFilePath])) {
                if (_cancelRequested.WaitOne(0)) {
                    break;
                }

                using (var runner = new TestRunner(
                    frameworkHandle,
                    runContext,
                    testGroup,
                    covPath,
                    testGroup.Key,
                    _app,
                    _cancelRequested
                )) {
                    runner.Run();
                }
            }

            if (codeCoverage) {
                if (File.Exists(covPath + ".xml")) {
                    var set = new AttachmentSet(PythonCodeCoverageUri, "CodeCoverage");

                    set.Attachments.Add(
                        new UriDataAttachment(new Uri(covPath + ".xml"), "Coverage Data")
                    );
                    frameworkHandle.RecordAttachments(new[] { set });

                    File.Delete(covPath);
                } else {
                    frameworkHandle.SendMessage(TestMessageLevel.Warning, Strings.Test_NoCoverageProduced);
                }
            }
        }

        private static string GetCoveragePath(IEnumerable<TestCase> tests) {
            string bestFile = null, bestClass = null, bestMethod = null;

            // Try and generate a friendly name for the coverage report.  We use
            // the filename, class, and method.  We include each one if we're
            // running from a single filename/class/method.  When we have multiple
            // we drop the identifying names.  If we have multiple files we
            // go to the top level directory...  If all else fails we do "pycov".
            foreach (var test in tests) {
                string testFile, testClass, testMethod;
                TestReader.ParseFullyQualifiedTestName(
                    test.FullyQualifiedName,
                    out testFile,
                    out testClass,
                    out testMethod
                );

                bestFile = UpdateBestFile(bestFile, test.CodeFilePath);
                if (bestFile != test.CodeFilePath) {
                    // Different files, don't include class/methods even
                    // if they happen to be the same.
                    bestClass = bestMethod = "";
                }

                bestClass = UpdateBest(bestClass, testClass);
                bestMethod = UpdateBest(bestMethod, testMethod);
            }

            string filename = "";

            if (!String.IsNullOrWhiteSpace(bestFile)) {
                if (ModulePath.IsPythonSourceFile(bestFile)) {
                    filename = ModulePath.FromFullPath(bestFile).ModuleName;
                } else {
                    filename = Path.GetFileName(bestFile);
                }
            } else {
                filename = "pycov";
            }

            if (!String.IsNullOrWhiteSpace(bestClass)) {
                filename += "_" + bestClass;
            }

            if (!String.IsNullOrWhiteSpace(bestMethod)) {
                filename += "_" + bestMethod;
            }

            filename += "_" + DateTime.Now.ToString("s").Replace(':', '_');

            return Path.Combine(Path.GetTempPath(), filename);
        }

        private static string UpdateBest(string best, string test) {
            if (best == null || best == test) {
                best = test;
            } else if (!string.IsNullOrEmpty(best)) {
                best = "";
            }

            return best;
        }

        internal static string UpdateBestFile(string bestFile, string testFile) {
            if (bestFile == null || bestFile == testFile) {
                bestFile = testFile;
            } else if (!string.IsNullOrEmpty(bestFile)) {
                // Get common directory name, trim to the last \\ where we 
                // have things in common
                int lastSlash = 0;
                for (int i = 0; i < bestFile.Length && i < testFile.Length; i++) {
                    if (bestFile[i] != testFile[i]) {
                        bestFile = bestFile.Substring(0, lastSlash);
                        break;
                    } else if (bestFile[i] == '\\' || bestFile[i] == '/') {
                        lastSlash = i;
                    }
                }
            }

            return bestFile;
        }

        private static bool EnableCodeCoverage(IRunContext runContext) {
            var doc = RunSettingsUtil.Read(runContext.RunSettings.SettingsXml);
            XPathNodeIterator nodes = doc.CreateNavigator().Select("/RunSettings/Python/EnableCoverage");
            bool enableCoverage;
            if (nodes.MoveNext()) {
                if (Boolean.TryParse(nodes.Current.Value, out enableCoverage)) {
                    return enableCoverage;
                }
            }
            return false;
        }

        /// <summary>
        /// Returns true if this is a dry run. Dry runs require a
        /// &lt;DryRun value="true" /&gt; element under RunSettings/Python.
        /// </summary>
        private static bool IsDryRun(IRunSettings settings) {
            var doc = RunSettingsUtil.Read(settings.SettingsXml);
            try {
                var node = doc.CreateNavigator().SelectSingleNode("/RunSettings/Python/DryRun[@value='true']");
                return node != null;
            } catch (Exception ex) {
                Debug.Fail(ex.ToUnhandledExceptionMessage(typeof(TestExecutor)));
                return false;
            }
        }

        /// <summary>
        /// Returns true if the console should be shown. This is the default
        /// unless a &lt;ShowConsole value="false" /&gt; element exists under
        /// RunSettings/Python.
        /// </summary>
        private static bool ShouldShowConsole(IRunSettings settings) {
            var doc = RunSettingsUtil.Read(settings.SettingsXml);
            try {
                var node = doc.CreateNavigator().SelectSingleNode("/RunSettings/Python/ShowConsole[@value='false']");
                return node == null;
            } catch (Exception ex) {
                Debug.Fail(ex.ToUnhandledExceptionMessage(typeof(TestExecutor)));
                return true;
            }
        }

        sealed class TestRunner : IDisposable {
            private readonly IFrameworkHandle _frameworkHandle;
            private readonly IRunContext _context;
            private readonly TestCase[] _tests;
            private readonly string _codeCoverageFile;
            private readonly PythonProjectSettings _settings;
            private readonly PythonDebugMode _debugMode;
            private readonly VisualStudioProxy _app;
            private readonly string _searchPaths;
            private readonly Dictionary<string, string> _env;
            private readonly string _debugSecret;
            private readonly int _debugPort;
            private readonly ManualResetEvent _cancelRequested;
            private readonly AutoResetEvent _connected = new AutoResetEvent(false);
            private readonly AutoResetEvent _done = new AutoResetEvent(false);
            private Connection _connection;
            private readonly Socket _socket;
            private readonly StringBuilder _stdOut = new StringBuilder(), _stdErr = new StringBuilder();
            private TestResult _curTestResult;
            private readonly bool _dryRun, _showConsole;

            public TestRunner(
                IFrameworkHandle frameworkHandle,
                IRunContext runContext,
                IEnumerable<TestCase> tests,
                string codeCoverageFile,
                PythonProjectSettings settings,
                VisualStudioProxy app,
                ManualResetEvent cancelRequested) {

                _frameworkHandle = frameworkHandle;
                _context = runContext;
                _tests = tests.ToArray();
                _codeCoverageFile = codeCoverageFile;
                _settings = settings;
                _app = app;
                _cancelRequested = cancelRequested;
                _dryRun = IsDryRun(runContext.RunSettings);
                _showConsole = ShouldShowConsole(runContext.RunSettings);

                _env = new Dictionary<string, string>();

                _debugMode = PythonDebugMode.None;
                if (runContext.IsBeingDebugged && _app != null) {
                    _debugMode = settings.EnableNativeCodeDebugging ? PythonDebugMode.PythonAndNative : PythonDebugMode.PythonOnly;
                }

                _searchPaths = GetSearchPaths(tests, settings);

                if (_debugMode == PythonDebugMode.PythonOnly) {
                    if (_settings.UseLegacyDebugger) {
                        var secretBuffer = new byte[24];
                        RandomNumberGenerator.Create().GetNonZeroBytes(secretBuffer);
                        _debugSecret = Convert.ToBase64String(secretBuffer)
                            .Replace('+', '-')
                            .Replace('/', '_')
                            .TrimEnd('=');
                    } else {
                        _debugSecret = "";
                    }

                    SocketUtils.GetRandomPortListener(IPAddress.Loopback, out _debugPort).Stop();
                }
                _socket = new Socket(AddressFamily.InterNetwork, SocketType.Stream, ProtocolType.IP);
                _socket.Bind(new IPEndPoint(IPAddress.Loopback, 0));
                _socket.Listen(0);
                _socket.BeginAccept(AcceptConnection, _socket);
            }

            [SuppressMessage("Microsoft.Usage", "CA2213:DisposableFieldsShouldBeDisposed", MessageId = "_connection")]
            public void Dispose() {
                _connected.Dispose();
                _done.Dispose();
                _connection?.Dispose();
                _socket.Dispose();
            }

            private static Task RequestHandler(RequestArgs arg1, Func<Response, Task> arg2) {
                throw new NotImplementedException();
            }

            private void ConnectionReceivedEvent(object sender, EventReceivedEventArgs e) {
                switch (e.Name) {
                    case TP.ResultEvent.Name:
                        var result = (TP.ResultEvent)e.Event;
                        TestOutcome outcome = TestOutcome.None;
                        switch (result.outcome) {
                            case "passed": outcome = TestOutcome.Passed; break;
                            case "failed": outcome = TestOutcome.Failed; break;
                            case "skipped": outcome = TestOutcome.Skipped; break;
                        }

                        RecordEnd(
                            _frameworkHandle,
                            _curTestResult,
                            _stdOut.ToString(),
                            _stdErr.ToString(),
                            outcome,
                            result
                        );

                        _stdOut.Clear();
                        _stdErr.Clear();
                        break;

                    case TP.StartEvent.Name:
                        var start = (TP.StartEvent)e.Event;

                        // Create the TestResult object right away, so that
                        // StartTime is initialized correctly.
                        _curTestResult = null;
                        foreach (var test in GetTestCases()) {
                            if (test.Key == start.test) {
                                _curTestResult = new TestResult(test.Value);
                                break;
                            }
                        }

                        if (_curTestResult != null) {
                            _frameworkHandle.RecordStart(_curTestResult.TestCase);
                        } else {
                            Warning(Strings.Test_UnexpectedResult.FormatUI(start.classname, start.method));
                        }
                        break;
                    case TP.StdErrEvent.Name:
                        var err = (TP.StdErrEvent)e.Event;
                        _stdErr.Append(err.content);
                        break;
                    case TP.StdOutEvent.Name:
                        var outp = (TP.StdOutEvent)e.Event;
                        _stdOut.Append(outp.content);
                        break;
                    case TP.DoneEvent.Name:
                        _done.Set();
                        break;
                }
            }

            private string GetSearchPaths(IEnumerable<TestCase> tests, PythonProjectSettings settings) {
                var paths = settings.SearchPath.ToList();

                HashSet<string> knownModulePaths = new HashSet<string>();
                foreach (var test in tests) {
                    string testFilePath = PathUtils.GetAbsoluteFilePath(settings.ProjectHome, test.CodeFilePath);
                    var modulePath = ModulePath.FromFullPath(testFilePath);
                    if (knownModulePaths.Add(modulePath.LibraryPath)) {
                        paths.Insert(0, modulePath.LibraryPath);
                    }
                }

                string searchPaths = string.Join(
                    ";",
                    paths.Where(Directory.Exists).Distinct(StringComparer.OrdinalIgnoreCase)
                );
                return searchPaths;
            }

            private void AcceptConnection(IAsyncResult iar) {
                Socket socket;
                var socketSource = ((Socket)iar.AsyncState);
                try {
                    socket = socketSource.EndAccept(iar);
                } catch (SocketException ex) {
                    Debug.WriteLine("DebugConnectionListener socket failed");
                    Debug.WriteLine(ex);
                    return;
                } catch (ObjectDisposedException) {
                    Debug.WriteLine("DebugConnectionListener socket closed");
                    return;
                }

                var stream = new NetworkStream(socket, ownsSocket: true);
                _connection = new Connection(
                    new MemoryStream(),
                    true,
                    stream,
                    true,
                    RequestHandler,
                    TP.RegisteredTypes,
                    "TestExecutor"
                );
                _connection.EventReceived += ConnectionReceivedEvent;
                Task.Run(_connection.ProcessMessages).DoNotWait();
                _connected.Set();
            }

            public void Run() {
                if (!File.Exists(_settings.InterpreterPath)) {
                    Error(Strings.Test_InterpreterDoesNotExist.FormatUI(_settings.InterpreterPath));
                    return;
                }
                try {
                    DetachFromSillyManagedProcess();

                    var pythonPath = InitializeEnvironment();

                    string testList = null;
                    // For a small set of tests, we'll pass them on the command
                    // line. Once we exceed a certain (arbitrary) number, create
                    // a test list on disk so that we do not overflow the 
                    // 32K argument limit.
                    if (_tests.Length > 5) {
                        testList = CreateTestList();
                    }
                    var arguments = GetArguments(testList);

                    ////////////////////////////////////////////////////////////
                    // Do the test run
                    using (var proc = ProcessOutput.Run(
                        _settings.InterpreterPath,
                        arguments,
                        _settings.WorkingDirectory,
                        _env,
                        _showConsole,
                        null
                    )) {
                        bool killed = false;

                        DebugInfo("cd " + _settings.WorkingDirectory);
                        DebugInfo("set " + pythonPath.Key + "=" + pythonPath.Value);
                        DebugInfo(proc.Arguments);

                        // If there's an error in the launcher script,
                        // it will terminate without connecting back.
                        WaitHandle.WaitAny(new WaitHandle[] { _connected, proc.WaitHandle });

                        if (proc.ExitCode.HasValue) {
                            // Process has already exited
                            proc.Wait();
                            Error(Strings.Test_FailedToStartExited);
                            if (proc.StandardErrorLines.Any()) {
                                foreach (var line in proc.StandardErrorLines) {
                                    Error(line);
                                }
                            }

                            foreach (var test in GetTestCases()) {
                                _frameworkHandle.RecordStart(test.Value);
                                _frameworkHandle.RecordResult(new TestResult(test.Value) {
                                    Outcome = TestOutcome.Skipped,
                                    ErrorMessage = Strings.Test_NotRun
                                });
                            }

                            killed = true;
                        }

                        if (!killed && _debugMode != PythonDebugMode.None) {
                            try {
                                if (_debugMode == PythonDebugMode.PythonOnly) {
                                    string qualifierUri = string.Format("tcp://{0}@localhost:{1}", _debugSecret, _debugPort);
                                    while (!_app.AttachToProcess(proc, PythonRemoteDebugPortSupplierUnsecuredId, qualifierUri)) {
                                        if (proc.Wait(TimeSpan.FromMilliseconds(500))) {
                                            break;
                                        }
                                    }
                                } else {
                                    var engines = new[] { PythonDebugEngineGuid, NativeDebugEngineGuid };
                                    while (!_app.AttachToProcess(proc, engines)) {
                                        if (proc.Wait(TimeSpan.FromMilliseconds(500))) {
                                            break;
                                        }
                                    }
                                }

                            } catch (COMException ex) {
                                Error(Strings.Test_ErrorConnecting);
                                DebugError(ex.ToString());
                                try {
                                    proc.Kill();
                                } catch (InvalidOperationException) {
                                    // Process has already exited
                                }
                                killed = true;
                            }
                        }


                        // https://pytools.codeplex.com/workitem/2290
                        // Check that proc.WaitHandle was not null to avoid crashing if
                        // a test fails to start running. We will report failure and
                        // send the error message from stdout/stderr.
                        var handles = new WaitHandle[] { _cancelRequested, proc.WaitHandle, _done };
                        if (handles[1] == null) {
                            killed = true;
                        }

                        if (!killed) {
                            switch (WaitHandle.WaitAny(handles)) {
                                case 0:
                                    // We've been cancelled
                                    try {
                                        proc.Kill();
                                    } catch (InvalidOperationException) {
                                        // Process has already exited
                                    }
                                    killed = true;
                                    break;
                                case 1:
                                    // The process has exited, give a chance for our comm channel
                                    // to be flushed...
                                    handles = new WaitHandle[] { _cancelRequested, _done };
                                    if (WaitHandle.WaitAny(handles, 10000) != 1) {
                                        Warning(Strings.Test_NoTestFinishedNotification);
                                    }
                                    break;
                                case 2:
                                    // We received the done event
                                    break;
                            }
                        }
                    }
                    if (File.Exists(testList)) {
                        try {
                            File.Delete(testList);
                        } catch (IOException) {
                        }
                    }
                } catch (Exception e) {
                    Error(e.ToString());
                }
            }

            [Conditional("DEBUG")]
            private void DebugInfo(string message) {
                _frameworkHandle.SendMessage(TestMessageLevel.Informational, message);
            }


            [Conditional("DEBUG")]
            private void DebugError(string message) {
                _frameworkHandle.SendMessage(TestMessageLevel.Error, message);
            }

            private void Info(string message) {
                _frameworkHandle.SendMessage(TestMessageLevel.Informational, message);
            }


            private void Error(string message) {
                _frameworkHandle.SendMessage(TestMessageLevel.Error, message);
            }

            private void Warning(string message) {
                _frameworkHandle.SendMessage(TestMessageLevel.Warning, message);
            }

            private void DetachFromSillyManagedProcess() {
                var dte = _app != null ? _app.GetDTE() : null;
                if (dte != null && _debugMode != PythonDebugMode.None) {
                    dte.Debugger.DetachAll();
                }
            }

            private KeyValuePair<string, string> InitializeEnvironment() {
                var pythonPathVar = _settings.PathEnv;
                var pythonPath = _searchPaths;
                if (!string.IsNullOrWhiteSpace(pythonPathVar)) {
                    _env[pythonPathVar] = pythonPath;
                }

                foreach (var envVar in _settings.Environment) {
                    _env[envVar.Key] = envVar.Value;
                }
                return new KeyValuePair<string, string>(pythonPathVar, pythonPath);
            }

            private IEnumerable<KeyValuePair<string, TestCase>> GetTestCases() {
                var moduleCache = new Dictionary<string, ModulePath>();

                foreach (var test in _tests) {
                    string testFile, testClass, testMethod;
                    TestReader.ParseFullyQualifiedTestName(
                        test.FullyQualifiedName,
                        out testFile,
                        out testClass,
                        out testMethod
                    );

                    ModulePath module;
                    if (!moduleCache.TryGetValue(testFile, out module)) {
                        string testFilePath = PathUtils.GetAbsoluteFilePath(_settings.ProjectHome, testFile);
                        moduleCache[testFile] = module = ModulePath.FromFullPath(testFilePath);
                    }

                    yield return new KeyValuePair<string, TestCase>("{0}.{1}.{2}".FormatInvariant(
                        module.ModuleName,
                        testClass,
                        testMethod
                    ), test);
                }
            }

            private string CreateTestList() {
                var testList = Path.GetTempFileName();

                using (var writer = new StreamWriter(testList, false, new UTF8Encoding(false))) {
                    foreach (var test in GetTestCases()) {
                        writer.WriteLine(test.Key);
                    }
                }

                return testList;
            }

            private string[] GetArguments(string testList = null) {
                var arguments = new List<string>();
                arguments.Add(TestLauncherPath);

                if (string.IsNullOrEmpty(testList)) {
                    foreach (var test in GetTestCases()) {
                        arguments.Add("-t");
                        arguments.Add(test.Key);
                    }
                } else {
                    arguments.Add("--test-list");
                    arguments.Add(testList);
                }

                if (_dryRun) {
                    arguments.Add("--dry-run");
                }

                if (_codeCoverageFile != null) {
                    arguments.Add("--coverage");
                    arguments.Add(_codeCoverageFile);
                }

                if (_debugMode == PythonDebugMode.PythonOnly) {
                    arguments.Add("-p");
                    arguments.Add(_debugPort.ToString());

                    arguments.Add("-d");
                    arguments.Add(GetDebuggerSearchPath(_settings.UseLegacyDebugger));

                    if (_settings.UseLegacyDebugger) {
                        arguments.Add("-s");
                        arguments.Add(_debugSecret);
                    }

                } else if (_debugMode == PythonDebugMode.PythonAndNative) {
                    arguments.Add("-x");
                }

                arguments.Add("-r");
                arguments.Add(((IPEndPoint)_socket.LocalEndPoint).Port.ToString());
                return arguments.ToArray();
            }
        }

        private static void RecordEnd(IFrameworkHandle frameworkHandle, TestResult result, string stdout, string stderr, TestOutcome outcome, TP.ResultEvent resultInfo) {
            result.EndTime = DateTimeOffset.Now;
            result.Duration = TimeSpan.FromSeconds(resultInfo.durationInSecs);
            result.Outcome = outcome;

            // Replace \n with \r\n to be more friendly when copying output...
            stdout = stdout.Replace("\r\n", "\n").Replace("\n", "\r\n");
            stderr = stderr.Replace("\r\n", "\n").Replace("\n", "\r\n");

            result.Messages.Add(new TestResultMessage(TestResultMessage.StandardOutCategory, stdout));
            result.Messages.Add(new TestResultMessage(TestResultMessage.StandardErrorCategory, stderr));
            result.Messages.Add(new TestResultMessage(TestResultMessage.AdditionalInfoCategory, stderr));
            if (resultInfo.traceback != null) {
                result.ErrorStackTrace = resultInfo.traceback;
                result.Messages.Add(new TestResultMessage(TestResultMessage.DebugTraceCategory, resultInfo.traceback));
            }
            if (resultInfo.message != null) {
                result.ErrorMessage = resultInfo.message;
            }

            frameworkHandle.RecordResult(result);
            frameworkHandle.RecordEnd(result.TestCase, outcome);
        }

        class TestReceiver : ITestCaseDiscoverySink {
            public List<TestCase> Tests { get; private set; }

            public TestReceiver() {
                Tests = new List<TestCase>();
            }

            public void SendTestCase(TestCase discoveredTest) {
                Tests.Add(discoveredTest);
            }
        }

        enum PythonDebugMode {
            None,
            PythonOnly,
            PythonAndNative
        }

        private static string GetDebuggerSearchPath(bool useLegacyDebugger) {
            if (useLegacyDebugger) {
                return Path.GetDirectoryName(Path.GetDirectoryName(PythonToolsInstallPath.GetFile("ptvsd\\__init__.py")));
            }

            return Path.GetDirectoryName(Path.GetDirectoryName(PythonToolsInstallPath.GetFile("Packages\\ptvsd\\__init__.py")));
        }
    }
}<|MERGE_RESOLUTION|>--- conflicted
+++ resolved
@@ -103,17 +103,7 @@
             var testColletion = new TestCollection();
 
             foreach (var testGroup in sources.GroupBy(x => sourceToProjSettings[x])) {
-<<<<<<< HEAD
-                PythonProjectSettings settings = testGroup.Key;
-                if (!settings.PytestEnabled) {
-                    continue;
-                }
-
-                var discovery = new DiscoveryService(frameworkHandle);
-                var results = discovery.RunDiscovery(settings, testGroup);
-=======
                 var settings = testGroup.Key;
->>>>>>> bb9ed393
 
                 try {
                     var discovery = DiscovererFactory.GetDiscoverer(settings);
@@ -121,15 +111,7 @@
                 } catch (Exception ex) {
                     frameworkHandle.SendMessage(TestMessageLevel.Error, ex.Message);
                 }
-<<<<<<< HEAD
-
-                IEnumerable<TestCase> tcList = PyTestDiscoveryReader.ParseDiscovery(results, discoverySink: null, settings, frameworkHandle);
-                if (tcList != null)
-                    tests.AddRange(tcList);
-
-=======
-                
->>>>>>> bb9ed393
+
                 if (_cancelRequested.WaitOne(0)) {
                     return;
                 }
