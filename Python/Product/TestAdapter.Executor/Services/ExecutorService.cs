--- conflicted
+++ resolved
@@ -83,25 +83,14 @@
         public string[] GetArguments(IEnumerable<TestCase> tests, string outputfile) {
             var arguments = new List<string> {
                 TestLauncherPath,
-<<<<<<< HEAD
-                _projectSettings.WorkingDirectory,
-                _projectSettings.PytestPath,
-=======
                 projSettings.WorkingDirectory,
-                "pytest", 
->>>>>>> bb9ed393
+                "pytest",
                 _debugSecret,
                 _debugPort.ToString(),
                 GetDebuggerSearchPath(_projectSettings.UseLegacyDebugger),
                 String.Format("--junitxml={0}", outputfile)
             };
 
-<<<<<<< HEAD
-            if (!String.IsNullOrEmpty(_projectSettings.PytestArgs))
-                arguments.Add(_projectSettings.PytestArgs);
-
-=======
->>>>>>> bb9ed393
             foreach (TestCase test in tests) {
                 var executionTestPath = test.GetPropertyValue<string>(Pytest.Constants.PytestTestExecutionPathPropertery, default);
                 if (String.IsNullOrEmpty(executionTestPath)) {
