﻿// Python Tools for Visual Studio
// Copyright(c) Microsoft Corporation
// All rights reserved.
//
// Licensed under the Apache License, Version 2.0 (the License); you may not use
// this file except in compliance with the License. You may obtain a copy of the
// License at http://www.apache.org/licenses/LICENSE-2.0
//
// THIS CODE IS PROVIDED ON AN  *AS IS* BASIS, WITHOUT WARRANTIES OR CONDITIONS
// OF ANY KIND, EITHER EXPRESS OR IMPLIED, INCLUDING WITHOUT LIMITATION ANY
// IMPLIED WARRANTIES OR CONDITIONS OF TITLE, FITNESS FOR A PARTICULAR PURPOSE,
// MERCHANTABILITY OR NON-INFRINGEMENT.
//
// See the Apache Version 2.0 License for specific language governing
// permissions and limitations under the License.

using System;
using System.Collections.Generic;
using System.Diagnostics;
using System.IO;
using System.Linq;
using System.Net;
using System.Runtime.InteropServices;
using System.Security.Cryptography;
<<<<<<< HEAD
=======
using System.Xml;
using System.Xml.XPath;
using Microsoft.PythonTools.Analysis;
>>>>>>> 12e7648c
using Microsoft.PythonTools.Infrastructure;
using Microsoft.PythonTools.TestAdapter.Config;
using Microsoft.PythonTools.TestAdapter.Utils;
using Microsoft.VisualStudio.TestPlatform.ObjectModel;
using Microsoft.VisualStudio.TestPlatform.ObjectModel.Adapter;
using Microsoft.VisualStudio.TestPlatform.ObjectModel.Logging;

namespace Microsoft.PythonTools.TestAdapter.Services {
    public class ExecutorService : IDisposable {
        private readonly IFrameworkHandle _frameworkHandle;
        private static readonly string TestLauncherPath = PythonToolsInstallPath.GetFile("testlauncher.py");
        private static readonly Guid PythonRemoteDebugPortSupplierUnsecuredId = new Guid("{FEB76325-D127-4E02-B59D-B16D93D46CF5}");
        private static readonly Guid PythonDebugEngineGuid = new Guid("EC1375B7-E2CE-43E8-BF75-DC638DE1F1F9");
        private static readonly Guid NativeDebugEngineGuid = new Guid("3B476D35-A401-11D2-AAD4-00C04F990171");
        private readonly VisualStudioProxy _app;
        private readonly PythonProjectSettings _projectSettings;
        private readonly PythonDebugMode _debugMode;
        private readonly string _debugSecret;
        private readonly int _debugPort;
        private readonly IRunContext _runContext;

        /// <summary>
        /// Used to send messages to TestExplorer's Test output pane
        /// </summary>
        sealed class TestRedirector : Redirector {
            private readonly IMessageLogger _logger;

            public TestRedirector(IMessageLogger logger) {
                _logger = logger;
            }

            public override void WriteErrorLine(string line) {
                try {
                    _logger.SendMessage(TestMessageLevel.Error, line);
                } catch (ArgumentException) {
                }
            }

            public override void WriteLine(string line) {
                try {
                    _logger.SendMessage(TestMessageLevel.Informational, line);
                } catch (ArgumentException) {
                }
            }
        }

        public ExecutorService(PythonProjectSettings projectSettings, IFrameworkHandle frameworkHandle, IRunContext runContext) {
            _projectSettings = projectSettings;
            _frameworkHandle = frameworkHandle;
            _runContext = runContext;
            _app = VisualStudioProxy.FromEnvironmentVariable(PythonConstants.PythonToolsProcessIdEnvironmentVariable);

            GetDebugSettings(_app, _runContext, _projectSettings, out _debugMode, out _debugSecret, out _debugPort);
        }

        public void Dispose() {

        }

        public string[] GetArguments(IEnumerable<TestCase> tests, string outputfile, string coveragePath, PythonProjectSettings settings) {
            var arguments = new List<string> {
                TestLauncherPath,
                _projectSettings.WorkingDirectory,
                "pytest",
                _debugSecret,
                _debugPort.ToString(),
                GetDebuggerSearchPath(_projectSettings.UseLegacyDebugger),
<<<<<<< HEAD
=======
                _debugMode == PythonDebugMode.PythonAndNative ? "mixed" : string.Empty,
                coveragePath ?? string.Empty
>>>>>>> 12e7648c
            };

            // For a small set of tests, we'll pass them on the command
            // line. Once we exceed a certain (arbitrary) number, create
            // a test list on disk so that we do not overflow the 
            // 32K argument limit.
            var testIds = tests.Select(t => t.GetPropertyValue<string>(Pytest.Constants.PytestIdProperty, default));
            if (testIds.Count() > 5) {
                var testListFilePath = TestUtils.CreateTestListFile(testIds);
                arguments.Add(testListFilePath);
            } else {
                arguments.Add("dummyfilename"); //expected not to exist, but script excepts something
                foreach (var testId in testIds) {
                    arguments.Add(testId);
                }
            }

            // output results to xml file
            arguments.Add(String.Format("--junitxml={0}", outputfile));
<<<<<<< HEAD
=======
            arguments.Add(String.Format("--rootdir={0}", settings.ProjectHome));
>>>>>>> 12e7648c

            return arguments.ToArray();
        }

        /// <summary>
        /// Returns true if this is a dry run. Dry runs require a
        /// &lt;DryRun value="true" /&gt; element under RunSettings/Python.
        /// </summary>
        internal static bool IsDryRun(IRunSettings settings) {
            var doc = Read(settings.SettingsXml);
            try {
                var node = doc.CreateNavigator().SelectSingleNode("/RunSettings/Python/DryRun[@value='true']");
                return node != null;
            } catch (Exception ex) {
                Debug.Fail(ex.ToUnhandledExceptionMessage(typeof(TestExecutorUnitTest)));
                return false;
            }
        }

        /// <summary>
        /// Returns true if the console should be shown. This is the default
        /// unless a &lt;ShowConsole value="false" /&gt; element exists under
        /// RunSettings/Python.
        /// </summary>
        internal static bool ShouldShowConsole(IRunSettings settings) {
            var doc = Read(settings.SettingsXml);
            try {
                var node = doc.CreateNavigator().SelectSingleNode("/RunSettings/Python/ShowConsole[@value='false']");
                return node == null;
            } catch (Exception ex) {
                Debug.Fail(ex.ToUnhandledExceptionMessage(typeof(TestExecutorUnitTest)));
                return true;
            }
        }

        internal static string GetCoveragePath(IEnumerable<TestCase> tests) {
            string bestFile = null, bestClass = null, bestMethod = null;

            // Try and generate a friendly name for the coverage report.  We use
            // the filename, class, and method.  We include each one if we're
            // running from a single filename/class/method.  When we have multiple
            // we drop the identifying names.  If we have multiple files we
            // go to the top level directory...  If all else fails we do "pycov".
            foreach (var test in tests) {
                string testFile, testClass, testMethod;
                TestReader.ParseFullyQualifiedTestName(
                    test.FullyQualifiedName,
                    out testFile,
                    out testClass,
                    out testMethod
                );

                bestFile = UpdateBestFile(bestFile, test.CodeFilePath);
                if (bestFile != test.CodeFilePath) {
                    // Different files, don't include class/methods even
                    // if they happen to be the same.
                    bestClass = bestMethod = "";
                }

                bestClass = UpdateBest(bestClass, testClass);
                bestMethod = UpdateBest(bestMethod, testMethod);
            }

            string filename = "";

            if (!String.IsNullOrWhiteSpace(bestFile)) {
                if (ModulePath.IsPythonSourceFile(bestFile)) {
                    filename = ModulePath.FromFullPath(bestFile).ModuleName;
                } else {
                    filename = Path.GetFileName(bestFile);
                }
            } else {
                filename = "pycov";
            }

            if (!String.IsNullOrWhiteSpace(bestClass)) {
                filename += "_" + bestClass;
            }

            if (!String.IsNullOrWhiteSpace(bestMethod)) {
                filename += "_" + bestMethod;
            }

            filename += "_" + DateTime.Now.ToString("s").Replace(':', '_');

            return Path.Combine(Path.GetTempPath(), filename);
        }

        private static XPathDocument Read(string xml) {
            var settings = new XmlReaderSettings();
            settings.XmlResolver = null;
            return new XPathDocument(XmlReader.Create(new StringReader(xml), settings));
        }

        private static string UpdateBest(string best, string test) {
            if (best == null || best == test) {
                best = test;
            } else if (!string.IsNullOrEmpty(best)) {
                best = "";
            }

            return best;
        }

        internal static string UpdateBestFile(string bestFile, string testFile) {
            if (bestFile == null || bestFile == testFile) {
                bestFile = testFile;
            } else if (!string.IsNullOrEmpty(bestFile)) {
                // Get common directory name, trim to the last \\ where we 
                // have things in common
                int lastSlash = 0;
                for (int i = 0; i < bestFile.Length && i < testFile.Length; i++) {
                    if (bestFile[i] != testFile[i]) {
                        bestFile = bestFile.Substring(0, lastSlash);
                        break;
                    } else if (bestFile[i] == '\\' || bestFile[i] == '/') {
                        lastSlash = i;
                    }
                }
            }

            return bestFile;
        }

        internal static bool EnableCodeCoverage(IRunContext runContext) {
            var doc = Read(runContext.RunSettings.SettingsXml);
            XPathNodeIterator nodes = doc.CreateNavigator().Select("/RunSettings/Python/EnableCoverage");
            bool enableCoverage;
            if (nodes.MoveNext()) {
                if (Boolean.TryParse(nodes.Current.Value, out enableCoverage)) {
                    return enableCoverage;
                }
            }
            return false;
        }

        internal static void AttachCoverageResults(IFrameworkHandle frameworkHandle, string covPath) {
            if (File.Exists(covPath + ".xml")) {
                var set = new AttachmentSet(PythonConstants.PythonCodeCoverageUri, "CodeCoverage");

                set.Attachments.Add(
                    new UriDataAttachment(new Uri(covPath + ".xml"), "Coverage Data")
                );
                frameworkHandle.RecordAttachments(new[] { set });

                File.Delete(covPath);
            } else {
                frameworkHandle.SendMessage(TestMessageLevel.Warning, Strings.Test_NoCoverageProduced);
            }
        }

        internal static void GetDebugSettings(VisualStudioProxy app, IRunContext runContext, PythonProjectSettings projectSettings, out PythonDebugMode debugMode, out string debugSecret, out int debugPort) {
            debugMode = PythonDebugMode.None;
            debugSecret = "";
            debugPort = 0;

<<<<<<< HEAD
            if (_debugMode == PythonDebugMode.PythonOnly) {
                if (_projectSettings.UseLegacyDebugger) {
=======
            if (runContext.IsBeingDebugged && app != null) {
                debugMode = projectSettings.EnableNativeCodeDebugging ? PythonDebugMode.PythonAndNative : PythonDebugMode.PythonOnly;
            }

            if (debugMode == PythonDebugMode.PythonOnly) {
                if (projectSettings.UseLegacyDebugger) {
>>>>>>> 12e7648c
                    var secretBuffer = new byte[24];
                    RandomNumberGenerator.Create().GetNonZeroBytes(secretBuffer);
                    debugSecret = Convert.ToBase64String(secretBuffer)
                                        .Replace('+', '-')
                                        .Replace('/', '_')
                                        .TrimEnd('=');
                }

                SocketUtils.GetRandomPortListener(IPAddress.Loopback, out debugPort).Stop();
            }
        }

        private Dictionary<string, string> InitializeEnvironment(IEnumerable<TestCase> tests) {
            var pythonPathVar = _projectSettings.PathEnv;
            var pythonPath = GetSearchPaths(tests, _projectSettings);
            var env = new Dictionary<string, string>();

            if (!string.IsNullOrWhiteSpace(pythonPathVar)) {
                env[pythonPathVar] = pythonPath;
            }

            foreach (var envVar in _projectSettings.Environment) {
                env[envVar.Key] = envVar.Value;
            }

            return env;
        }

        private string GetSearchPaths(IEnumerable<TestCase> tests, PythonProjectSettings settings) {
            var paths = settings.SearchPath;
            paths.Insert(0, settings.WorkingDirectory);

            string searchPaths = string.Join(
                ";",
                paths.Where(Directory.Exists).Distinct(StringComparer.OrdinalIgnoreCase)
            );
            return searchPaths;
        }

        public string Run(IEnumerable<TestCase> tests, string coveragePath) {
            string ouputFile = "";
            try {
                DetachFromSillyManagedProcess(_app, _debugMode);

                var env = InitializeEnvironment(tests);
                ouputFile = GetJunitXmlFile();
                var arguments = GetArguments(tests, ouputFile, coveragePath, _projectSettings);

                var testRedirector = new TestRedirector(_frameworkHandle);

                using (var proc = ProcessOutput.Run(
                    _projectSettings.InterpreterPath,
                    arguments,
                    _projectSettings.WorkingDirectory,
                    env,
                    visible: false,
                    testRedirector,
                    quoteArgs:true,
                    elevate:false,
                    System.Text.Encoding.UTF8,
                    System.Text.Encoding.UTF8
                )) {
                    LogInfo("cd " + _projectSettings.WorkingDirectory);
                    LogInfo("set " + _projectSettings.PathEnv + "=" + env[_projectSettings.PathEnv]);
                    LogInfo(proc.Arguments);

                    if (!proc.ExitCode.HasValue) {
                        try {
                            if (_debugMode != PythonDebugMode.None) {
<<<<<<< HEAD
                                string qualifierUri = string.Format("tcp://{0}@localhost:{1}", _debugSecret, _debugPort);
                                while (!_app.AttachToProcess(proc, PythonRemoteDebugPortSupplierUnsecuredId, qualifierUri)) {
                                    if (proc.Wait(TimeSpan.FromMilliseconds(500))) {
                                        break;
                                    }
                                }
=======
                                AttachDebugger(_app, proc, _debugMode, _debugSecret, _debugPort);
>>>>>>> 12e7648c
                            }

                            proc.Wait();
                        } catch (COMException ex) {
                            Error(Strings.Test_ErrorConnecting);
                            DebugError(ex.ToString());
                            try {
                                proc.Kill();
                            } catch (InvalidOperationException) {
                                // Process has already exited
                            }
                        }
                    }
                }
            } catch (Exception e) {
                Error(e.ToString());
            }

            return ouputFile;
        }

        internal static void AttachDebugger(VisualStudioProxy app, ProcessOutput proc, PythonDebugMode debugMode, string debugSecret, int debugPort) {
            if (debugMode == PythonDebugMode.PythonOnly) {
                string qualifierUri = string.Format("tcp://{0}@localhost:{1}", debugSecret, debugPort);
                while (!app.AttachToProcess(proc, PythonRemoteDebugPortSupplierUnsecuredId, qualifierUri)) {
                    if (proc.Wait(TimeSpan.FromMilliseconds(500))) {
                        break;
                    }
                }
            } else if (debugMode == PythonDebugMode.PythonAndNative) {
                var engines = new[] { PythonDebugEngineGuid, NativeDebugEngineGuid };
                while (!app.AttachToProcess(proc, engines)) {
                    if (proc.Wait(TimeSpan.FromMilliseconds(500))) {
                        break;
                    }
                }
            }
        }

        private string GetJunitXmlFile() {
            string baseName = "junitresults_";
            string outPath = Path.Combine(_runContext.TestRunDirectory, baseName + Guid.NewGuid().ToString() + ".xml");
            return outPath;
        }


        [Conditional("DEBUG")]
        private void DebugInfo(string message) {
            _frameworkHandle.SendMessage(TestMessageLevel.Informational, message);
        }


        [Conditional("DEBUG")]
        private void DebugError(string message) {
            _frameworkHandle.SendMessage(TestMessageLevel.Error, message);
        }

        private void LogInfo(string message) {
            _frameworkHandle.SendMessage(TestMessageLevel.Informational, message);
        }

        private void Error(string message) {
            _frameworkHandle.SendMessage(TestMessageLevel.Error, message);
        }

        internal static string GetDebuggerSearchPath(bool isLegacy) {
            if (isLegacy) {
                return Path.GetDirectoryName(Path.GetDirectoryName(PythonToolsInstallPath.GetFile("ptvsd\\__init__.py")));
            }

            return Path.GetDirectoryName(Path.GetDirectoryName(PythonToolsInstallPath.GetFile("Packages\\ptvsd\\__init__.py")));
        }

        internal static void DetachFromSillyManagedProcess(VisualStudioProxy app, PythonDebugMode debugMode) {
            var dte = app?.GetDTE();
            if (dte != null && debugMode != PythonDebugMode.None) {
                dte.Debugger.DetachAll();
            }
        }
    }
}<|MERGE_RESOLUTION|>--- conflicted
+++ resolved
@@ -22,12 +22,9 @@
 using System.Net;
 using System.Runtime.InteropServices;
 using System.Security.Cryptography;
-<<<<<<< HEAD
-=======
 using System.Xml;
 using System.Xml.XPath;
 using Microsoft.PythonTools.Analysis;
->>>>>>> 12e7648c
 using Microsoft.PythonTools.Infrastructure;
 using Microsoft.PythonTools.TestAdapter.Config;
 using Microsoft.PythonTools.TestAdapter.Utils;
@@ -95,11 +92,8 @@
                 _debugSecret,
                 _debugPort.ToString(),
                 GetDebuggerSearchPath(_projectSettings.UseLegacyDebugger),
-<<<<<<< HEAD
-=======
                 _debugMode == PythonDebugMode.PythonAndNative ? "mixed" : string.Empty,
                 coveragePath ?? string.Empty
->>>>>>> 12e7648c
             };
 
             // For a small set of tests, we'll pass them on the command
@@ -119,10 +113,7 @@
 
             // output results to xml file
             arguments.Add(String.Format("--junitxml={0}", outputfile));
-<<<<<<< HEAD
-=======
             arguments.Add(String.Format("--rootdir={0}", settings.ProjectHome));
->>>>>>> 12e7648c
 
             return arguments.ToArray();
         }
@@ -279,17 +270,12 @@
             debugSecret = "";
             debugPort = 0;
 
-<<<<<<< HEAD
-            if (_debugMode == PythonDebugMode.PythonOnly) {
-                if (_projectSettings.UseLegacyDebugger) {
-=======
             if (runContext.IsBeingDebugged && app != null) {
                 debugMode = projectSettings.EnableNativeCodeDebugging ? PythonDebugMode.PythonAndNative : PythonDebugMode.PythonOnly;
             }
 
             if (debugMode == PythonDebugMode.PythonOnly) {
                 if (projectSettings.UseLegacyDebugger) {
->>>>>>> 12e7648c
                     var secretBuffer = new byte[24];
                     RandomNumberGenerator.Create().GetNonZeroBytes(secretBuffer);
                     debugSecret = Convert.ToBase64String(secretBuffer)
@@ -359,16 +345,7 @@
                     if (!proc.ExitCode.HasValue) {
                         try {
                             if (_debugMode != PythonDebugMode.None) {
-<<<<<<< HEAD
-                                string qualifierUri = string.Format("tcp://{0}@localhost:{1}", _debugSecret, _debugPort);
-                                while (!_app.AttachToProcess(proc, PythonRemoteDebugPortSupplierUnsecuredId, qualifierUri)) {
-                                    if (proc.Wait(TimeSpan.FromMilliseconds(500))) {
-                                        break;
-                                    }
-                                }
-=======
                                 AttachDebugger(_app, proc, _debugMode, _debugSecret, _debugPort);
->>>>>>> 12e7648c
                             }
 
                             proc.Wait();
