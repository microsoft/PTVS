--- conflicted
+++ resolved
@@ -2984,7 +2984,6 @@
   <data name="PythonInterpreterPathNullOrEmpty" xml:space="preserve">
     <value>Unable to start debugging because the Python interpreter path is null or empty</value>
   </data>
-<<<<<<< HEAD
   <data name="ErrorUnableToInstallFormatter" xml:space="preserve">
     <value>Unable to install code formatter. Error {0}.</value>
   </data>
@@ -3041,7 +3040,6 @@
   </data>
   <data name="ConfigFileAlreadyExists" xml:space="preserve">
     <value>Type checker configuration file already exists in this folder.</value>
-=======
   <data name="UntrustedWorkspaceInfoBarText" xml:space="preserve">
     <value>Workspace contains binaries that appear to be Python interpreters, but could be malware. Visual Studio needs to execute them to retrieve interpreter information. Do you trust the binaries in this workspace?</value>
   </data>
@@ -3053,6 +3051,5 @@
   </data>
   <data name="DontTrustWorkspaceInfoBarAction" xml:space="preserve">
     <value>Do not trust</value>
->>>>>>> 61c71535
   </data>
 </root>