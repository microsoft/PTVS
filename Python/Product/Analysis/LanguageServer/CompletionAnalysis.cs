﻿// Python Tools for Visual Studio
// Copyright(c) Microsoft Corporation
// All rights reserved.
//
// Licensed under the Apache License, Version 2.0 (the License); you may not use
// this file except in compliance with the License. You may obtain a copy of the
// License at http://www.apache.org/licenses/LICENSE-2.0
//
// THIS CODE IS PROVIDED ON AN  *AS IS* BASIS, WITHOUT WARRANTIES OR CONDITIONS
// OF ANY KIND, EITHER EXPRESS OR IMPLIED, INCLUDING WITHOUT LIMITATION ANY
// IMPLIED WARRANTIES OR CONDITIONS OF TITLE, FITNESS FOR A PARTICULAR PURPOSE,
// MERCHANTABLITY OR NON-INFRINGEMENT.
//
// See the Apache Version 2.0 License for specific language governing
// permissions and limitations under the License.

using System;
using System.Collections.Generic;
using System.Diagnostics;
using System.IO;
using System.Linq;
using System.Text;
using System.Text.RegularExpressions;
using Microsoft.PythonTools.Analysis.Infrastructure;
using Microsoft.PythonTools.Interpreter;
using Microsoft.PythonTools.Parsing;
using Microsoft.PythonTools.Parsing.Ast;

namespace Microsoft.PythonTools.Analysis.LanguageServer {
    class CompletionAnalysis {
        private readonly Node _statement;
        private readonly ScopeStatement _scope;
        private readonly ILogger _log;
        private readonly DocumentationBuilder _textBuilder;
        private readonly Func<TextReader> _openDocument;

        public CompletionAnalysis(
            ModuleAnalysis analysis,
            PythonAst tree,
            SourceLocation position,
            GetMemberOptions opts,
            DocumentationBuilder textBuilder,
            ILogger log,
            Func<TextReader> openDocument
        ) {
            Analysis = analysis ?? throw new ArgumentNullException(nameof(analysis));
            Tree = tree ?? throw new ArgumentNullException(nameof(tree));
            Position = position;
            Index = Tree.LocationToIndex(Position);
            Options = opts;
            _textBuilder = textBuilder;
            _log = log;
            _openDocument = openDocument;

            var finder = new ExpressionFinder(Tree, new GetExpressionOptions {
                Names = true,
                Members = true,
                NamedArgumentNames = true,
                ImportNames = true,
                ImportAsNames = true,
                Literals = true,
                Errors = true
            });

            Node node;
            finder.Get(Index, Index, out node, out _statement, out _scope);

            int index = Index;
            int col = Position.Column;
            while (CanBackUp(Tree, node, _statement, _scope, col)) {
                col -= 1;
                index -= 1;
                finder.Get(index, index, out node, out _statement, out _scope);
            }

            Node = node ?? (_statement as ExpressionStatement)?.Expression;
        }

        private static bool CanBackUp(PythonAst tree, Node node, Node statement, ScopeStatement scope, int column) {
            if (node != null || (statement != null && !((statement as ExpressionStatement)?.Expression is ErrorExpression))) {
                return false;
            }

            int top = 1;
            if (scope != null) {
                var scopeStart = scope.GetStart(tree);
                if (scope.Body != null) {
                    top = (scope.Body.GetEnd(tree).Line == scopeStart.Line) ?
                        scope.Body.GetStart(tree).Column :
                        scopeStart.Column;
                } else {
                    top = scopeStart.Column;
                }
            }

            if (column <= top) {
                return false;
            }

            return true;
        }

        private static readonly IEnumerable<CompletionItem> Empty = Enumerable.Empty<CompletionItem>();

        public ModuleAnalysis Analysis { get; }
        public PythonAst Tree { get; }
        public SourceLocation Position { get; }
        public int Index { get; }
        public GetMemberOptions Options { get; set; }
        public SourceSpan? ApplicableSpan { get; set; }

        public bool? ShouldCommitByDefault { get; set; }

        public Node Node { get; private set; }
        public Node Statement => _statement;
        public ScopeStatement Scope => _scope;
        /// <summary>
        /// The node that members were returned for, if any.
        /// </summary>
        public Expression ParentExpression { get; private set; }


        private IReadOnlyList<KeyValuePair<IndexSpan, Token>> _tokens;
        private NewLineLocation[] _tokenNewlines;
        private IEnumerable<KeyValuePair<IndexSpan, Token>> Tokens {
            get {
                EnsureTokens();
                return _tokens;
            }
        }

        private SourceSpan GetTokenSpan(IndexSpan span) {
            EnsureTokens();
            return new SourceSpan(
                NewLineLocation.IndexToLocation(_tokenNewlines, span.Start),
                NewLineLocation.IndexToLocation(_tokenNewlines, span.End)
            );
        }

        private void EnsureTokens() {
            if (_tokens != null) {
                return;
            }

            var reader = _openDocument?.Invoke();
            if (reader == null) {
                _log.TraceMessage($"Cannot get completions at error node without sources");
                _tokens = Array.Empty<KeyValuePair<IndexSpan, Token>>();
                _tokenNewlines = Array.Empty<NewLineLocation>();
                return;
            }

            var tokens = new List<KeyValuePair<IndexSpan, Token>>();
            Tokenizer tokenizer;
            using (reader) {
                tokenizer = new Tokenizer(Tree.LanguageVersion, options: TokenizerOptions.GroupingRecovery);
                tokenizer.Initialize(reader);
                for (var t = tokenizer.GetNextToken(); t.Kind != TokenKind.EndOfFile && tokenizer.TokenSpan.Start < Index; t = tokenizer.GetNextToken()) {
                    tokens.Add(new KeyValuePair<IndexSpan, Token>(tokenizer.TokenSpan, t));
                }
            }

            _tokens = tokens;
            _tokenNewlines = tokenizer.GetLineLocations();
        }



        public IEnumerable<CompletionItem> GetCompletionsFromString(string expr) {
            if (string.IsNullOrEmpty(expr)) {
                return null;
            }
            _log.TraceMessage($"Completing expression '{expr}'");
            return Analysis.GetMembers(expr, Position, Options).Select(ToCompletionItem);
        }

        public IEnumerable<CompletionItem> GetCompletions() {
            var opts = Options | GetMemberOptions.ForEval;
            bool allowKeywords = true, allowArguments = true;
            List<CompletionItem> additional = null;

            var res = GetNoCompletionsInComments() ??
                GetCompletionsFromMembers(ref opts) ??
                GetCompletionsInLiterals() ??
                GetCompletionsInImport(ref opts, ref additional) ??
                GetCompletionsForOverride() ??
                GetCompletionsInDefinition(ref allowKeywords, ref additional) ??
                GetCompletionsInForStatement() ??
                GetCompletionsInWithStatement() ??
                GetCompletionsInRaiseStatement(ref allowArguments, ref opts) ??
                GetCompletionsInExceptStatement(ref allowKeywords, ref opts) ??
                GetCompletionsFromError() ??
                GetCompletionsFromTopLevel(allowKeywords, allowArguments, opts);

            if (additional != null) {
                res = res.Concat(additional);
            }

            if (ReferenceEquals(res, Empty)) {
                return null;
            }

            return res;
        }

        private static IEnumerable<CompletionItem> Once(CompletionItem item) {
            yield return item;
        }

        private static IEnumerable<Tuple<T1, T2>> ZipLongest<T1, T2>(IEnumerable<T1> src1, IEnumerable<T2> src2, T1 default1 = default(T1), T2 default2 = default(T2)) {
            using (var e1 = src1?.GetEnumerator())
            using (var e2 = src2?.GetEnumerator()) {
                bool b1 = e1?.MoveNext() ?? false, b2 = e2?.MoveNext() ?? false;
                while (b1 && b2) {
                    yield return Tuple.Create(e1.Current, e2.Current);
                    b1 = e1.MoveNext();
                    b2 = e2.MoveNext();
                }
                while (b1) {
                    yield return Tuple.Create(e1.Current, default2);
                    b1 = e1.MoveNext();
                }
                while (b2) {
                    yield return Tuple.Create(default1, e2.Current);
                    b2 = e2.MoveNext();
                }
            }
        }

        private IEnumerable<CompletionItem> GetCompletionsFromMembers(ref GetMemberOptions opts) {
            if (Node is MemberExpression me && me.Target != null && me.DotIndex > me.StartIndex && Index > me.DotIndex) {
                _log.TraceMessage($"Completing expression {me.Target.ToCodeString(Tree, CodeFormattingOptions.Traditional)}");
                ParentExpression = me.Target;
                if (!string.IsNullOrEmpty(me.Name)) {
                    Node = new NameExpression(me.Name);
                    Node.SetLoc(me.NameHeader, me.NameHeader + me.Name.Length);
                } else {
                    Node = null;
                }
                ShouldCommitByDefault = true;
                return Analysis.GetMembers(me.Target, Position, opts, null).Select(ToCompletionItem);
            }
            return null;
        }

        private IEnumerable<CompletionItem> GetCompletionsInLiterals() {
            if (Node is ConstantExpression ce && ce.Value != null) {
                return Empty;
            }
            return null;
        }

        private IEnumerable<CompletionItem> GetModules(IEnumerable<string> names, bool includeMembers) {
            if (names != null && names.Any()) {
                return Analysis.ProjectState.GetModuleMembers(Analysis.InterpreterContext, names.ToArray(), includeMembers)
                    .Select(ToCompletionItem);
            }
            return Analysis.ProjectState.GetModules().Select(ToCompletionItem);
        }

        private IEnumerable<CompletionItem> GetModulesFromNode(Node name, bool includeMembers = false) {
            if (name is DottedName dn) {
                if (dn.Names == null) {
                    return Empty;
                }

                var names = dn.Names.TakeWhile(n => Index > n.EndIndex).Select(n => n.Name).ToArray();

                return GetModules(names, includeMembers);
            } else if (name == null || name is NameExpression) {
                return Analysis.ProjectState.GetModules().Select(ToCompletionItem);
            }

            return Empty;
        }

        private void SetApplicableSpanToLastToken(Node containingNode) {
            if (containingNode != null && Index >= containingNode.EndIndex) {
                var token = Tokens.LastOrDefault();
                if (token.Key.End >= Index) {
                    ApplicableSpan = GetTokenSpan(token.Key);
                }
            }
        }

        private IEnumerable<CompletionItem> GetCompletionsInImport(ref GetMemberOptions opts, ref List<CompletionItem> additional) {
            if (Statement is ImportStatement imp) {
                if (imp.Names == null || imp.Names.Count == 0) {
                    // No names, so if we're at the end return modules
                    if (Index > imp.KeywordEndIndex) {
                        return GetModulesFromNode(null);
                    }
                }
                foreach (var t in ZipLongest(imp.Names, imp.AsNames).Reverse()) {
                    if (t.Item2 != null) {
<<<<<<< HEAD
                        if (Index >= t.Item2.StartIndex) {
=======
                        if (Index >= t.Item2.StartIndex && t.Item2.EndIndex > t.Item2.StartIndex) {
>>>>>>> da0660d4
                            return Empty;
                        }
                    }
                    if (t.Item1 != null) {
                        if (Index > t.Item1.EndIndex && t.Item1.EndIndex > t.Item1.StartIndex) {
                            SetApplicableSpanToLastToken(imp);
                            return Once(AsKeywordCompletion);
                        }
                        if (Index >= t.Item1.StartIndex) {
                            ApplicableSpan = t.Item1.GetSpan(Tree);
                            return GetModulesFromNode(t.Item1);
                        }
                    }
                }

                opts |= GetMemberOptions.IncludeStatementKeywords;
            } else if (Statement is FromImportStatement fimp) {
                // No more completions after '*', ever!
                if (fimp.Names?.Any(n => n?.Name == "*" && Index > n.EndIndex) ?? false) {
                    return Empty;
                }

                foreach (var t in ZipLongest(fimp.Names, fimp.AsNames).Reverse()) {
                    if (t.Item2 != null) {
<<<<<<< HEAD
                        if (Index >= t.Item2.StartIndex) {
=======
                        if (Index >= t.Item2.StartIndex && t.Item2.EndIndex >= t.Item2.StartIndex) {
>>>>>>> da0660d4
                            return Empty;
                        }
                    }
                    if (t.Item1 != null) {
                        if (Index > t.Item1.EndIndex && t.Item1.EndIndex > t.Item1.StartIndex) {
                            SetApplicableSpanToLastToken(fimp);
                            return Once(AsKeywordCompletion);
                        }
                        if (Index >= t.Item1.StartIndex) {
                            ApplicableSpan = t.Item1.GetSpan(Tree);
                            var mods = GetModulesFromNode(fimp.Root, true);
                            if (mods.Any() && fimp.Names.Count == 1) {
                                return Once(StarCompletion).Concat(mods);
                            }
                            return mods;
                        }
                    }
                }

                if (fimp.ImportIndex > fimp.StartIndex) {
                    if (Index > fimp.ImportIndex + 6) {
                        if (fimp.Root == null) {
                            return Empty;
                        }
                        var mods = GetModulesFromNode(fimp.Root, true);
                        if (mods.Any() && fimp.Names.Count <= 1) {
                            return Once(StarCompletion).Concat(mods);
                        }
                        return mods;
                    }
                    if (Index >= fimp.ImportIndex) {
                        ApplicableSpan = new SourceSpan(
                            Tree.IndexToLocation(fimp.ImportIndex),
                            Tree.IndexToLocation(Math.Min(fimp.ImportIndex + 6, fimp.EndIndex))
                        );
                        return Once(ImportKeywordCompletion);
                    }
                }

                if (fimp.Root != null) {
                    if (Index > fimp.Root.EndIndex && fimp.Root.EndIndex > fimp.Root.StartIndex) {
                        if (Index > fimp.EndIndex) {
                            // Only end up here for "from ... imp", and "imp" is not counted
                            // as part of our span
                            var token = Tokens.LastOrDefault();
                            if (token.Key.End >= Index) {
                                ApplicableSpan = GetTokenSpan(token.Key);
                            }
                        }
                        return Once(ImportKeywordCompletion);
                    } else if (Index >= fimp.Root.StartIndex) {
                        Node = fimp.Root.Names.MaybeEnumerate().LastOrDefault(n => n.StartIndex <= Index && Index <= n.EndIndex);
                        return GetModulesFromNode(fimp.Root);
                    }
                }

                if (Index > fimp.KeywordEndIndex) {
                    return GetModulesFromNode(null);
                }

                opts |= GetMemberOptions.IncludeStatementKeywords;
            }
            return null;
        }

        private IEnumerable<CompletionItem> GetCompletionsForOverride() {
            if (Statement is FunctionDefinition fd && fd.Parent is ClassDefinition cd && string.IsNullOrEmpty(fd.Name)) {
                if (fd.NameExpression == null || Index <= fd.NameExpression.StartIndex) {
                    return null;
                }
                var loc = fd.GetStart(Tree);
                ShouldCommitByDefault = false;
                return Analysis.GetOverrideable(loc).Select(o => ToOverrideCompletionItem(o, cd, new string(' ', loc.Column - 1)));
            }
            return null;
        }

        private CompletionItem ToOverrideCompletionItem(IOverloadResult o, ClassDefinition cd, string indent) {
            return new CompletionItem {
                label = o.Name,
                insertText = MakeOverrideCompletionString(indent, o, cd.Name),
                kind = CompletionItemKind.Method
            };
        }

        private IEnumerable<CompletionItem> GetCompletionsInDefinition(ref bool allowKeywords, ref List<CompletionItem> additional) {
            // Here we work backwards through the various parts of the definitions.
            // When we find that Index is within a part, we return either the available
            // completions 

            if (Statement is FunctionDefinition fd) {
                if (fd.HeaderIndex > fd.StartIndex && Index > fd.HeaderIndex) {
                    return null;
                } else if (Index == fd.HeaderIndex) {
                    return Empty;
                }

                foreach (var p in fd.ParametersInternal.MaybeEnumerate().Reverse()) {
                    if (Index >= p.StartIndex) {
                        if (p.Annotation != null) {
                            if (Index < p.Annotation.StartIndex) {
                                return Empty;
                            }
                            return null;
                        }
                        if (p.DefaultValue != null) {
                            if (Index < p.DefaultValue.StartIndex) {
                                return Empty;
                            }
                            return null;
                        }
                    }
                }

                if (fd.NameExpression != null) {
                    if (fd.NameExpression.StartIndex > fd.KeywordEndIndex && Index >= fd.NameExpression.StartIndex) {
                        return Empty;
                    }
                }

                if (Index > fd.KeywordEndIndex) {
                    return Empty;
                }

                // Disallow keywords, unless we're between the end of decorators and the
                // end of the "[async] def" keyword.
                allowKeywords = false;
                if (Index <= fd.KeywordEndIndex) {
                    if (fd.Decorators == null || Index >= fd.Decorators.EndIndex) {
                        allowKeywords = true;
                    }
                }
                return null;

            } else if (Statement is ClassDefinition cd) {
                if (cd.HeaderIndex > cd.StartIndex && Index > cd.HeaderIndex) {
                    return null;
                } else if (Index == cd.HeaderIndex) {
                    return Empty;
                }

                if (cd.BasesInternal != null && cd.BasesInternal.Length > 0 && Index >= cd.BasesInternal[0].StartIndex) {
                    foreach (var p in cd.BasesInternal.Reverse()) {
                        if (Index >= p.StartIndex) {
                            if (p.Name == null && Tree.LanguageVersion.Is3x() && !cd.BasesInternal.Any(b => b.Name == "metaclass")) {
                                additional = additional ?? new List<CompletionItem>();
                                additional.Add(MetadataArgCompletion);
                            }
                            return null;
                        }
                    }
                }

                if (cd.NameExpression != null) {
                    if (cd.NameExpression.StartIndex > cd.KeywordEndIndex && Index >= cd.NameExpression.StartIndex) {
                        return Empty;
                    }
                }

                if (Index > cd.KeywordEndIndex) {
                    return Empty;
                }

                // Disallow keywords, unless we're between the end of decorators and the
                // end of the "[async] def" keyword.
                allowKeywords = false;
                if (Index <= cd.KeywordEndIndex) {
                    if (cd.Decorators == null || Index >= cd.Decorators.EndIndex) {
                        allowKeywords = true;
                    }
                }
                return null;
            }
            return null;
        }

        private IEnumerable<CompletionItem> GetCompletionsInForStatement() {
            if (Statement is ForStatement fs) {
                if (fs.Left != null) {
                    if (fs.InIndex > fs.StartIndex) {
                        if (Index > fs.InIndex + 2) {
                            return null;
                        } else if (Index >= fs.InIndex) {
                            ApplicableSpan = new SourceSpan(Tree.IndexToLocation(fs.InIndex), Tree.IndexToLocation(fs.InIndex + 2));
                            return Once(InKeywordCompletion);
                        }
                    }
                    if (fs.Left.StartIndex > fs.StartIndex && fs.Left.EndIndex > fs.Left.StartIndex && Index > fs.Left.EndIndex) {
                        SetApplicableSpanToLastToken(fs);
                        return Once(InKeywordCompletion);
                    } else if (fs.ForIndex >= fs.StartIndex && Index > fs.ForIndex + 3) {
                        return Empty;
                    }
                }
            }
            return null;
        }

        private IEnumerable<CompletionItem> GetCompletionsInWithStatement() {
            if (Statement is WithStatement ws) {
                foreach (var item in ws.Items.MaybeEnumerate()) {
                    if (item.Variable != null) {
                        if (Index < item.Variable.StartIndex) {
                            return null;
                        } else if (Index <= item.Variable.EndIndex) {
                            return Empty;
                        }
                    }
                }
            }
            return null;
        }

        private IEnumerable<CompletionItem> GetCompletionsInRaiseStatement(ref bool allowKeywords, ref GetMemberOptions opts) {
            if (Statement is RaiseStatement rs) {
                // raise Type, Value, Traceback with Cause
                if (rs.Cause != null) {
                    if (Index >= rs.CauseFieldStartIndex) {
                        return null;
                    }
                }
                if (rs.Traceback != null) {
                    if (Index >= rs.TracebackFieldStartIndex) {
                        return null;
                    }
                }
                if (rs.Value != null) {
                    if (Index >= rs.ValueFieldStartIndex) {
                        return null;
                    }
                }
                if (rs.ExceptType != null) {
                    if (Index > rs.ExceptType.EndIndex) {
                        if (Tree.LanguageVersion.Is3x()) {
                            SetApplicableSpanToLastToken(rs);
                            return Once(FromKeywordCompletion);
                        }
                        return Empty;
                    } else if (Index >= rs.ExceptType.StartIndex) {
                        opts |= GetMemberOptions.ExceptionsOnly;
                        return null;
                    }
                }
                if (Index > rs.KeywordEndIndex) {
                    opts |= GetMemberOptions.ExceptionsOnly;
                    return null;
                }
            }
            return null;
        }

        private IEnumerable<CompletionItem> GetCompletionsInExceptStatement(ref bool allowKeywords, ref GetMemberOptions opts) {
            if (Statement is TryStatementHandler ts) {
                // except Test as Target
                if (ts.Target != null) {
                    if (Index >= ts.Target.StartIndex) {
                        return Empty;
                    }
                }

                if (ts.Test is TupleExpression te) {
                    opts |= GetMemberOptions.ExceptionsOnly;
                    allowKeywords = false;
                    return null;
                } else if (ts.Test != null) {
                    if (Index > ts.Test.EndIndex) {
                        SetApplicableSpanToLastToken(ts);
                        return Once(AsKeywordCompletion);
                    } else if (Index >= ts.Test.StartIndex) {
                        opts |= GetMemberOptions.ExceptionsOnly;
                        allowKeywords = false;
                        return null;
                    }
                }
            }
            return null;
        }

        private static bool ShouldIncludeStatementKeywords(Node statement, int index, out IndexSpan? span) {
            span = null;
            if (statement == null) {
                return true;
            }
            // Always allow keywords in non-keyword statements
            if (statement is ExpressionStatement) {
                return true;
            }
            // Allow keywords at start of assignment, but not in subsequent names
            if (statement is AssignmentStatement ss) {
                var firstAssign = ss.Left?.FirstOrDefault();
                return firstAssign == null || index <= firstAssign.EndIndex;
            }
            // Allow keywords when we are in another keyword
            if (statement is Statement s && index <= s.KeywordEndIndex) {
                int keywordStart = s.KeywordEndIndex - s.KeywordLength;
                if (index >= keywordStart) {
                    span = new IndexSpan(keywordStart, s.KeywordLength);
                } else if ((s as IMaybeAsyncStatement)?.IsAsync == true) {
                    // Must be in the "async" at the start of the keyword
                    span = new IndexSpan(s.StartIndex, "async".Length);
                }
                return true;
            }
            // TryStatementHandler is 'except', but not a Statement subclass
            if (statement is TryStatementHandler except && index <= except.KeywordEndIndex) {
                int keywordStart = except.KeywordEndIndex - except.KeywordLength;
                if (index >= keywordStart) {
                    span = new IndexSpan(keywordStart, except.KeywordLength);
                }
                return true;
            }
            // Allow keywords in function body (we'd have a different statement if we were deeper)
            if (statement is FunctionDefinition fd && index >= fd.HeaderIndex) {
                return true;
            }
            return false;
        }

        private IEnumerable<CompletionItem> GetNoCompletionsInComments() {
            if (Node == null) {
                int match = Array.BinarySearch(Tree._commentLocations, Position);
                if (match < 0) {
                    // If our index = -1, it means we're before the first comment
                    if (match == -1) {
                        return null;
                    }
                    // If we couldn't find an exact match for this position, get the nearest
                    // matching comment before this point
                    match = ~match - 1;
                }
                if (match < 0 || match >= Tree._commentLocations.Length) {
                    Debug.Fail("Failed to find nearest preceding comment in AST");
                    return null;
                }

                if (Tree._commentLocations[match].Line == Position.Line &&
                    Tree._commentLocations[match].Column < Position.Column) {
                    // We are inside a comment
                    return Empty;
                }
            }
            return null;
        }

        private IEnumerable<CompletionItem> GetCompletionsFromError() {
            if (!(Node is ErrorExpression)) {
                return null;
            }

            if (Statement is AssignmentStatement assign && Node == assign.Right) {
                return null;
            }

            var tokens = Tokens.Reverse().ToArray();

            string exprString;
            var lastToken = tokens.FirstOrDefault();
            var nextLast = tokens.ElementAtOrDefault(1).Value?.Kind ?? TokenKind.EndOfFile;
            switch (lastToken.Value.Kind) {
                case TokenKind.Dot:
                    exprString = ReadExpression(tokens.Skip(1));
                    if (exprString != null) {
                        ApplicableSpan = new SourceSpan(Position, Position);
                        return Analysis.GetMembers(exprString, Position, Options).Select(ToCompletionItem);
                    }
                    break;
                case TokenKind.KeywordDef:
                    if (lastToken.Key.End < Index) {
                        var cd = Scope as ClassDefinition ?? ((Scope as FunctionDefinition)?.Parent as ClassDefinition);
                        if (cd == null) {
                            return null;
                        }

                        ApplicableSpan = new SourceSpan(Position, Position);

                        var loc = GetTokenSpan(lastToken.Key).Start;
                        ShouldCommitByDefault = false;
                        return Analysis.GetOverrideable(loc).Select(o => ToOverrideCompletionItem(o, cd, new string(' ', loc.Column - 1)));
                    }
                    break;
                case TokenKind.Name:
                    if (nextLast == TokenKind.Dot) {
                        exprString = ReadExpression(tokens.Skip(2));
                        if (exprString != null) {
                            ApplicableSpan = new SourceSpan(GetTokenSpan(lastToken.Key).Start, Position);
                            return Analysis.GetMembers(exprString, Position, Options).Select(ToCompletionItem);
                        }
                    } else if (nextLast == TokenKind.KeywordDef) {
                        var cd = Scope as ClassDefinition ?? ((Scope as FunctionDefinition)?.Parent as ClassDefinition);
                        if (cd == null) {
                            return null;
                        }

                        ApplicableSpan = new SourceSpan(GetTokenSpan(lastToken.Key).Start, Position);

                        var loc = GetTokenSpan(tokens.ElementAt(1).Key).Start;
                        ShouldCommitByDefault = false;
                        return Analysis.GetOverrideable(loc).Select(o => ToOverrideCompletionItem(o, cd, new string(' ', loc.Column - 1)));
                    }
                    break;
                case TokenKind.KeywordFor:
                case TokenKind.KeywordAs:
                    if (lastToken.Key.Start <= Index && Index <= lastToken.Key.End) {
                        return null;
                    }
                    return Empty;
            }

            Debug.WriteLine($"Unhandled completions from error.\nTokens were: ({lastToken.Value.Image}:{lastToken.Value.Kind}), {string.Join(", ", tokens.AsEnumerable().Take(10).Select(t => $"({t.Value.Image}:{t.Value.Kind})"))}");
            return null;
        }

        private IEnumerable<CompletionItem> GetCompletionsFromTopLevel(bool allowKeywords, bool allowArguments, GetMemberOptions opts) {
            if (Node?.EndIndex < Index) {
                return Empty;
            }

            if (allowKeywords) {
                opts |= GetMemberOptions.IncludeExpressionKeywords;
                if (ShouldIncludeStatementKeywords(Statement, Index, out var span)) {
                    opts |= GetMemberOptions.IncludeStatementKeywords;
                    if (span.HasValue) {
                        ApplicableSpan = new SourceSpan(
                            Tree.IndexToLocation(span.Value.Start),
                            Tree.IndexToLocation(span.Value.End)
                        );
                    }
                }
            }

            _log.TraceMessage($"Completing all names");
            var members = Analysis.GetAllAvailableMembers(Position, opts);

            if (allowArguments) {
                var finder = new ExpressionFinder(Tree, new GetExpressionOptions { Calls = true });
                if (finder.GetExpression(Index) is CallExpression callExpr &&
                    callExpr.GetArgumentAtIndex(Tree, Index, out _)) {
                    var argNames = Analysis.GetSignatures(callExpr.Target, Position)
                        .SelectMany(o => o.Parameters).Select(p => p?.Name)
                        .Where(n => !string.IsNullOrEmpty(n))
                        .Distinct()
                        .Except(callExpr.Args.MaybeEnumerate().Select(a => a.Name).Where(n => !string.IsNullOrEmpty(n)))
                        .Select(n => new MemberResult($"{n}=", PythonMemberType.NamedArgument));

                    argNames = argNames.MaybeEnumerate().ToArray();
                    _log.TraceMessage($"Including {argNames.Count()} named arguments");

                    members = members?.Concat(argNames) ?? argNames;
                }
            }

            return members.Select(ToCompletionItem).Where(c => !string.IsNullOrEmpty(c.insertText));
        }


        private static readonly CompletionItem MetadataArgCompletion = ToCompletionItem("metaclass=", PythonMemberType.NamedArgument);
        private static readonly CompletionItem AsKeywordCompletion = ToCompletionItem("as", PythonMemberType.Keyword);
        private static readonly CompletionItem FromKeywordCompletion = ToCompletionItem("from", PythonMemberType.Keyword);
        private static readonly CompletionItem InKeywordCompletion = ToCompletionItem("in", PythonMemberType.Keyword);
        private static readonly CompletionItem ImportKeywordCompletion = ToCompletionItem("import", PythonMemberType.Keyword);
        private static readonly CompletionItem WithKeywordCompletion = ToCompletionItem("with", PythonMemberType.Keyword);
        private static readonly CompletionItem StarCompletion = ToCompletionItem("*", PythonMemberType.Keyword);

        private static CompletionItem KeywordCompletion(string keyword) => new CompletionItem {
            label = keyword,
            insertText = keyword,
            kind = CompletionItemKind.Keyword,
            _kind = PythonMemberType.Keyword.ToString().ToLowerInvariant()
        };

        private CompletionItem ToCompletionItem(MemberResult m) {
            var completion = m.Completion;
            if (string.IsNullOrEmpty(completion)) {
                completion = m.Name;
            }
            if (string.IsNullOrEmpty(completion)) {
                return default(CompletionItem);
            }
            var doc = _textBuilder.GetDocumentation(m.Values, string.Empty);
            var res = new CompletionItem {
                label = m.Name,
                insertText = completion,
                documentation = string.IsNullOrWhiteSpace(doc) ? null : new MarkupContent {
                    kind = _textBuilder.DisplayOptions.preferredFormat,
                    value = doc
                },
                // Place regular items first, advanced entries last
                sortText = char.IsLetter(completion, 0) ? "1" : "2",
                kind = ToCompletionItemKind(m.MemberType),
                _kind = m.MemberType.ToString().ToLowerInvariant()
            };
            return res;
        }

        private static CompletionItem ToCompletionItem(string text, PythonMemberType type, string label = null) {
            return new CompletionItem {
                label = label ?? text,
                insertText = text,
                // Place regular items first, advanced entries last
                sortText = char.IsLetter(text, 0) ? "1" : "2",
                kind = ToCompletionItemKind(type),
                _kind = type.ToString().ToLowerInvariant()
            };
        }

        private static CompletionItemKind ToCompletionItemKind(PythonMemberType memberType) {
            switch (memberType) {
                case PythonMemberType.Unknown: return CompletionItemKind.None;
                case PythonMemberType.Class: return CompletionItemKind.Class;
                case PythonMemberType.Instance: return CompletionItemKind.Value;
                case PythonMemberType.Delegate: return CompletionItemKind.Class;
                case PythonMemberType.DelegateInstance: return CompletionItemKind.Function;
                case PythonMemberType.Enum: return CompletionItemKind.Enum;
                case PythonMemberType.EnumInstance: return CompletionItemKind.EnumMember;
                case PythonMemberType.Function: return CompletionItemKind.Function;
                case PythonMemberType.Method: return CompletionItemKind.Method;
                case PythonMemberType.Module: return CompletionItemKind.Module;
                case PythonMemberType.Namespace: return CompletionItemKind.Module;
                case PythonMemberType.Constant: return CompletionItemKind.Constant;
                case PythonMemberType.Event: return CompletionItemKind.Event;
                case PythonMemberType.Field: return CompletionItemKind.Field;
                case PythonMemberType.Property: return CompletionItemKind.Property;
                case PythonMemberType.Multiple: return CompletionItemKind.Value;
                case PythonMemberType.Keyword: return CompletionItemKind.Keyword;
                case PythonMemberType.CodeSnippet: return CompletionItemKind.Snippet;
                case PythonMemberType.NamedArgument: return CompletionItemKind.Variable;
                default:
                    return CompletionItemKind.None;
            }
        }


        private static readonly Regex ValidParameterName = new Regex(@"^(\*|\*\*)?[a-z_][a-z0-9_]*", RegexOptions.IgnoreCase | RegexOptions.Singleline);

        private static string GetSafeParameterName(ParameterResult result, int index) {
            if (!string.IsNullOrEmpty(result.DefaultValue)) {
                return GetSafeArgumentName(result, index) + " = " + result.DefaultValue;
            }
            return GetSafeArgumentName(result, index);
        }

        private static string GetSafeArgumentName(ParameterResult result, int index) {
            var match = ValidParameterName.Match(result.Name);

            if (match.Success) {
                return match.Value;
            } else if (result.Name.StartsWithOrdinal("**")) {
                return "**kwargs";
            } else if (result.Name.StartsWithOrdinal("*")) {
                return "*args";
            } else {
                return "arg" + index.ToString();
            }
        }

        private string MakeOverrideCompletionString(string indentation, IOverloadResult result, string className) {
            var sb = new StringBuilder();

            sb.AppendLine(result.Name + "(" + string.Join(", ", result.Parameters.Select((p, i) => GetSafeParameterName(p, i))) + "):");

            sb.Append(indentation);
            sb.Append('\t');

            if (result.Parameters.Length > 0) {
                var parameterString = string.Join(", ", result.Parameters.Skip(1).Select((p, i) => GetSafeArgumentName(p, i + 1)));

                if (Tree.LanguageVersion.Is3x()) {
                    sb.AppendFormat("return super().{0}({1})",
                        result.Name,
                        parameterString);
                } else if (!string.IsNullOrEmpty(className)) {
                    sb.AppendFormat("return super({0}, {1}).{2}({3})",
                        className,
                        result.Parameters.First().Name,
                        result.Name,
                        parameterString);
                } else {
                    sb.Append("pass");
                }
            } else {
                sb.Append("pass");
            }

            return sb.ToString();
        }

        private string ReadExpression(IEnumerable<KeyValuePair<IndexSpan, Token>> tokens) {
            var expr = ReadExpressionTokens(tokens);

            return string.Join("", expr.Select(e => e.VerbatimImage ?? e.Image));
        }

        private IEnumerable<Token> ReadExpressionTokens(IEnumerable<KeyValuePair<IndexSpan, Token>> tokens) {
            int nesting = 0;
            var exprTokens = new Stack<Token>();
            int currentLine = -1;

            foreach (var t in tokens) {
                var p = GetTokenSpan(t.Key).Start;
                if (p.Line > currentLine) {
                    currentLine = p.Line;
                } else if (p.Line < currentLine && nesting == 0) {
                    break;
                }

                exprTokens.Push(t.Value);

                switch (t.Value.Kind) {
                    case TokenKind.RightParenthesis:
                    case TokenKind.RightBracket:
                    case TokenKind.RightBrace:
                        nesting += 1;
                        break;
                    case TokenKind.LeftParenthesis:
                    case TokenKind.LeftBracket:
                    case TokenKind.LeftBrace:
                        if (--nesting < 0) {
                            exprTokens.Pop();
                            return exprTokens;
                        }
                        break;

                    case TokenKind.Comment:
                        exprTokens.Pop();
                        break;

                    case TokenKind.Name:
                    case TokenKind.Constant:
                    case TokenKind.Dot:
                    case TokenKind.Ellipsis:
                    case TokenKind.MatMultiply:
                    case TokenKind.KeywordAwait:
                        break;

                    case TokenKind.Assign:
                    case TokenKind.LeftShiftEqual:
                    case TokenKind.RightShiftEqual:
                    case TokenKind.BitwiseAndEqual:
                    case TokenKind.BitwiseOrEqual:
                    case TokenKind.ExclusiveOrEqual:
                        exprTokens.Pop();
                        return exprTokens;

                    default:
                        if (t.Value.Kind >= TokenKind.FirstKeyword || nesting == 0) {
                            exprTokens.Pop();
                            return exprTokens;
                        }
                        break;
                }
            }

            return exprTokens;
        }
    }
}<|MERGE_RESOLUTION|>--- conflicted
+++ resolved
@@ -293,11 +293,7 @@
                 }
                 foreach (var t in ZipLongest(imp.Names, imp.AsNames).Reverse()) {
                     if (t.Item2 != null) {
-<<<<<<< HEAD
                         if (Index >= t.Item2.StartIndex) {
-=======
-                        if (Index >= t.Item2.StartIndex && t.Item2.EndIndex > t.Item2.StartIndex) {
->>>>>>> da0660d4
                             return Empty;
                         }
                     }
@@ -322,11 +318,7 @@
 
                 foreach (var t in ZipLongest(fimp.Names, fimp.AsNames).Reverse()) {
                     if (t.Item2 != null) {
-<<<<<<< HEAD
                         if (Index >= t.Item2.StartIndex) {
-=======
-                        if (Index >= t.Item2.StartIndex && t.Item2.EndIndex >= t.Item2.StartIndex) {
->>>>>>> da0660d4
                             return Empty;
                         }
                     }
@@ -708,24 +700,24 @@
                     }
                     break;
                 case TokenKind.Name:
-                    if (nextLast == TokenKind.Dot) {
+                        if (nextLast == TokenKind.Dot) {
                         exprString = ReadExpression(tokens.Skip(2));
-                        if (exprString != null) {
+                            if (exprString != null) {
                             ApplicableSpan = new SourceSpan(GetTokenSpan(lastToken.Key).Start, Position);
-                            return Analysis.GetMembers(exprString, Position, Options).Select(ToCompletionItem);
-                        }
-                    } else if (nextLast == TokenKind.KeywordDef) {
-                        var cd = Scope as ClassDefinition ?? ((Scope as FunctionDefinition)?.Parent as ClassDefinition);
-                        if (cd == null) {
-                            return null;
-                        }
+                                return Analysis.GetMembers(exprString, Position, Options).Select(ToCompletionItem);
+                            }
+                        } else if (nextLast == TokenKind.KeywordDef) {
+                            var cd = Scope as ClassDefinition ?? ((Scope as FunctionDefinition)?.Parent as ClassDefinition);
+                            if (cd == null) {
+                                return null;
+                            }
 
                         ApplicableSpan = new SourceSpan(GetTokenSpan(lastToken.Key).Start, Position);
 
                         var loc = GetTokenSpan(tokens.ElementAt(1).Key).Start;
-                        ShouldCommitByDefault = false;
-                        return Analysis.GetOverrideable(loc).Select(o => ToOverrideCompletionItem(o, cd, new string(' ', loc.Column - 1)));
-                    }
+                            ShouldCommitByDefault = false;
+                            return Analysis.GetOverrideable(loc).Select(o => ToOverrideCompletionItem(o, cd, new string(' ', loc.Column - 1)));
+                        }
                     break;
                 case TokenKind.KeywordFor:
                 case TokenKind.KeywordAs:
