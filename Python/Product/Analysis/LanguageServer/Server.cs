--- conflicted
+++ resolved
@@ -52,12 +52,8 @@
                 }
 
                 var currentTcs = Interlocked.Exchange(ref _tcs, new TaskCompletionSource<bool>());
-<<<<<<< HEAD
-                var task = Task.Run(() => _analyzer.ReloadModulesAsync(cancel), cancel);
-=======
->>>>>>> 77059a67
                 try {
-                    _analyzer.ReloadModulesAsync().WaitAndUnwrapExceptions();
+                    _analyzer.ReloadModulesAsync(cancel).WaitAndUnwrapExceptions();
                     currentTcs.TrySetResult(true);
                 } catch (OperationCanceledException oce) {
                     currentTcs.TrySetCanceled(oce.CancellationToken);
