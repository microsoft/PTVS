--- conflicted
+++ resolved
@@ -408,37 +408,17 @@
                     if (unit.Scope.TryGetVariable(p.Name, out param)) {
                         return param;
                     }
-<<<<<<< HEAD
                     return null;
                 }).ToArray();
 
-                var parameters = vars
-                    .Select(p => string.Join(", ", p.Types.Select(av => av.ShortDescription).OrderBy(s => s).Distinct()))
-                    .ToArray();
-
+                var parameters = vars.Select(p => p == null ? null : string.Join(", ", p.Types.GetShortDescriptions())).ToArray();
                 var refs = vars.Select(v => ProjectEntry.Analysis.ToVariables(v)).ToArray();
 
                 yield return new SimpleOverloadResult(
-                    FunctionDefinition.Parameters.Select((p, i) => {
-                        var name = MakeParameterName(p);
-                        var defaultValue = GetDefaultValue(ProjectState, p, DeclaringModule.Tree);
-                        return new ParameterResult(name, string.Empty, parameters[i], false, refs[i], defaultValue);
-                    }).ToArray(),
+                    FunctionDefinition.Parameters.Select((p, i) => ToParameterResult(p, parameters[i], refs[i], ProjectState, DeclaringModule.Tree)).ToArray(),
                     FunctionDefinition.Name,
                     Documentation
                 );
-=======
-                    references[parameters] = refs;
-                }
-
-                foreach (var keyValue in references) {
-                    yield return new SimpleOverloadResult(
-                        FunctionDefinition.Parameters.Select((p, i) => ToParameterResult(p, keyValue.Key[i], keyValue.Value[i], ProjectState, DeclaringModule.Tree)).ToArray(),
-                        FunctionDefinition.Name,
-                        Documentation
-                    );
-                }
->>>>>>> b83b63b7
             }
         }
 
