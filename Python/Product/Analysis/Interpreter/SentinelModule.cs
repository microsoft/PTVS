--- conflicted
+++ resolved
@@ -22,11 +22,7 @@
 
 namespace Microsoft.PythonTools.Interpreter {
     sealed class SentinelModule : IPythonModule {
-<<<<<<< HEAD
-        private AsyncLocal<SentinelModule> _asyncLocal;
-=======
         private readonly SynchronizationContext _creator = SynchronizationContext.Current;
->>>>>>> 30595351
         private readonly SemaphoreSlim _semaphore;
         private volatile IPythonModule _realModule;
 
@@ -40,20 +36,12 @@
             }
         }
 
-<<<<<<< HEAD
-        public async Task<IPythonModule> WaitForImportAsync(string name, CancellationToken cancellationToken) {
-=======
         public async Task<IPythonModule> WaitForImportAsync(CancellationToken cancellationToken) {
->>>>>>> 30595351
             var mod = _realModule;
             if (mod != null) {
                 return mod;
             }
-<<<<<<< HEAD
-            if (_asyncLocal?.Value == this) {
-=======
             if (_creator == SynchronizationContext.Current) {
->>>>>>> 30595351
                 // Prevent reentrancy on the same module
                 return this;
             }
