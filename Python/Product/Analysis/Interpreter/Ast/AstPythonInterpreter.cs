--- conflicted
+++ resolved
@@ -164,31 +164,17 @@
 
             ModulePath mp;
 
-<<<<<<< HEAD
-                if (packages != null && packages.TryGetValue(firstBit, out searchPath) && !string.IsNullOrEmpty(searchPath)) {
-                    if (ModulePath.FromBasePathAndName_NoThrow(searchPath, name, null, out mp)) {
-                        return mp;
-                    }
-=======
             if (packages != null && packages.TryGetValue(firstBit, out searchPath) && !string.IsNullOrEmpty(searchPath)) {
-                if (ModulePath.FromBasePathAndName_NoThrow(searchPath, name, out mp)) {
+                if (ModulePath.FromBasePathAndName_NoThrow(searchPath, name, null, out mp)) {
                     ImportedFromUserSearchPath(name);
                     return mp;
->>>>>>> 0bcee4f1
-                }
-            }
-
-<<<<<<< HEAD
-                foreach (var sp in searchPaths.MaybeEnumerate()) {
-                    if (ModulePath.FromBasePathAndName_NoThrow(sp, name, null, out mp)) {
-                        return mp;
-                    }
-=======
+                }
+            }
+
             foreach (var sp in searchPaths.MaybeEnumerate()) {
-                if (ModulePath.FromBasePathAndName_NoThrow(sp, name, out mp)) {
+                if (ModulePath.FromBasePathAndName_NoThrow(sp, name, null, out mp)) {
                     ImportedFromUserSearchPath(name);
                     return mp;
->>>>>>> 0bcee4f1
                 }
             }
 
