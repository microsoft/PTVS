﻿<?xml version="1.0" encoding="utf-8"?>
<Project ToolsVersion="14.0" DefaultTargets="Build" xmlns="http://schemas.microsoft.com/developer/msbuild/2003">
  <Choose>
    <When Condition=" '$(VisualStudioVersion)'=='15.0'  Or '$(TargetVisualStudioVersion)'=='VS150' ">
      <PropertyGroup>
        <MinimumVisualStudioVersion>15.0</MinimumVisualStudioVersion>
        <FileUpgradeFlags>
        </FileUpgradeFlags>
        <UpgradeBackupLocation>
        </UpgradeBackupLocation>
        <OldToolsVersion>14.0</OldToolsVersion>
      </PropertyGroup>
    </When>
    <When Condition=" '$(VisualStudioVersion)'=='16.0'  Or '$(TargetVisualStudioVersion)'=='VS160' ">
      <PropertyGroup>
        <MinimumVisualStudioVersion>16.0</MinimumVisualStudioVersion>
        <FileUpgradeFlags>
        </FileUpgradeFlags>
        <UpgradeBackupLocation>
        </UpgradeBackupLocation>
        <OldToolsVersion>16.0</OldToolsVersion>
      </PropertyGroup>
    </When>
  </Choose>
  <Import Project="..\ProjectBefore.settings" />
  <PropertyGroup>
    <Configuration Condition=" '$(Configuration)' == '' ">Debug</Configuration>
    <Platform Condition=" '$(Platform)' == '' ">AnyCPU</Platform>
    <SchemaVersion>2.0</SchemaVersion>
    <ProjectTypeGuids>{82b43b9b-a64c-4715-b499-d71e9ca2bd60};{60DC8134-EBA5-43B8-BCC9-BB4BC16C2548};{FAE04EC0-301F-11D3-BF4B-00C04F79EFBC}</ProjectTypeGuids>
    <OutputType>Library</OutputType>
    <AppDesignerFolder>Properties</AppDesignerFolder>
    <RootNamespace>Microsoft.PythonTools.Interpreter</RootNamespace>
    <AssemblyName>Microsoft.PythonTools.VSInterpreters</AssemblyName>
    <ProjectGuid>{815DB0CD-C0DD-4997-B43C-ABEE4DBEFFE7}</ProjectGuid>
    <DefineConstants>$(DefineConstants);$(SignedSym)</DefineConstants>
  </PropertyGroup>
  <PropertyGroup Condition=" '$(Platform)' == 'AnyCPU' ">
    <PlatformTarget>AnyCPU</PlatformTarget>
  </PropertyGroup>
  <ItemGroup>
    <ProjectReference Include="..\Common\Common.csproj">
      <Project>{b3db0521-d9e3-4f48-9e2e-e5ecae886049}</Project>
      <Name>Microsoft.PythonTools.Common</Name>
    </ProjectReference>
  </ItemGroup>
  <ItemGroup>
    <Reference Include="Accessibility">
      <EmbedInteropTypes>False</EmbedInteropTypes>
    </Reference>
    <Reference Include="Microsoft.Build, Version=$(MicrosoftBuildAssemblyVersion), Culture=neutral, PublicKeyToken=b03f5f7f11d50a3a" />
    <Reference Include="Microsoft.Build.Conversion.$(MicrosoftBuildAssemblyVersionSuffix), Version=$(MicrosoftBuildEngineAssemblyVersion), Culture=neutral, PublicKeyToken=b03f5f7f11d50a3a" />
    <Reference Include="Microsoft.Build.Engine, Version=$(MicrosoftBuildEngineAssemblyVersion), Culture=neutral, PublicKeyToken=b03f5f7f11d50a3a" />
    <Reference Include="Microsoft.Build.Framework, Version=$(MicrosoftBuildAssemblyVersion), Culture=neutral, PublicKeyToken=b03f5f7f11d50a3a" />
    <Reference Include="Microsoft.Build.Tasks.$(MicrosoftBuildAssemblyVersionSuffix), Version=$(MicrosoftBuildAssemblyVersion), Culture=neutral, PublicKeyToken=b03f5f7f11d50a3a" />
    <Reference Include="Microsoft.Build.Utilities.$(MicrosoftBuildAssemblyVersionSuffix), Version=$(MicrosoftBuildAssemblyVersion), Culture=neutral, PublicKeyToken=b03f5f7f11d50a3a" />
    <Reference Include="Microsoft.CSharp" />
    <Reference Include="Microsoft.VisualStudio.ComponentModelHost" />
    <Reference Include="Microsoft.VisualStudio.Shell.Framework" />
    <Reference Include="Microsoft.VisualStudio.Shell.15.0" />
    <Reference Include="Microsoft.VisualStudio.Shell.Interop" />
    <Reference Include="Microsoft.VisualStudio.Shell.Interop.10.0">
      <EmbedInteropTypes>True</EmbedInteropTypes>
    </Reference>
    <Reference Include="Microsoft.VisualStudio.Threading" />
    <Reference Include="Microsoft.VisualStudio.Workspace" />
    <Reference Include="Microsoft.VisualStudio.Workspace.VSIntegration.Contracts" />
    <Reference Include="Newtonsoft.Json, Version=9.0.0.0, Culture=neutral, PublicKeyToken=30ad4fe6b2a6aeed">
      <HintPath>$(PackagesPath)\Newtonsoft.Json\lib\net45\Newtonsoft.Json.dll</HintPath>
      <Private>True</Private>
    </Reference>
    <Reference Include="System" />
    <Reference Include="System.ComponentModel.Composition" />
    <Reference Include="System.Core" />
    <Reference Include="System.Net.Http" />
    <Reference Include="System.Runtime.Serialization" />
    <Reference Include="System.Web.ApplicationServices" />
    <Reference Include="System.Windows.Forms" />
    <Reference Include="System.Xml" />
    <Reference Include="System.Xml.Linq" />
    <Reference Include="Microsoft.Python.Parsing">
      <Private>True</Private>
    </Reference>
    <Reference Include="Microsoft.Python.Core">
      <Private>True</Private>
    </Reference>
  </ItemGroup>
  <ItemGroup>
<<<<<<< HEAD
    <Compile Include="InterpreterArchitecture.cs" />
    <Compile Include="Interpreter\AstPythonInterpreterFactory.cs" />
    <Compile Include="Interpreter\IInterpreterLog.cs" />
    <Compile Include="Interpreter\IInterpreterRegistryService.cs" />
    <Compile Include="Interpreter\InMemoryProject.cs" />
    <Compile Include="Interpreter\InterpreterConfiguration.cs" />
    <Compile Include="Interpreter\InterpreterFactoryCreationOptions.cs" />
    <Compile Include="Interpreter\InterpreterFactoryCreator.cs" />
    <Compile Include="Interpreter\InterpreterRegistryConstants.cs" />
=======
    <Compile Include="..\..\..\Common\Product\SharedProject\FileWatcher.cs">
      <Link>Interpreter\FileWatcher.cs</Link>
    </Compile>
>>>>>>> f072210a
    <Compile Include="Interpreter\InterpreterUIMode.cs" />
    <Compile Include="Interpreter\IPythonInterpreterFactory.cs" />
    <Compile Include="Interpreter\LaunchConfiguration.cs" />
    <Compile Include="Interpreter\NoInterpretersException.cs" />
    <Compile Include="Interpreter\LaunchConfigurationUtils.cs" />
    <Compile Include="Interpreter\PythonInterpreterFactoryExtensions.cs" />
    <Compile Include="Interpreter\VisualStudioInterpreterConfiguration.cs" />
    <Compile Include="Interpreter\IPythonWorkspaceContext.cs" />
    <Compile Include="Interpreter\PythonWorkspaceContext.cs" />
    <Compile Include="Interpreter\PythonWorkspaceContextProvider.cs" />
    <Compile Include="Interpreter\IPythonWorkspaceContextProvider.cs" />
    <Compile Include="Interpreter\WorkspaceInterpreterFactoryConstants.cs" />
    <Compile Include="Interpreter\CondaLocatorProvider.cs" />
    <Compile Include="Interpreter\WorkspaceInterpreterFactoryProvider.cs" />
    <Compile Include="Interpreter\ICondaLocatorProvider.cs" />
    <Compile Include="Interpreter\AutoDetectedLatestCondaLocator.cs" />
    <Compile Include="Interpreter\IProjectContextProvider.cs" />
    <Compile Include="Interpreter\ICondaEnvironmentManagerUI.cs" />
    <Compile Include="Interpreter\ICondaEnvironmentManager.cs" />
    <Compile Include="Interpreter\CondaEnvironmentManager.cs" />
    <Compile Include="Interpreter\ICondaLocator.cs" />
    <Compile Include="ModulePath.cs" />
    <Compile Include="PackageManager\CPythonCondaPackageManagerProvider.cs" />
    <Compile Include="PackageManager\IPackageManager.cs" />
    <Compile Include="PackageManager\IPackageManagerProvider.cs" />
    <Compile Include="PackageManager\IPackageManagerUI.cs" />
    <Compile Include="PackageManager\NoPackageManager.cs" />
    <Compile Include="PackageManager\PackageManagerFactoryExtensions.cs" />
    <Compile Include="PackageManager\CPythonPipPackageManagerProvider.cs" />
    <Compile Include="PackageManager\PackageSpec.cs" />
    <Compile Include="PackageManager\PackageVersion.cs" />
    <Compile Include="PackageManager\PipRequirementsUtils.cs" />
    <Compile Include="PackageManager\PipPackageManagerCommands.cs" />
    <Compile Include="Projects\IPythonProjectProvider.cs" />
    <Compile Include="Projects\PythonProject.cs" />
    <Compile Include="Projects\PythonProjectPropertyChangedArgs.cs" />
    <Compile Include="Properties\AssemblyInfo.cs" />
    <Compile Include="Interpreter\CondaEnvironmentFactoryConstants.cs" />
    <Compile Include="PackageManager\CondaUtils.cs" />
    <Compile Include="Interpreter\CondaEnvironmentFactoryProvider.cs" />
    <Compile Include="PackageManager\CondaPackageManager.cs" />
    <Compile Include="Interpreter\CPythonInterpreterFactoryConstants.cs" />
    <Compile Include="Interpreter\CPythonInterpreterFactoryProvider.cs" />
    <Compile Include="Interpreter\IInterpreterOptionsService.cs" />
    <Compile Include="Interpreter\InterpreterFactoryIdAttribute.cs" />
    <Compile Include="Interpreter\InterpreterOptionsService.cs" />
    <Compile Include="Interpreter\InterpreterRegistryService.cs" />
    <Compile Include="Interpreter\IPythonInterpreterFactoryProvider.cs" />
    <Compile Include="Interpreter\MSBuildConstants.cs" />
    <Compile Include="Interpreter\MSBuildProjectInterpreterFactoryProvider.cs" />
    <Compile Include="Interpreter\NotFoundInterpreterFactory.cs" />
    <Compile Include="PackageManager\PackageManagerUIRedirector.cs" />
    <Compile Include="PackageManager\PipPackageCache.cs" />
    <Compile Include="PackageManager\PipPackageManager.cs" />
    <Compile Include="Interpreter\PythonInterpreterInformation.cs" />
    <Compile Include="Interpreter\PythonRegistrySearch.cs" />
    <Compile Include="PythonLibraryPath.cs" />
    <Compile Include="RegistryWatcher.cs" />
    <Compile Include="PythonWorkspaceContextEventArgs.cs" />
    <Compile Include="WorkspaceExtensions.cs" />
  </ItemGroup>
  <Import Project="..\ProjectAfter.settings" />
  <!-- To modify your build process, add your task inside one of the targets below and uncomment it. 
       Other similar extension points exist, see Microsoft.Common.targets.
  <Target Name="BeforeBuild">
  </Target>
  <Target Name="AfterBuild">
  </Target>
  -->
</Project><|MERGE_RESOLUTION|>--- conflicted
+++ resolved
@@ -86,7 +86,6 @@
     </Reference>
   </ItemGroup>
   <ItemGroup>
-<<<<<<< HEAD
     <Compile Include="InterpreterArchitecture.cs" />
     <Compile Include="Interpreter\AstPythonInterpreterFactory.cs" />
     <Compile Include="Interpreter\IInterpreterLog.cs" />
@@ -96,11 +95,9 @@
     <Compile Include="Interpreter\InterpreterFactoryCreationOptions.cs" />
     <Compile Include="Interpreter\InterpreterFactoryCreator.cs" />
     <Compile Include="Interpreter\InterpreterRegistryConstants.cs" />
-=======
     <Compile Include="..\..\..\Common\Product\SharedProject\FileWatcher.cs">
       <Link>Interpreter\FileWatcher.cs</Link>
     </Compile>
->>>>>>> f072210a
     <Compile Include="Interpreter\InterpreterUIMode.cs" />
     <Compile Include="Interpreter\IPythonInterpreterFactory.cs" />
     <Compile Include="Interpreter\LaunchConfiguration.cs" />
