--- conflicted
+++ resolved
@@ -1,1397 +1,1394 @@
-﻿<?xml version="1.0" encoding="utf-8"?>
-<Project DefaultTargets="Build" xmlns="http://schemas.microsoft.com/developer/msbuild/2003" ToolsVersion="4.0">
-  <Choose>
-    <When Condition=" '$(VisualStudioVersion)'=='14.0'  Or '$(TargetVisualStudioVersion)'=='VS140' ">
-      <PropertyGroup>
-        <MinimumVisualStudioVersion>14.0</MinimumVisualStudioVersion>
-        <FileUpgradeFlags>
-        </FileUpgradeFlags>
-        <UpgradeBackupLocation>
-        </UpgradeBackupLocation>
-        <OldToolsVersion>4.0</OldToolsVersion>
-      </PropertyGroup>
-    </When>
-    <When Condition=" '$(VisualStudioVersion)'=='12.0'  Or '$(TargetVisualStudioVersion)'=='VS120' ">
-      <PropertyGroup>
-        <MinimumVisualStudioVersion>12.0</MinimumVisualStudioVersion>
-        <FileUpgradeFlags>
-        </FileUpgradeFlags>
-        <UpgradeBackupLocation>
-        </UpgradeBackupLocation>
-        <OldToolsVersion>4.0</OldToolsVersion>
-      </PropertyGroup>
-    </When>
-    <When Condition=" '$(VisualStudioVersion)'=='11.0'  Or '$(TargetVisualStudioVersion)'=='VS110' ">
-      <PropertyGroup>
-        <MinimumVisualStudioVersion>11.0</MinimumVisualStudioVersion>
-        <FileUpgradeFlags>
-        </FileUpgradeFlags>
-        <UpgradeBackupLocation>
-        </UpgradeBackupLocation>
-        <OldToolsVersion>4.0</OldToolsVersion>
-      </PropertyGroup>
-    </When>
-  </Choose>
-  <Import Project="..\ProjectBefore.settings" />
-  <PropertyGroup>
-    <Configuration Condition=" '$(Configuration)' == '' ">Debug</Configuration>
-    <Platform Condition=" '$(Platform)' == '' ">AnyCPU</Platform>
-    <SchemaVersion>2.0</SchemaVersion>
-    <ProjectTypeGuids>{82b43b9b-a64c-4715-b499-d71e9ca2bd60};{60DC8134-EBA5-43B8-BCC9-BB4BC16C2548};{FAE04EC0-301F-11D3-BF4B-00C04F79EFBC}</ProjectTypeGuids>
-    <OutputType>Library</OutputType>
-    <AppDesignerFolder>Properties</AppDesignerFolder>
-    <RootNamespace>Microsoft</RootNamespace>
-    <AssemblyName>Microsoft.PythonTools</AssemblyName>
-    <ProjectGuid>{FA7BE5F5-E04F-4613-B7AC-70CE10D1BB68}</ProjectGuid>
-    <UseVSSDK>true</UseVSSDK>
-    <StartAction>Program</StartAction>
-    <StartProgram>$(DevEnvDir)devenv.exe</StartProgram>
-    <StartArguments>/rootSuffix Exp /Log</StartArguments>
-    <DefineConstants>$(DefineConstants);$(SignedSym);SHAREDPROJECT_OLESERVICEPROVIDER</DefineConstants>
-    <AllowUnsafeBlocks>true</AllowUnsafeBlocks>
-  </PropertyGroup>
-  <PropertyGroup Condition=" '$(Platform)' == 'AnyCPU' ">
-    <PlatformTarget>AnyCPU</PlatformTarget>
-  </PropertyGroup>
-  <PropertyGroup Condition="'$(InteractiveWindow)' != ''">
-    <DefineConstants>$(DefineConstants);INTERACTIVE_WINDOW</DefineConstants>
-  </PropertyGroup>
-  <ItemGroup>
-    <ProjectReference Include="..\Analysis\Analysis.csproj">
-      <Project>{A85D479D-67A9-4BDB-904A-7D86DAF68A6F}</Project>
-      <Name>Microsoft.PythonTools.Analysis</Name>
-      <IncludeInVSIX>True</IncludeInVSIX>
-    </ProjectReference>
-    <ProjectReference Include="..\BuildTasks\BuildTasks.csproj">
-      <Project>{89d51398-a003-44ba-b1b2-cfc6f8396d7e}</Project>
-      <Name>Microsoft.PythonTools.BuildTasks</Name>
-      <IncludeInVSIX>True</IncludeInVSIX>
-    </ProjectReference>
-    <ProjectReference Include="..\Debugger\Debugger.csproj">
-      <Project>{DECC7971-FA58-4DB0-9561-BFFADD393BBD}</Project>
-      <Name>Microsoft.PythonTools.Debugger</Name>
-      <IncludeInVSIX>True</IncludeInVSIX>
-    </ProjectReference>
-    <ProjectReference Include="..\EnvironmentsList\EnvironmentsList.csproj">
-      <Project>{b20e082b-4d3c-457d-b2bd-60420b434573}</Project>
-      <Name>Microsoft.PythonTools.EnvironmentsList</Name>
-      <IncludeInVSIX>True</IncludeInVSIX>
-    </ProjectReference>
-    <ProjectReference Include="..\VSInterpreters\VSInterpreters.csproj">
-      <Project>{815db0cd-c0dd-4997-b43c-abee4dbeffe7}</Project>
-      <Name>Microsoft.PythonTools.VSInterpreters</Name>
-      <IncludeInVSIX>True</IncludeInVSIX>
-    </ProjectReference>
-    <ProjectReference2 Include="..\Analyzer\Analyzer.csproj" />
-    <ProjectReference Include="..\Attacher\Attacher.csproj">
-      <Project>{666A22BB-0CB5-4C08-A20F-E17450DA6573}</Project>
-      <Name>Attacher</Name>
-      <IncludeInVSIX>True</IncludeInVSIX>
-    </ProjectReference>
-    <ProjectReference2 Include="..\AttacherX86\AttacherX86.csproj" />
-    <ProjectReference2 Include="..\ImportWizard\ImportWizard.csproj" />
-    <ProjectReference2 Include="..\ProjectWizards\ProjectWizards.csproj" />
-    <ProjectReference Include="..\ReplWindow\ReplWindow.csproj">
-      <Project>{20BB6FAC-44D2-4D76-ABFE-0C1E163A1A4F}</Project>
-      <Private>false</Private>
-      <ReferenceOutputAssembly Condition="'$(Dev14OrLater)' != 'True'">true</ReferenceOutputAssembly>
-      <ReferenceOutputAssembly Condition="'$(Dev14OrLater)' == 'True'">false</ReferenceOutputAssembly>
-      <Name Condition="'$(InteractiveWindow)' == ''">Microsoft.VisualStudio.ReplWindow</Name>
-      <Name Condition="'$(InteractiveWindow)' != ''">Microsoft.VisualStudio.InteractiveWindow</Name>
-    </ProjectReference>
-    <ProjectReference2 Include="..\TestAdapter\TestAdapter.csproj" Condition="'$(VSTarget)' != '10.0'" />
-  </ItemGroup>
-  <Choose>
-    <When Condition="'$(VSTarget)' == '10.0'">
-      <ItemGroup>
-        <Reference Include="Microsoft.Windows.Design.Host, Version=4.0.0.0, Culture=neutral, PublicKeyToken=b03f5f7f11d50a3a, processorArchitecture=MSIL">
-          <SpecificVersion>False</SpecificVersion>
-          <HintPath>$(DevEnvDir)PrivateAssemblies\Microsoft.Windows.Design.Host.dll</HintPath>
-          <Private>false</Private>
-        </Reference>
-      </ItemGroup>
-    </When>
-    <Otherwise>
-      <ItemGroup>
-        <Reference Include="Microsoft.Windows.Design.Host, Version=4.1.0.0, Culture=neutral, PublicKeyToken=b03f5f7f11d50a3a, processorArchitecture=MSIL">
-          <SpecificVersion>False</SpecificVersion>
-          <HintPath>$(DevEnvDir)PrivateAssemblies\Microsoft.Windows.Design.Host.dll</HintPath>
-          <Private>True</Private>
-        </Reference>
-      </ItemGroup>
-    </Otherwise>
-  </Choose>
-  <Choose>
-    <When Condition="$(FeatureAzureRemoteDebug)">
-      <ItemGroup>
-        <Reference Include="Microsoft.VisualStudio.WindowsAzure.CommonAzureTools.Contracts.1.2">
-          <SpecificVersion>False</SpecificVersion>
-          <HintPath>$(DevEnvDir)Extensions\Microsoft\Windows Azure Tools\Common\Microsoft.VisualStudio.WindowsAzure.CommonAzureTools.Contracts.1.2.dll</HintPath>
-          <Private>false</Private>
-        </Reference>
-        <Reference Include="Microsoft.VisualStudio.Web.WindowsAzure.Contracts, Version=2.3.0.0, Culture=neutral, PublicKeyToken=b03f5f7f11d50a3a">
-          <SpecificVersion>True</SpecificVersion>
-          <HintPath Condition="Exists('$(DevEnvDir)PrivateAssemblies\Microsoft.VisualStudio.Web.WindowsAzure.Contracts.dll')">$(DevEnvDir)PrivateAssemblies\Microsoft.VisualStudio.Web.WindowsAzure.Contracts.dll</HintPath>
-          <HintPath Condition="Exists('$(DevEnvDir)Extensions\Microsoft\Web Tools\WindowsAzure\Microsoft.VisualStudio.Web.WindowsAzure.Contracts.dll')">$(DevEnvDir)Extensions\Microsoft\Web Tools\WindowsAzure\Microsoft.VisualStudio.Web.WindowsAzure.Contracts.dll</HintPath>
-          <Private>false</Private>
-        </Reference>
-      </ItemGroup>
-    </When>
-  </Choose>
-  <ItemGroup>
-    <Reference Include="Accessibility">
-      <EmbedInteropTypes>False</EmbedInteropTypes>
-    </Reference>
-    <Reference Include="envdte, Version=8.0.0.0, Culture=neutral, PublicKeyToken=b03f5f7f11d50a3a">
-      <EmbedInteropTypes>False</EmbedInteropTypes>
-    </Reference>
-    <Reference Include="envdte100, Version=10.0.0.0, Culture=neutral, PublicKeyToken=b03f5f7f11d50a3a">
-      <EmbedInteropTypes>False</EmbedInteropTypes>
-    </Reference>
-    <Reference Include="envdte80, Version=8.0.0.0, Culture=neutral, PublicKeyToken=b03f5f7f11d50a3a">
-      <EmbedInteropTypes>False</EmbedInteropTypes>
-    </Reference>
-    <Reference Include="EnvDTE90, Version=9.0.0.0, Culture=neutral, PublicKeyToken=b03f5f7f11d50a3a">
-      <EmbedInteropTypes>False</EmbedInteropTypes>
-    </Reference>
-    <Reference Include="Microsoft.Build, Version=$(MicrosoftBuildAssemblyVersion), Culture=neutral, PublicKeyToken=b03f5f7f11d50a3a" />
-    <Reference Include="Microsoft.Build.Conversion.$(MicrosoftBuildAssemblyVersionSuffix), Version=$(MicrosoftBuildAssemblyVersion), Culture=neutral, PublicKeyToken=b03f5f7f11d50a3a" />
-    <Reference Include="Microsoft.Build.Engine, Version=$(MicrosoftBuildAssemblyVersion), Culture=neutral, PublicKeyToken=b03f5f7f11d50a3a" />
-    <Reference Include="Microsoft.Build.Framework, Version=$(MicrosoftBuildAssemblyVersion), Culture=neutral, PublicKeyToken=b03f5f7f11d50a3a" />
-    <Reference Include="Microsoft.Build.Tasks.$(MicrosoftBuildAssemblyVersionSuffix), Version=$(MicrosoftBuildAssemblyVersion), Culture=neutral, PublicKeyToken=b03f5f7f11d50a3a" />
-    <Reference Include="Microsoft.Build.Utilities.$(MicrosoftBuildAssemblyVersionSuffix), Version=$(MicrosoftBuildAssemblyVersion), Culture=neutral, PublicKeyToken=b03f5f7f11d50a3a" />
-    <Reference Include="Microsoft.CSharp" />
-    <Reference Include="microsoft.msxml, Version=8.0.0.0, Culture=neutral, PublicKeyToken=b03f5f7f11d50a3a, processorArchitecture=MSIL">
-      <EmbedInteropTypes>False</EmbedInteropTypes>
-    </Reference>
-    <Reference Include="Microsoft.VisualStudio.ComponentModelHost, Version=$(VSTarget).0.0, Culture=neutral, PublicKeyToken=b03f5f7f11d50a3a, processorArchitecture=MSIL" />
-    <Reference Include="Microsoft.VisualStudio.CoreUtility, Version=$(VSTarget).0.0, Culture=neutral, PublicKeyToken=b03f5f7f11d50a3a, processorArchitecture=MSIL" />
-    <Reference Include="Microsoft.VisualStudio.Debugger.Engine, Version=1.0.0.0, Culture=neutral, PublicKeyToken=b03f5f7f11d50a3a, processorArchitecture=MSIL" Condition="'$(VSTarget)' != '10.0'">
-      <Private>false</Private>
-    </Reference>
-    <Reference Include="Microsoft.VisualStudio.Debugger.Interop.10.0, Version=10.0.0.0, Culture=neutral, PublicKeyToken=b03f5f7f11d50a3a, processorArchitecture=MSIL" />
-    <Reference Include="Microsoft.VisualStudio.Debugger.Interop.11.0, Version=11.0.0.0, Culture=neutral, PublicKeyToken=b03f5f7f11d50a3a, processorArchitecture=MSIL" Condition="'$(VSTarget)' != '10.0'" />
-    <Reference Include="Microsoft.VisualStudio.Debugger.InteropA, Version=9.0.0.0, Culture=neutral, PublicKeyToken=b03f5f7f11d50a3a" />
-    <Reference Include="Microsoft.VisualStudio.Designer.Interfaces, Version=1.0.5000.0, Culture=neutral, PublicKeyToken=b03f5f7f11d50a3a">
-      <EmbedInteropTypes>False</EmbedInteropTypes>
-    </Reference>
-    <Reference Include="Microsoft.VisualStudio.Editor, Version=$(VSTarget).0.0, Culture=neutral, PublicKeyToken=b03f5f7f11d50a3a, processorArchitecture=MSIL" />
-    <Reference Include="Microsoft.VisualStudio.InteractiveWindow">
-      <HintPath>$(DevEnvDir)PrivateAssemblies\Microsoft.VisualStudio.InteractiveWindow.dll</HintPath>
-    </Reference>
-    <Reference Include="Microsoft.VisualStudio.Language.Intellisense, Version=$(VSTarget).0.0, Culture=neutral, PublicKeyToken=b03f5f7f11d50a3a, processorArchitecture=MSIL" />
-    <Reference Include="Microsoft.VisualStudio.Language.NavigateTo.Interfaces, Version=$(VSTarget).0.0, Culture=neutral" />
-    <Reference Include="Microsoft.VisualStudio.Language.StandardClassification, Version=$(VSTarget).0.0, Culture=neutral, PublicKeyToken=b03f5f7f11d50a3a, processorArchitecture=MSIL" />
-    <Reference Include="Microsoft.VisualStudio.OLE.Interop" />
-    <Reference Include="Microsoft.VisualStudio.ProjectAggregator, Version=8.0.0.0, Culture=neutral, PublicKeyToken=b03f5f7f11d50a3a, processorArchitecture=MSIL">
-      <EmbedInteropTypes>False</EmbedInteropTypes>
-    </Reference>
-    <Reference Include="Microsoft.VisualStudio.Shell.$(VSTarget), Version=$(VSTarget).0.0, Culture=neutral, PublicKeyToken=b03f5f7f11d50a3a, processorArchitecture=MSIL" />
-    <Reference Include="Microsoft.VisualStudio.Shell.Design, Version=$(VSTarget).0.0, Culture=neutral, PublicKeyToken=b03f5f7f11d50a3a, processorArchitecture=MSIL" />
-    <Reference Include="Microsoft.VisualStudio.Shell.Immutable.11.0, Version=11.0.0.0, Culture=neutral, PublicKeyToken=b03f5f7f11d50a3a, processorArchitecture=MSIL" Condition="'$(VSTarget)' != '10.0'" />
-    <Reference Include="Microsoft.VisualStudio.Shell.Interop" />
-    <Reference Include="Microsoft.VisualStudio.Shell.Interop.12.0, Version=12.0.0.0, Culture=neutral, PublicKeyToken=b03f5f7f11d50a3a, processorArchitecture=MSIL" Condition="'$(VSTarget)' != '10.0' and '$(VSTarget)' != '11.0'">
-      <EmbedInteropTypes>False</EmbedInteropTypes>
-    </Reference>
-    <Reference Include="Microsoft.VisualStudio.Shell.Interop.8.0" />
-    <Reference Include="Microsoft.VisualStudio.Shell.Interop.9.0" />
-    <Reference Include="Microsoft.VisualStudio.Shell.Interop.10.0" />
-    <Reference Include="Microsoft.VisualStudio.Shell.Interop.11.0, Version=11.0.0.0, Culture=neutral, PublicKeyToken=b03f5f7f11d50a3a, processorArchitecture=MSIL" Condition="'$(VSTarget)' != '10.0'">
-      <EmbedInteropTypes>False</EmbedInteropTypes>
-    </Reference>
-    <Reference Include="Microsoft.VisualStudio.TemplateWizardInterface, Version=8.0.0.0, Culture=neutral, PublicKeyToken=b03f5f7f11d50a3a, processorArchitecture=MSIL" />
-    <Reference Include="Microsoft.VisualStudio.Text.Data, Version=$(VSTarget).0.0, Culture=neutral, PublicKeyToken=b03f5f7f11d50a3a, processorArchitecture=MSIL" />
-    <Reference Include="Microsoft.VisualStudio.Text.Logic, Version=$(VSTarget).0.0, Culture=neutral, PublicKeyToken=b03f5f7f11d50a3a, processorArchitecture=MSIL" />
-    <Reference Include="Microsoft.VisualStudio.Text.UI, Version=$(VSTarget).0.0, Culture=neutral, PublicKeyToken=b03f5f7f11d50a3a, processorArchitecture=MSIL" />
-    <Reference Include="Microsoft.VisualStudio.Text.UI.Wpf, Version=$(VSTarget).0.0, Culture=neutral, PublicKeyToken=b03f5f7f11d50a3a, processorArchitecture=MSIL" />
-    <Reference Include="Microsoft.VisualStudio.TextManager.Interop" />
-    <Reference Include="Microsoft.VisualStudio.Shell.Immutable.10.0" />
-    <Reference Include="Microsoft.VisualStudio.TextManager.Interop.8.0, Version=8.0.0.0, Culture=neutral, PublicKeyToken=b03f5f7f11d50a3a">
-      <EmbedInteropTypes>False</EmbedInteropTypes>
-    </Reference>
-    <Reference Include="Microsoft.VisualStudio.VSHelp, Version=7.0.3300.0, Culture=neutral, PublicKeyToken=b03f5f7f11d50a3a">
-      <EmbedInteropTypes>False</EmbedInteropTypes>
-    </Reference>
-    <Reference Include="Microsoft.VisualStudio.VsInteractiveWindow">
-      <HintPath>$(DevEnvDir)PrivateAssemblies\Microsoft.VisualStudio.VsInteractiveWindow.dll</HintPath>
-    </Reference>
-    <Reference Include="Microsoft.VisualStudio.WizardFramework, Version=$(VSTarget).0.0, Culture=neutral, PublicKeyToken=b03f5f7f11d50a3a, processorArchitecture=MSIL" />
-    <Reference Include="System" />
-    <Reference Include="System.ComponentModel.Composition" />
-    <Reference Include="System.Core" />
-    <Reference Include="System.Data" />
-    <Reference Include="System.Design" />
-    <Reference Include="System.Drawing" />
-    <Reference Include="System.IO.Compression" />
-    <Reference Include="System.IO.Compression.FileSystem" />
-    <Reference Include="System.Messaging" />
-    <Reference Include="System.Net" />
-    <Reference Include="System.Numerics" />
-    <Reference Include="System.Web" />
-    <Reference Include="System.Web.ApplicationServices" />
-    <Reference Include="System.Web.Extensions" />
-    <Reference Include="System.Windows.Forms" />
-    <Reference Include="System.Xml" />
-    <Reference Include="System.Xml.Linq" />
-    <Reference Include="PresentationCore" />
-    <Reference Include="PresentationFramework" />
-    <Reference Include="UIAutomationProvider" />
-    <Reference Include="VSLangProj, Version=7.0.3300.0, Culture=neutral, PublicKeyToken=b03f5f7f11d50a3a">
-      <EmbedInteropTypes>True</EmbedInteropTypes>
-    </Reference>
-    <Reference Include="VSLangProj100, Version=10.0.0.0, Culture=neutral, PublicKeyToken=b03f5f7f11d50a3a">
-      <EmbedInteropTypes>False</EmbedInteropTypes>
-    </Reference>
-    <Reference Include="VSLangProj2, Version=7.0.5000.0, Culture=neutral, PublicKeyToken=b03f5f7f11d50a3a">
-      <EmbedInteropTypes>True</EmbedInteropTypes>
-    </Reference>
-    <Reference Include="VSLangProj80, Version=8.0.0.0, Culture=neutral, PublicKeyToken=b03f5f7f11d50a3a">
-      <EmbedInteropTypes>True</EmbedInteropTypes>
-    </Reference>
-    <Reference Include="WindowsBase" />
-    <Reference Include="System.Xaml" />
-    <Reference Include="WindowsFormsIntegration" />
-  </ItemGroup>
-  <Choose>
-    <When Condition="'$(VSTarget)' == '10.0'">
-      <ItemGroup>
-        <Reference Include="Microsoft.VisualStudio.Settings, Version=10.0.0.0, Culture=neutral, PublicKeyToken=b03f5f7f11d50a3a, processorArchitecture=x86">
-          <Private>false</Private>
-        </Reference>
-      </ItemGroup>
-    </When>
-    <Otherwise>
-      <ItemGroup>
-        <Reference Include="Microsoft.VisualStudio.Settings.$(VSTarget), Version=$(VSTarget).0.0, Culture=neutral, PublicKeyToken=b03f5f7f11d50a3a, processorArchitecture=x86">
-          <Private>false</Private>
-        </Reference>
-      </ItemGroup>
-    </Otherwise>
-  </Choose>
-  <ItemGroup>
-    <Compile Include="..\Analysis\IEnumerableExtensions.cs">
-      <Link>IEnumerableExtensions.cs</Link>
-    </Compile>
-    <Compile Include="..\Analysis\Interpreter\PythonInterpreterFactoryExtensions.cs">
-      <Link>PythonInterpreterFactoryExtensions.cs</Link>
-    </Compile>
-    <Compile Include="PythonTools\Repl\IMultipleScopeEvaluator.cs" />
-    <Compile Include="PythonTools\Repl\InteractiveWindowProvider.cs" />
-    <Compile Include="IPythonToolsToolWindowService.cs" />
-    <Compile Include="MissingInterpreterException.cs" />
-    <Compile Include="PythonTools\Repl\IInteractiveEvaluatorProvider.cs" />
-    <Compile Include="PythonTools\Repl\InteractiveRoleAttribute.cs" />
-    <Compile Include="PythonTools\Debugger\ProximityExpressionWalker.cs" />
-<<<<<<< HEAD
-    <Compile Include="PythonTools\Repl\ReplOutputClassificationFormatDefinitions.cs" />
-    <Compile Include="PythonTools\Repl\ReplOutputClassifier.cs" />
-    <Compile Include="PythonTools\Repl\ReplOutputClassifierProvider.cs" />
-=======
-    <Compile Include="PythonTools\Intellisense\PythonSuggestedActionsSource.cs" />
-    <Compile Include="PythonTools\Intellisense\PythonSuggestedActionsSourceProvider.cs" />
-    <Compile Include="PythonTools\Intellisense\PythonSuggestedImportAction.cs" />
->>>>>>> b4746e6f
-    <Compile Include="PythonTools\Project\IPythonProjectLaunchProperties.cs" />
-    <Compile Include="PythonTools\Project\PythonProjectLaunchProperties.cs" />
-    <Compile Include="PythonTools\SurveyNewsService.cs" />
-    <Compile Include="PythonTools\Options\GlobalInterpreterOptions.cs" />
-    <Compile Include="PythonTools\Options\GeneralOptions.cs" />
-    <Compile Include="PythonTools\Options\DebuggerOptions.cs" />
-    <Compile Include="PythonTools\Options\AdvancedEditorOptions.cs" />
-    <Compile Include="Legacy\ObsoleteResources.cs" />
-    <Compile Include="NoInterpretersException.cs" />
-    <Compile Include="ProvideLanguageTemplatesAttribute.cs" />
-    <Compile Include="PythonToolsInstallPath.cs" />
-    <Compile Include="PythonToolsService.cs" />
-    <Compile Include="PythonTools\AzureToolsContracts.cs" />
-    <Compile Include="PythonTools\Commands\AzureExplorerAttachDebuggerCommand.cs" />
-    <Compile Include="PythonTools\Intellisense\EntryEventArgs.cs" />
-    <Compile Include="PythonTools\Intellisense\TaskProvider.cs" />
-    <Compile Include="PythonTools\Intellisense\UnresolvedImportSquiggleProvider.cs" />
-    <Compile Include="PythonTools\Logging\InMemoryLogger.cs" />
-    <Compile Include="PythonTools\Logging\IPythonToolsLogger.cs" />
-    <Compile Include="PythonTools\Logging\PackageInstallDetails.cs" />
-    <Compile Include="PythonTools\Logging\PythonLogEvent.cs" />
-    <Compile Include="PythonTools\Logging\PythonToolsLogger.cs" />
-    <Compile Include="PythonTools\Intellisense\ExpansionClient.cs" />
-    <Compile Include="PythonTools\Options\IPythonToolsOptionsService.cs" />
-    <Compile Include="PythonTools\Options\PythonGeneralOptionsControl.cs">
-      <SubType>UserControl</SubType>
-    </Compile>
-    <Compile Include="PythonTools\Options\PythonGeneralOptionsControl.Designer.cs">
-      <DependentUpon>PythonGeneralOptionsControl.cs</DependentUpon>
-    </Compile>
-    <Compile Include="PythonTools\Options\PythonGeneralOptionsPage.cs">
-      <SubType>Component</SubType>
-    </Compile>
-    <Compile Include="PythonTools\Options\PythonToolsOptionsService.cs" />
-    <Compile Include="PythonTools\Project\AddVirtualEnvironmentOperation.cs" />
-    <Compile Include="PythonTools\Project\AnalyzerChangingEventArgs.cs" />
-    <Compile Include="PythonTools\Project\Attributes.cs" />
-    <Compile Include="PythonTools\Project\Conda.cs" />
-    <Compile Include="PythonTools\Project\ProjectResources.cs" />
-    <Compile Include="ProvideComponentPickerPropertyPageAttribute.cs" />
-    <Compile Include="ProvideDiffSupportedContentTypeAttribute.cs" />
-    <Compile Include="ProvideEditorExtension2Attribute.cs" />
-    <Compile Include="ProvideFileFilterAttribute.cs" />
-    <Compile Include="PythonTools\Commands\OpenInterpreterListCommand.cs" />
-    <Compile Include="PythonTools\Commands\SurveyNewsCommand.cs" />
-    <Compile Include="PythonTools\InterpreterList\InterpreterListToolWindow.cs" />
-    <Compile Include="PythonTools\InterpreterView.cs" />
-    <Compile Include="PythonTools\Navigation\NavigateTo\PythonNavigateToItemDisplay.cs" />
-    <Compile Include="PythonTools\Navigation\NavigateTo\PythonNavigateToItemDisplayFactory.cs" />
-    <Compile Include="PythonTools\Navigation\NavigateTo\PythonNavigateToItemProviderFactory.cs" />
-    <Compile Include="PythonTools\Navigation\NavigateTo\PythonNavigateToItemProvider.cs" />
-    <Compile Include="PythonTools\Intellisense\CompletionComparer.cs" />
-    <Compile Include="PythonTools\Intellisense\FuzzyStringMatcher.cs" />
-    <Compile Include="PythonTools\Intellisense\FuzzyCompletionSet.cs" />
-    <Compile Include="PythonTools\Options\InterpreterPlaceholder.cs">
-      <SubType>Code</SubType>
-    </Compile>
-    <Compile Include="PythonTools\Options\SurveyNewsPolicy.cs" />
-    <Compile Include="PythonTools\Project\AddVirtualEnvironment.xaml.cs">
-      <DependentUpon>AddVirtualEnvironment.xaml</DependentUpon>
-    </Compile>
-    <Compile Include="PythonTools\Project\AddVirtualEnvironmentView.cs" />
-    <Compile Include="PythonTools\Project\AddInterpreter.xaml.cs">
-      <DependentUpon>AddInterpreter.xaml</DependentUpon>
-    </Compile>
-    <Compile Include="PythonTools\Project\AddInterpreterView.cs" />
-    <Compile Include="PythonTools\Project\CustomCommand.cs" />
-    <Compile Include="PythonTools\Project\EasyInstall.cs" />
-    <Compile Include="PythonTools\Project\IAsyncCommand.cs" />
-    <Compile Include="PythonTools\Project\ImportWizard\ProjectCustomizations.cs" />
-    <Compile Include="PythonTools\Project\ImportWizard\SaveProjectPage.xaml.cs">
-      <DependentUpon>SaveProjectPage.xaml</DependentUpon>
-    </Compile>
-    <Compile Include="PythonTools\Project\ImportWizard\InterpreterPage.xaml.cs">
-      <DependentUpon>InterpreterPage.xaml</DependentUpon>
-    </Compile>
-    <Compile Include="PythonTools\Project\ImportWizard\FileSourcePage.xaml.cs">
-      <DependentUpon>FileSourcePage.xaml</DependentUpon>
-    </Compile>
-    <Compile Include="PythonTools\Project\ImportWizard\ImportSettings.cs" />
-    <Compile Include="PythonTools\Project\ImportWizard\ImportWizard.xaml.cs">
-      <DependentUpon>ImportWizard.xaml</DependentUpon>
-    </Compile>
-    <Compile Include="PythonTools\Commands\ImportWizardCommand.cs" />
-    <Compile Include="PythonTools\Project\LoadedProjectInterpreterFactoryProvider.cs" />
-    <Compile Include="PythonTools\Project\Pip.cs" />
-    <Compile Include="PythonTools\Project\PythonProjectImageName.cs" />
-    <Compile Include="PythonTools\Project\VirtualEnv.cs" />
-    <Compile Include="PythonTools\Project\XamlDesignerSupport.cs" />
-    <Compile Include="PythonTools\PythonAnalysisClassifier.cs" />
-    <Compile Include="PythonTools\PythonAnalysisClassifierProvider.cs" />
-    <Compile Include="PythonTools\PythonInterpreterFactoryExtensions.cs" />
-    <Compile Include="PythonTools\PeekableEnumerator.cs" />
-    <Compile Include="PythonTools\WebProject\PythonWebPropertyPageControl.cs">
-      <SubType>UserControl</SubType>
-    </Compile>
-    <Compile Include="PythonTools\WebProject\PythonWebPropertyPageControl.Designer.cs">
-      <DependentUpon>PythonWebPropertyPageControl.cs</DependentUpon>
-    </Compile>
-    <Compile Include="PythonTools\WebProject\PythonWebLauncher.cs" />
-    <Compile Include="PythonTools\WebProject\PythonWebLauncherOptions.cs">
-      <SubType>UserControl</SubType>
-    </Compile>
-    <Compile Include="PythonTools\WebProject\PythonWebLauncherOptions.Designer.cs">
-      <DependentUpon>PythonWebLauncherOptions.cs</DependentUpon>
-    </Compile>
-    <Compile Include="PythonTools\WebProject\PythonWebLauncherProvider.cs" />
-    <Compile Include="PythonTools\WebProject\PythonWebProject.cs" />
-    <Compile Include="PythonTools\WebProject\PythonWebProjectConfig.cs" />
-    <Compile Include="PythonTools\WebProject\PythonWebProjectFactory.cs" />
-    <Compile Include="PythonTools\Project\InstallPythonPackage.xaml.cs">
-      <DependentUpon>InstallPythonPackage.xaml</DependentUpon>
-    </Compile>
-    <Compile Include="PythonTools\Project\InstallPythonPackageView.cs" />
-    <Compile Include="PythonTools\Project\PythonInterpreterView.cs" />
-    <Compile Include="PythonTools\Project\InterpretersContainerNode.cs" />
-    <Compile Include="PythonTools\Project\InterpretersContainerNodeProperties.cs" />
-    <Compile Include="PythonTools\Project\InterpretersNode.cs" />
-    <Compile Include="PythonTools\Project\InterpretersNodeProperties.cs" />
-    <Compile Include="PythonTools\Project\InterpretersPackageNode.cs" />
-    <Compile Include="PythonTools\Project\InterpretersPackageNodeProperties.cs" />
-    <Compile Include="PythonTools\Commands\OpenDebugReplCommand.cs" />
-    <Compile Include="PythonTools\Commands\RemoveImportsCurrentScopeCommand.cs" />
-    <Compile Include="PythonTools\Commands\RemoveImportsCommand.cs" />
-    <Compile Include="PythonTools\Commands\DiagnosticsCommand.cs" />
-    <Compile Include="PythonTools\Commands\DiagnosticsForm.cs">
-      <SubType>Form</SubType>
-    </Compile>
-    <Compile Include="PythonTools\Commands\DiagnosticsForm.Designer.cs">
-      <DependentUpon>DiagnosticsForm.cs</DependentUpon>
-    </Compile>
-    <Compile Include="PythonTools\Commands\ExecuteInReplCommand.cs" />
-    <Compile Include="PythonTools\Commands\FillParagraphCommand.cs" />
-    <Compile Include="PythonTools\Commands\OpenReplCommand.cs" />
-    <Compile Include="PythonTools\Commands\SendToDefiningModuleCommand.cs" />
-    <Compile Include="PythonTools\Commands\SendToReplCommand.cs" />
-    <Compile Include="PythonTools\Commands\StartScriptCommand.cs" />
-    <Compile Include="PythonTools\Intellisense\AnalysisSynchronizationContext.cs" />
-    <Compile Include="PythonTools\Intellisense\CompletionControl.xaml.cs">
-      <DependentUpon>CompletionControl.xaml</DependentUpon>
-    </Compile>
-    <Compile Include="PythonTools\Intellisense\CompletionOptions.cs" />
-    <Compile Include="PythonTools\Intellisense\CompletionUIElementProvider.cs" />
-    <Compile Include="PythonTools\Intellisense\ExceptionCompletionAnalysis.cs" />
-    <Compile Include="PythonTools\Intellisense\IContentTypeMetadata.cs" />
-    <Compile Include="PythonTools\Intellisense\IOrderableContentTypeMetadata.cs" />
-    <Compile Include="PythonTools\Intellisense\MissingImportAnalysis.cs" />
-    <Compile Include="PythonTools\Intellisense\ImportSmartTagAction.cs" />
-    <Compile Include="PythonTools\Intellisense\OverrideCompletionAnalysis.cs" />
-    <Compile Include="PythonTools\Intellisense\SmartTagAction.cs" />
-    <Compile Include="PythonTools\Intellisense\SmartTagSource.cs" />
-    <Compile Include="PythonTools\Intellisense\SmartTagSourceProvider.cs" />
-    <Compile Include="PythonTools\Intellisense\RefactoringIconKind.cs" />
-    <Compile Include="PythonTools\Intellisense\SmartTagController.cs" />
-    <Compile Include="PythonTools\Intellisense\SmartTagControllerProvider.cs" />
-    <Compile Include="PythonTools\Navigation\TextViewFilter.cs" />
-    <Compile Include="PythonTools\Options\PythonFormattingWrappingOptionsPage.cs">
-      <SubType>Component</SubType>
-    </Compile>
-    <Compile Include="PythonTools\Options\OptionCategory.cs" />
-    <Compile Include="PythonTools\Options\OptionInfo.cs" />
-    <Compile Include="PythonTools\Options\OptionsTreeView.cs">
-      <SubType>Component</SubType>
-    </Compile>
-    <Compile Include="PythonTools\Options\PythonFormattingGeneralOptionsControl.cs">
-      <SubType>UserControl</SubType>
-    </Compile>
-    <Compile Include="PythonTools\Options\PythonFormattingGeneralOptionsControl.Designer.cs">
-      <DependentUpon>PythonFormattingGeneralOptionsControl.cs</DependentUpon>
-    </Compile>
-    <Compile Include="PythonTools\Options\PythonFormattingGeneralOptionsPage.cs">
-      <SubType>Component</SubType>
-    </Compile>
-    <Compile Include="PythonTools\Options\PythonFormattingOptionsControl.cs">
-      <SubType>UserControl</SubType>
-    </Compile>
-    <Compile Include="PythonTools\Options\PythonFormattingOptionsControl.Designer.cs">
-      <DependentUpon>PythonFormattingOptionsControl.cs</DependentUpon>
-    </Compile>
-    <Compile Include="PythonTools\Options\PythonFormattingNewLinesOptionsPage.cs" />
-    <Compile Include="PythonTools\Options\PythonFormattingOptionsPage.cs">
-      <SubType>Component</SubType>
-    </Compile>
-    <Compile Include="PythonTools\Options\PythonFormattingSpacingOptionsPage.cs">
-      <SubType>Component</SubType>
-    </Compile>
-    <Compile Include="PythonTools\Options\PythonFormattingStatementsOptionsPage.cs">
-      <SubType>Component</SubType>
-    </Compile>
-    <Compile Include="PythonTools\Options\PythonInteractiveCommonOptions.cs" />
-    <Compile Include="PythonTools\Options\PythonDebugInteractiveOptionsControl.cs">
-      <SubType>UserControl</SubType>
-    </Compile>
-    <Compile Include="PythonTools\Options\PythonDebugInteractiveOptionsControl.Designer.cs">
-      <DependentUpon>PythonDebugInteractiveOptionsControl.cs</DependentUpon>
-    </Compile>
-    <Compile Include="PythonTools\Options\PythonDebugInteractiveOptionsPage.cs">
-      <SubType>Component</SubType>
-    </Compile>
-    <Compile Include="PythonTools\Project\PythonAssemblyReferenceNode.cs" />
-    <Compile Include="PythonTools\Project\Automation\OAWebPiReference.cs" />
-    <Compile Include="PythonTools\Project\Automation\OAPythonExtensionReference.cs" />
-    <Compile Include="PythonTools\Project\PythonExtensionReferenceNode.cs" />
-    <Compile Include="PythonTools\Project\PythonEncodingDetector.cs" />
-    <Compile Include="PythonTools\Project\PythonProjectReferenceNode.cs" />
-    <Compile Include="PythonTools\Project\PythonReferenceContainerNode.cs" />
-    <Compile Include="PythonTools\ProvidePythonInterpreterFactoryProviderAttribute.cs" />
-    <Compile Include="PythonTools\ProvideX64DebuggerFixForIntegratedShellAttribute.cs" />
-    <Compile Include="PythonTools\Refactoring\CodeFormatter.cs" />
-    <Compile Include="PythonTools\Refactoring\EnclosingNodeWalker.cs" />
-    <Compile Include="PythonTools\Refactoring\ExtractMethodRequestView.cs" />
-    <Compile Include="PythonTools\Refactoring\ImportRemover.cs" />
-    <Compile Include="PythonTools\Refactoring\LinePreservingCodeReplacer.cs" />
-    <Compile Include="PythonTools\Refactoring\RenameVariableRequestView.cs" />
-    <Compile Include="PythonTools\Repl\BasePythonReplEvaluator.cs" />
-    <Compile Include="PythonTools\Repl\DebugReplFrameCommand.cs" />
-    <Compile Include="PythonTools\Repl\DebugReplFrameDownCommand.cs" />
-    <Compile Include="PythonTools\Repl\DebugReplFramesCommand.cs" />
-    <Compile Include="PythonTools\Repl\DebugReplFrameUpCommand.cs" />
-    <Compile Include="PythonTools\Repl\DebugReplGoCommand.cs" />
-    <Compile Include="PythonTools\Repl\DebugReplProcessCommand.cs" />
-    <Compile Include="PythonTools\Repl\DebugReplProcessesCommand.cs" />
-    <Compile Include="PythonTools\Repl\DebugReplStepIntoCommand.cs" />
-    <Compile Include="PythonTools\Repl\DebugReplStepOutCommand.cs" />
-    <Compile Include="PythonTools\Repl\DebugReplStepOverCommand.cs" />
-    <Compile Include="PythonTools\Repl\DebugReplThreadCommand.cs" />
-    <Compile Include="PythonTools\Repl\DebugReplThreadsCommand.cs" />
-    <Compile Include="PythonTools\Repl\IPythonReplEvaluator.cs" />
-    <Compile Include="PythonTools\Repl\IPythonReplIntellisense.cs" />
-    <Compile Include="PythonTools\Repl\PythonDebugReplEvaluator.cs" />
-    <Compile Include="PythonTools\Repl\PythonDebugReplEvaluatorProvider.cs" />
-    <Compile Include="PythonTools\Editor\SmartIndentProvider.cs" />
-    <Compile Include="PythonTools\Intellisense\DecoratorCompletionAnalysis.cs" />
-    <Compile Include="PythonTools\Intellisense\XamlTextViewCreationListener.cs" />
-    <Compile Include="PythonTools\IVsPython.cs" />
-    <Compile Include="PythonTools\Navigation\AssignmentScopeNode.cs" />
-    <Compile Include="PythonTools\Navigation\PythonFileLibraryNode.cs" />
-    <Compile Include="PythonTools\Navigation\WaitForCompleteAnalysisDialog.xaml.cs">
-      <DependentUpon>WaitForCompleteAnalysisDialog.xaml</DependentUpon>
-    </Compile>
-    <Compile Include="PythonTools\Project\DefaultLauncherProvider.cs" />
-    <Compile Include="PythonTools\Project\DefaultPythonLauncherOptions.cs">
-      <SubType>UserControl</SubType>
-    </Compile>
-    <Compile Include="PythonTools\Project\DefaultPythonLauncherOptions.Designer.cs">
-      <DependentUpon>DefaultPythonLauncherOptions.cs</DependentUpon>
-    </Compile>
-    <Compile Include="PythonTools\Project\DefaultPythonProject.cs" />
-    <Compile Include="PythonTools\Project\FtpPublisher.cs" />
-    <Compile Include="PythonTools\Project\FilePublisher.cs" />
-    <Compile Include="PythonTools\Options\ExecutionMode.cs" />
-    <Compile Include="PythonTools\Project\IPythonLauncherOptions.cs" />
-    <Compile Include="PythonTools\Project\IPythonLauncherProvider.cs" />
-    <Compile Include="PythonTools\Project\IPythonProject.cs" />
-    <Compile Include="PythonTools\Project\PublishPropertyControl.cs">
-      <SubType>UserControl</SubType>
-    </Compile>
-    <Compile Include="PythonTools\Project\PublishPropertyControl.Designer.cs">
-      <DependentUpon>PublishPropertyControl.cs</DependentUpon>
-    </Compile>
-    <Compile Include="PythonTools\Project\PublishPropertyPage.cs" />
-    <Compile Include="PythonTools\Project\PythonDebugPropertyPage.cs" />
-    <Compile Include="PythonTools\Project\PythonDebugPropertyPageControl.cs">
-      <SubType>UserControl</SubType>
-    </Compile>
-    <Compile Include="PythonTools\Project\PythonDebugPropertyPageControl.Designer.cs">
-      <DependentUpon>PythonDebugPropertyPageControl.cs</DependentUpon>
-    </Compile>
-    <Compile Include="PythonTools\Project\PythonProjectConfig.cs" />
-    <Compile Include="PythonTools\Project\StartWithErrorsDialog.cs">
-      <SubType>Form</SubType>
-    </Compile>
-    <Compile Include="PythonTools\Project\StartWithErrorsDialog.Designer.cs">
-      <DependentUpon>StartWithErrorsDialog.cs</DependentUpon>
-    </Compile>
-    <Compile Include="PythonTools\ProvidePythonExecutionModeAttribute.cs" />
-    <Compile Include="PythonTools\Editor\AutoIndent.cs" />
-    <Compile Include="PythonTools\Intellisense\AnalysisPriority.cs" />
-    <Compile Include="PythonTools\Intellisense\AnalysisQueue.cs" />
-    <Compile Include="PythonTools\Intellisense\MonitoredBufferResult.cs" />
-    <Compile Include="PythonTools\Intellisense\ParseQueue.cs" />
-    <Compile Include="PythonTools\ISnapshotTextReader.cs" />
-    <Compile Include="PythonTools\PythonAutomation.cs" />
-    <Compile Include="PythonTools\Options\InterpreterOptions.cs" />
-    <Compile Include="PythonTools\Options\IPythonOptions.cs" />
-    <Compile Include="PythonTools\Options\NewInterpreter.cs">
-      <SubType>Form</SubType>
-    </Compile>
-    <Compile Include="PythonTools\Options\NewInterpreter.Designer.cs">
-      <DependentUpon>NewInterpreter.cs</DependentUpon>
-    </Compile>
-    <Compile Include="PythonTools\Options\PythonInteractiveOptions.cs" />
-    <Compile Include="PythonTools\Options\PythonInteractiveOptionsControl.cs">
-      <SubType>UserControl</SubType>
-    </Compile>
-    <Compile Include="PythonTools\Options\PythonInteractiveOptionsControl.Designer.cs">
-      <DependentUpon>PythonInteractiveOptionsControl.cs</DependentUpon>
-    </Compile>
-    <Compile Include="PythonTools\Options\PythonInteractiveOptionsPage.cs">
-      <SubType>Component</SubType>
-    </Compile>
-    <Compile Include="PythonTools\Project\WebPiReferenceNode.cs" />
-    <Compile Include="PythonTools\Project\BaseSearchPathNode.cs" />
-    <Compile Include="PythonTools\Project\CommonSearchPathContainerNodeProperties.cs" />
-    <Compile Include="PythonTools\Project\CommonSearchPathContainerNode.cs" />
-    <Compile Include="PythonTools\Project\CommonSearchPathNode.cs" />
-    <Compile Include="PythonTools\Project\CommonSearchPathNodeProperties.cs" />
-    <Compile Include="PythonTools\Project\DefaultPythonLauncher.cs" />
-    <Compile Include="PythonTools\Project\CurrentWorkingDirectoryNode.cs" />
-    <Compile Include="PythonTools\Project\PythonProjectNodeProperties.cs" />
-    <Compile Include="PythonTools\Refactoring\AssignmentWalker.cs" />
-    <Compile Include="PythonTools\Refactoring\FilePreviewItem.cs" />
-    <Compile Include="PythonTools\Refactoring\IPreviewItem.cs" />
-    <Compile Include="PythonTools\Refactoring\LocationPreviewItem.cs" />
-    <Compile Include="PythonTools\Refactoring\PreviewChangesEngine.cs" />
-    <Compile Include="PythonTools\Refactoring\PreviewList.cs" />
-    <Compile Include="PythonTools\Refactoring\RenameVariableRequest.cs" />
-    <Compile Include="PythonTools\Refactoring\RenameVariableUserInput.cs" />
-    <Compile Include="PythonTools\Refactoring\IRenameVariableInput.cs" />
-    <Compile Include="PythonTools\Refactoring\ExtractedMethodCreator.cs" />
-    <Compile Include="PythonTools\Refactoring\ExtractMethodDialog.xaml.cs">
-      <DependentUpon>ExtractMethodDialog.xaml</DependentUpon>
-    </Compile>
-    <Compile Include="PythonTools\Refactoring\ExtractMethodRequest.cs" />
-    <Compile Include="PythonTools\Refactoring\ExtractMethodResult.cs" />
-    <Compile Include="PythonTools\Refactoring\ExtractMethodUserInput.cs" />
-    <Compile Include="PythonTools\Refactoring\FlowChecker.cs" />
-    <Compile Include="PythonTools\Refactoring\IExtractMethodInput.cs" />
-    <Compile Include="PythonTools\Refactoring\MethodExtractor.cs" />
-    <Compile Include="PythonTools\Refactoring\RenameVariableDialog.xaml.cs">
-      <DependentUpon>RenameVariableDialog.xaml</DependentUpon>
-    </Compile>
-    <Compile Include="PythonTools\Refactoring\SelectionTarget.cs" />
-    <Compile Include="PythonTools\Refactoring\VariableRenamer.cs" />
-    <Compile Include="PythonTools\Repl\AttachDebuggerReplCommand.cs" />
-    <Compile Include="PythonTools\Repl\LoadReplCommand.cs" />
-    <Compile Include="PythonTools\Repl\OverloadDoc.cs" />
-    <Compile Include="PythonTools\Designer\WpfEventBindingProvider.cs" />
-    <Compile Include="PythonTools\PythonClassifier.cs" />
-    <Compile Include="PythonTools\PythonPredefinedClassificationTypeNames.cs" />
-    <Compile Include="PythonTools\Editor\BraceMatcher.cs" />
-    <Compile Include="PythonTools\Editor\EditorExtensions.cs" />
-    <Compile Include="PythonTools\Editor\LanguagePreferences.cs" />
-    <Compile Include="PythonTools\Editor\ReplWindowCreationListener.cs" />
-    <Compile Include="PythonTools\Extensions.cs" />
-    <Compile Include="PythonTools\Intellisense\CompletionAnalysis.cs" />
-    <Compile Include="PythonTools\Intellisense\CompletionSource.cs" />
-    <Compile Include="PythonTools\Intellisense\CompletionSourceProvider.cs" />
-    <Compile Include="PythonTools\Intellisense\ExpressionAnalysis.cs" />
-    <Compile Include="PythonTools\Intellisense\FromImportCompletionAnalysis.cs" />
-    <Compile Include="PythonTools\Intellisense\ImportCompletionAnalysis.cs" />
-    <Compile Include="PythonTools\Intellisense\NormalCompletionAnalysis.cs" />
-    <Compile Include="PythonTools\Intellisense\PythonAnalysisExtensions.cs" />
-    <Compile Include="PythonTools\Intellisense\ProjectAnalyzer.cs" />
-    <Compile Include="PythonTools\Intellisense\PythonParameter.cs" />
-    <Compile Include="PythonTools\Intellisense\PythonSignature.cs" />
-    <Compile Include="PythonTools\Intellisense\QuickInfoSource.cs" />
-    <Compile Include="PythonTools\Intellisense\QuickInfoSourceProvider.cs" />
-    <Compile Include="PythonTools\Intellisense\ReverseExpressionParser.cs" />
-    <Compile Include="PythonTools\Intellisense\SignatureAnalysis.cs" />
-    <Compile Include="PythonTools\Intellisense\SignatureHelpSource.cs" />
-    <Compile Include="PythonTools\Intellisense\SignatureHelpSourceProvider.cs" />
-    <Compile Include="PythonTools\Intellisense\SnapshotCookie.cs" />
-    <Compile Include="PythonTools\Intellisense\StringLiteralCompletionList.cs" />
-    <Compile Include="PythonTools\Navigation\AstScopeNode.cs" />
-    <Compile Include="PythonTools\Navigation\ClassScopeNode.cs" />
-    <Compile Include="PythonTools\Navigation\FunctionScopeNode.cs" />
-    <Compile Include="PythonTools\Options\PythonInterpreterOptionsPage.cs">
-      <SubType>Component</SubType>
-    </Compile>
-    <Compile Include="PythonTools\Options\PythonInterpreterOptionsControl.cs">
-      <SubType>UserControl</SubType>
-    </Compile>
-    <Compile Include="PythonTools\Options\PythonInterpreterOptionsControl.Designer.cs">
-      <DependentUpon>PythonInterpreterOptionsControl.cs</DependentUpon>
-    </Compile>
-    <Compile Include="PythonTools\Options\PythonDialogPage.cs">
-      <SubType>Component</SubType>
-    </Compile>
-    <Compile Include="PythonTools\Options\PythonAdvancedEditorOptionsPage.cs">
-      <SubType>Component</SubType>
-    </Compile>
-    <Compile Include="PythonTools\Options\PythonAdvancedEditorOptionsControl.cs">
-      <SubType>UserControl</SubType>
-    </Compile>
-    <Compile Include="PythonTools\Options\PythonAdvancedEditorOptionsControl.Designer.cs">
-      <DependentUpon>PythonAdvancedEditorOptionsControl.cs</DependentUpon>
-    </Compile>
-    <Compile Include="PythonTools\OutliningTaggerProvider.cs" />
-    <Compile Include="PythonTools\Options\PythonDebuggingOptionsControl.cs">
-      <SubType>UserControl</SubType>
-    </Compile>
-    <Compile Include="PythonTools\Options\PythonDebuggingOptionsControl.Designer.cs">
-      <DependentUpon>PythonDebuggingOptionsControl.cs</DependentUpon>
-    </Compile>
-    <Compile Include="PythonTools\Options\PythonDebuggingOptionsPage.cs">
-      <SubType>Component</SubType>
-    </Compile>
-    <Compile Include="PythonTools\Project\PythonGeneralPropertyPageControl.cs">
-      <SubType>UserControl</SubType>
-    </Compile>
-    <Compile Include="PythonTools\Project\PythonGeneralPropertyPageControl.Designer.cs">
-      <DependentUpon>PythonGeneralPropertyPageControl.cs</DependentUpon>
-    </Compile>
-    <Compile Include="PythonTools\Project\PythonFolderNode.cs" />
-    <Compile Include="PythonTools\Project\PythonNonCodeFileNode.cs" />
-    <Compile Include="PythonTools\PythonClassifierProvider.cs" />
-    <Compile Include="PythonTools\PythonCoreConstants.cs" />
-    <Compile Include="PythonTools\Repl\PythonReplEvaluator.cs" />
-    <Compile Include="PythonTools\Repl\PythonReplEvaluatorProvider.cs" />
-    <Compile Include="PythonTools\Repl\ReplIntellisenseMode.cs" />
-    <Compile Include="PythonTools\Repl\SwitchModuleCommand.cs" />
-    <Compile Include="PythonTools\SnapshotSpanSourceCodeReader.cs" />
-    <Compile Include="PythonTools\Intellisense\IntellisenseController.cs" />
-    <Compile Include="PythonTools\Intellisense\IntellisenseControllerProvider.cs" />
-    <Compile Include="PythonTools\Navigation\CodeWindowManager.cs" />
-    <Compile Include="PythonTools\Navigation\DropDownBarClient.cs" />
-    <Compile Include="PythonTools\Navigation\EditFilter.cs" />
-    <Compile Include="PythonConstants.cs" />
-    <Compile Include="PythonTools\Navigation\PythonLibraryManager.cs" />
-    <Compile Include="PythonTools\Navigation\PythonLibraryNode.cs" />
-    <Compile Include="PythonTools\Navigation\PythonLanguageInfo.cs" />
-    <Compile Include="PythonTools\Project\PythonEditorFactory.cs" />
-    <Compile Include="PythonTools\Project\PythonFileNode.cs" />
-    <Compile Include="PythonTools\Project\PythonGeneralPropertyPage.cs" />
-    <Compile Include="PythonTools\Project\PythonProjectFactory.cs" />
-    <Compile Include="PythonTools\Project\PythonProjectNode.cs" />
-    <Compile Include="PythonTools\Project\PythonProjectPackage.cs" />
-    <Compile Include="Guids.cs" />
-    <Compile Include="PythonTools\TokenCache.cs" />
-    <Compile Include="PythonToolsPackage.cs" />
-    <Compile Include="Properties\AssemblyInfo.cs" />
-    <Compile Include="PkgCmdID.cs" />
-    <Compile Include="PythonTools\WebProject\PythonWebPropertyPage.cs" />
-    <Compile Include="VsCredentials.cs" />
-  </ItemGroup>
-  <ItemGroup Condition="'$(VSTarget)' != '10.0'">
-    <Compile Include="PythonTools\Commands\UsePythonStepping.cs" />
-    <Compile Include="PythonTools\Commands\ShowNativePythonFrames.cs" />
-    <Compile Include="PythonTools\Commands\DkmDebuggerCommand.cs" />
-    <Compile Include="PythonTools\Commands\ShowCppViewCommand.cs" />
-    <Compile Include="PythonTools\Commands\ShowPythonViewCommand.cs" />
-    <Compile Include="PythonTools\Debugger\CustomDebuggerEventHandler.cs" />
-  </ItemGroup>
-  <ItemDefinitionGroup>
-    <ZipProject>
-      <Language>Python</Language>
-      <OutputSubPath>Web</OutputSubPath>
-    </ZipProject>
-    <ZipItem>
-      <Language>Python</Language>
-    </ZipItem>
-  </ItemDefinitionGroup>
-  <ItemGroup>
-    <!-- Item Templates -->
-    <ZipItem Include="Templates\Files\EmptyPackage\__init__.py" />
-    <ZipItem Include="Templates\Files\EmptyPyFile\empty.py" />
-    <ZipItem Include="Templates\Files\EmptyPackage\package.vstemplate" />
-    <ZipItem Include="Templates\Files\PyClass\class.py" />
-    <ZipItem Include="Templates\Files\EmptyPyFile\empty.vstemplate">
-      <SubType>Designer</SubType>
-    </ZipItem>
-    <ZipItem Include="Templates\Files\PyClass\class.vstemplate" />
-    <ZipItem Include="Templates\Files\UnitTestFile\test.vstemplate">
-      <SubType>Designer</SubType>
-    </ZipItem>
-    <ZipItem Include="Templates\Files\UnitTestFile\test.py" />
-    <ZipItem Include="Templates\Files\TextFile\textfile.txt" />
-    <ZipItem Include="Templates\Files\TextFile\textfile.vstemplate" />
-    <ZipItem Include="Templates\Files\Stylesheet\Stylesheet.css" />
-    <ZipItem Include="Templates\Files\Stylesheet\Stylesheet.vstemplate">
-      <SubType>Designer</SubType>
-    </ZipItem>
-    <ZipItem Include="Templates\Files\JavaScript\JavaScript.js" />
-    <ZipItem Include="Templates\Files\JavaScript\JavaScript.vstemplate">
-      <SubType>Designer</SubType>
-    </ZipItem>
-    <ZipItem Include="Templates\Files\HtmlFile\HtmlFile.html" />
-    <ZipItem Include="Templates\Files\HtmlFile\HtmlFile.vstemplate" />
-  </ItemGroup>
-  <ItemGroup>
-    <!-- Project Templates -->
-    <ZipProject Include="Templates\Projects\ConsoleAppProject\PythonApp.pyproj">
-      <OutputSubPath>
-      </OutputSubPath>
-    </ZipProject>
-    <ZipProject Include="Templates\Projects\ConsoleAppProject\Program.py">
-      <OutputSubPath>
-      </OutputSubPath>
-    </ZipProject>
-    <ZipProject Include="Templates\Projects\ConsoleAppProject\PythonConsoleApp.vstemplate">
-      <OutputSubPath>
-      </OutputSubPath>
-      <SubType>Designer</SubType>
-    </ZipProject>
-    <ZipProject Include="Templates\Projects\FromExistingCode\FromExistingCode.pyproj">
-      <OutputSubPath>
-      </OutputSubPath>
-    </ZipProject>
-    <ZipProject Include="Templates\Projects\FromExistingCode\FromExistingCode.vstemplate">
-      <OutputSubPath>
-      </OutputSubPath>
-      <SubType>Designer</SubType>
-    </ZipProject>
-  </ItemGroup>
-  <ItemGroup>
-    <!-- Web Project Templates -->
-    <ZipProject Include="Templates\Projects\CloudService\CloudService.ccproj" />
-    <ZipProject Include="Templates\Projects\CloudService\cloudservice.ico" />
-    <ZipProject Include="Templates\Projects\CloudService\CloudService.vstemplate" />
-    <ZipProject Include="Templates\Projects\CloudService\ServiceConfiguration.Cloud.cscfg" />
-    <ZipProject Include="Templates\Projects\CloudService\ServiceConfiguration.Local.cscfg" />
-    <ZipProject Include="Templates\Projects\CloudService\ServiceDefinition.csdef" />
-    <ZipProject Include="Templates\Projects\EmptyWebProject\EmptyWebProject.pyproj" />
-    <ZipProject Include="Templates\Projects\EmptyWebProject\EmptyWebProject.vstemplate" />
-    <ZipProject Include="Templates\Projects\EmptyWebRole\EmptyWebRole.pyproj" />
-    <ZipProject Include="Templates\Projects\EmptyWebRole\EmptyWebRole.vstemplate" />
-    <ZipProject Include="Templates\Projects\EmptyWebRole\requirements.txt" />
-    <ZipProject Include="Templates\Projects\StarterBottleProject\_references.js" />
-    <ZipProject Include="Templates\Projects\StarterBottleProject\about.tpl" />
-    <ZipProject Include="Templates\Projects\StarterBottleProject\app.py" />
-    <ZipProject Include="Templates\Projects\StarterBottleProject\bootstrap.css" />
-    <ZipProject Include="Templates\Projects\StarterBottleProject\bootstrap.js" />
-    <ZipProject Include="Templates\Projects\StarterBottleProject\bootstrap.min.css" />
-    <ZipProject Include="Templates\Projects\StarterBottleProject\bootstrap.min.js" />
-    <ZipProject Include="Templates\Projects\StarterBottleProject\contact.tpl" />
-    <ZipProject Include="Templates\Projects\StarterBottleProject\glyphicons-halflings-regular.eot" />
-    <ZipProject Include="Templates\Projects\StarterBottleProject\glyphicons-halflings-regular.svg" />
-    <ZipProject Include="Templates\Projects\StarterBottleProject\glyphicons-halflings-regular.ttf" />
-    <ZipProject Include="Templates\Projects\StarterBottleProject\glyphicons-halflings-regular.woff" />
-    <ZipProject Include="Templates\Projects\StarterBottleProject\index.tpl" />
-    <ZipProject Include="Templates\Projects\StarterBottleProject\jquery.validate.js" />
-    <ZipProject Include="Templates\Projects\StarterBottleProject\jquery.validate.min.js" />
-    <ZipProject Include="Templates\Projects\StarterBottleProject\jquery.validate.unobtrusive.js" />
-    <ZipProject Include="Templates\Projects\StarterBottleProject\jquery.validate.unobtrusive.min.js" />
-    <ZipProject Include="Templates\Projects\StarterBottleProject\jquery.validate-vsdoc.js" />
-    <ZipProject Include="Templates\Projects\StarterBottleProject\jquery-1.10.2.intellisense.js" />
-    <ZipProject Include="Templates\Projects\StarterBottleProject\jquery-1.10.2.js" />
-    <ZipProject Include="Templates\Projects\StarterBottleProject\jquery-1.10.2.min.js" />
-    <ZipProject Include="Templates\Projects\StarterBottleProject\jquery-1.10.2.min.map" />
-    <ZipProject Include="Templates\Projects\StarterBottleProject\layout.tpl" />
-    <ZipProject Include="Templates\Projects\StarterBottleProject\modernizr-2.6.2.js" />
-    <ZipProject Include="Templates\Projects\StarterBottleProject\requirements.txt" />
-    <ZipProject Include="Templates\Projects\StarterBottleProject\respond.js" />
-    <ZipProject Include="Templates\Projects\StarterBottleProject\respond.min.js" />
-    <ZipProject Include="Templates\Projects\StarterBottleProject\routes.py" />
-    <ZipProject Include="Templates\Projects\StarterBottleProject\site.css" />
-    <ZipProject Include="Templates\Projects\StarterBottleProject\StarterBottleProject.png" />
-    <ZipProject Include="Templates\Projects\StarterBottleProject\StarterBottleProject.pyproj" />
-    <ZipProject Include="Templates\Projects\StarterBottleProject\StarterBottleProject.vstemplate" />
-    <ZipProject Include="Templates\Projects\StarterFlaskJadeProject\__init__.py" />
-    <ZipProject Include="Templates\Projects\StarterFlaskJadeProject\_references.js" />
-    <ZipProject Include="Templates\Projects\StarterFlaskJadeProject\about.jade" />
-    <ZipProject Include="Templates\Projects\StarterFlaskJadeProject\runserver.py" />
-    <ZipProject Include="Templates\Projects\StarterFlaskJadeProject\bootstrap.css" />
-    <ZipProject Include="Templates\Projects\StarterFlaskJadeProject\bootstrap.js" />
-    <ZipProject Include="Templates\Projects\StarterFlaskJadeProject\bootstrap.min.css" />
-    <ZipProject Include="Templates\Projects\StarterFlaskJadeProject\bootstrap.min.js" />
-    <ZipProject Include="Templates\Projects\StarterFlaskJadeProject\contact.jade" />
-    <ZipProject Include="Templates\Projects\StarterFlaskJadeProject\glyphicons-halflings-regular.eot" />
-    <ZipProject Include="Templates\Projects\StarterFlaskJadeProject\glyphicons-halflings-regular.svg" />
-    <ZipProject Include="Templates\Projects\StarterFlaskJadeProject\glyphicons-halflings-regular.ttf" />
-    <ZipProject Include="Templates\Projects\StarterFlaskJadeProject\glyphicons-halflings-regular.woff" />
-    <ZipProject Include="Templates\Projects\StarterFlaskJadeProject\index.jade" />
-    <ZipProject Include="Templates\Projects\StarterFlaskJadeProject\jquery.validate.js" />
-    <ZipProject Include="Templates\Projects\StarterFlaskJadeProject\jquery.validate.min.js" />
-    <ZipProject Include="Templates\Projects\StarterFlaskJadeProject\jquery.validate.unobtrusive.js" />
-    <ZipProject Include="Templates\Projects\StarterFlaskJadeProject\jquery.validate.unobtrusive.min.js" />
-    <ZipProject Include="Templates\Projects\StarterFlaskJadeProject\jquery.validate-vsdoc.js" />
-    <ZipProject Include="Templates\Projects\StarterFlaskJadeProject\jquery-1.10.2.intellisense.js" />
-    <ZipProject Include="Templates\Projects\StarterFlaskJadeProject\jquery-1.10.2.js" />
-    <ZipProject Include="Templates\Projects\StarterFlaskJadeProject\jquery-1.10.2.min.js" />
-    <ZipProject Include="Templates\Projects\StarterFlaskJadeProject\jquery-1.10.2.min.map" />
-    <ZipProject Include="Templates\Projects\StarterFlaskJadeProject\layout.jade" />
-    <ZipProject Include="Templates\Projects\StarterFlaskJadeProject\modernizr-2.6.2.js" />
-    <ZipProject Include="Templates\Projects\StarterFlaskJadeProject\requirements.txt" />
-    <ZipProject Include="Templates\Projects\StarterFlaskJadeProject\respond.js" />
-    <ZipProject Include="Templates\Projects\StarterFlaskJadeProject\respond.min.js" />
-    <ZipProject Include="Templates\Projects\StarterFlaskJadeProject\views.py" />
-    <ZipProject Include="Templates\Projects\StarterFlaskJadeProject\site.css" />
-    <ZipProject Include="Templates\Projects\StarterFlaskJadeProject\StarterFlaskJadeProject.png" />
-    <ZipProject Include="Templates\Projects\StarterFlaskJadeProject\StarterFlaskJadeProject.pyproj" />
-    <ZipProject Include="Templates\Projects\StarterFlaskJadeProject\StarterFlaskJadeProject.vstemplate" />
-    <ZipProject Include="Templates\Projects\StarterFlaskProject\__init__.py" />
-    <ZipProject Include="Templates\Projects\StarterFlaskProject\_references.js" />
-    <ZipProject Include="Templates\Projects\StarterFlaskProject\about.html" />
-    <ZipProject Include="Templates\Projects\StarterFlaskProject\runserver.py" />
-    <ZipProject Include="Templates\Projects\StarterFlaskProject\bootstrap.css" />
-    <ZipProject Include="Templates\Projects\StarterFlaskProject\bootstrap.js" />
-    <ZipProject Include="Templates\Projects\StarterFlaskProject\bootstrap.min.css" />
-    <ZipProject Include="Templates\Projects\StarterFlaskProject\bootstrap.min.js" />
-    <ZipProject Include="Templates\Projects\StarterFlaskProject\contact.html" />
-    <ZipProject Include="Templates\Projects\StarterFlaskProject\glyphicons-halflings-regular.eot" />
-    <ZipProject Include="Templates\Projects\StarterFlaskProject\glyphicons-halflings-regular.svg" />
-    <ZipProject Include="Templates\Projects\StarterFlaskProject\glyphicons-halflings-regular.ttf" />
-    <ZipProject Include="Templates\Projects\StarterFlaskProject\glyphicons-halflings-regular.woff" />
-    <ZipProject Include="Templates\Projects\StarterFlaskProject\index.html" />
-    <ZipProject Include="Templates\Projects\StarterFlaskProject\jquery.validate.js" />
-    <ZipProject Include="Templates\Projects\StarterFlaskProject\jquery.validate.min.js" />
-    <ZipProject Include="Templates\Projects\StarterFlaskProject\jquery.validate.unobtrusive.js" />
-    <ZipProject Include="Templates\Projects\StarterFlaskProject\jquery.validate.unobtrusive.min.js" />
-    <ZipProject Include="Templates\Projects\StarterFlaskProject\jquery.validate-vsdoc.js" />
-    <ZipProject Include="Templates\Projects\StarterFlaskProject\jquery-1.10.2.intellisense.js" />
-    <ZipProject Include="Templates\Projects\StarterFlaskProject\jquery-1.10.2.js" />
-    <ZipProject Include="Templates\Projects\StarterFlaskProject\jquery-1.10.2.min.js" />
-    <ZipProject Include="Templates\Projects\StarterFlaskProject\jquery-1.10.2.min.map" />
-    <ZipProject Include="Templates\Projects\StarterFlaskProject\layout.html" />
-    <ZipProject Include="Templates\Projects\StarterFlaskProject\modernizr-2.6.2.js" />
-    <ZipProject Include="Templates\Projects\StarterFlaskProject\requirements.txt" />
-    <ZipProject Include="Templates\Projects\StarterFlaskProject\respond.js" />
-    <ZipProject Include="Templates\Projects\StarterFlaskProject\respond.min.js" />
-    <ZipProject Include="Templates\Projects\StarterFlaskProject\views.py" />
-    <ZipProject Include="Templates\Projects\StarterFlaskProject\site.css" />
-    <ZipProject Include="Templates\Projects\StarterFlaskProject\StarterFlaskProject.png" />
-    <ZipProject Include="Templates\Projects\StarterFlaskProject\StarterFlaskProject.pyproj" />
-    <ZipProject Include="Templates\Projects\StarterFlaskProject\StarterFlaskProject.vstemplate" />
-    <ZipProject Include="Templates\Projects\WebProjectBottle\app.py" />
-    <ZipProject Include="Templates\Projects\WebProjectBottle\WebProjectBottle.pyproj" />
-    <ZipProject Include="Templates\Projects\WebProjectBottle\WebProjectBottle.vstemplate" />
-    <ZipProject Include="Templates\Projects\WebProjectFlask\app.py" />
-    <ZipProject Include="Templates\Projects\WebProjectFlask\WebProjectFlask.pyproj" />
-    <ZipProject Include="Templates\Projects\WebProjectFlask\WebProjectFlask.vstemplate" />
-    <ZipProject Include="Templates\Projects\WebRoleBottle\app.py" />
-    <ZipProject Include="Templates\Projects\WebRoleBottle\requirements.txt" />
-    <ZipProject Include="Templates\Projects\WebRoleBottle\WebRoleBottle.pyproj" />
-    <ZipProject Include="Templates\Projects\WebRoleBottle\WebRoleBottle.vstemplate" />
-    <ZipProject Include="Templates\Projects\WebRoleFlask\app.py" />
-    <ZipProject Include="Templates\Projects\WebRoleFlask\requirements.txt" />
-    <ZipProject Include="Templates\Projects\WebRoleFlask\WebRoleFlask.pyproj" />
-    <ZipProject Include="Templates\Projects\WebRoleFlask\WebRoleFlask.vstemplate" />
-    <ZipProject Include="Templates\Projects\WorkerRoleProject\requirements.txt" />
-    <ZipProject Include="Templates\Projects\WorkerRoleProject\worker.py" />
-    <ZipProject Include="Templates\Projects\WorkerRoleProject\WorkerRoleProject.pyproj" />
-    <ZipProject Include="Templates\Projects\WorkerRoleProject\WorkerRoleProject.vstemplate">
-      <SubType>Designer</SubType>
-    </ZipProject>
-  </ItemGroup>
-  <ItemGroup>
-    <!-- VSIX -->
-    <Content Include="PythonTools_iconmap.csv">
-      <CopyToOutputDirectory>PreserveNewest</CopyToOutputDirectory>
-      <IncludeInVSIX>true</IncludeInVSIX>
-    </Content>
-    <None Include="Theme\contrast.vstheme" />
-    <None Include="NoSurveyNewsFeed.html" />
-    <None Include="NoInterpreters.html" />
-    <None Include="ptvsd\attach_server.py" />
-    <None Include="Theme\Microsoft.PythonTools.theme.v11.0.pkgdef" />
-    <None Include="Theme\Microsoft.PythonTools.theme.v12.0.pkgdef" />
-    <None Include="Theme\Microsoft.PythonTools.theme.v14.0.pkgdef" />
-    <None Include="Theme\dark.vstheme" />
-    <None Include="Theme\make_theme_pkgdef.py" />
-    <Content Include="NoInterpreters.mht">
-      <CopyToOutputDirectory>PreserveNewest</CopyToOutputDirectory>
-      <IncludeInVSIX>true</IncludeInVSIX>
-    </Content>
-    <Content Include="NoSurveyNewsFeed.mht">
-      <CopyToOutputDirectory>PreserveNewest</CopyToOutputDirectory>
-      <IncludeInVSIX>true</IncludeInVSIX>
-    </Content>
-    <None Include="ptvsd\__init__.py" />
-    <Note Include="ptvsd\__main__.py" />
-    <Content Include="pip_downloader.py">
-      <CopyToOutputDirectory>PreserveNewest</CopyToOutputDirectory>
-      <IncludeInVSIX>true</IncludeInVSIX>
-    </Content>
-    <Content Include="Snippets\1033\Python\for.snippet">
-      <IncludeInVSIX>true</IncludeInVSIX>
-      <SubType>Designer</SubType>
-      <CopyToOutputDirectory>PreserveNewest</CopyToOutputDirectory>
-    </Content>
-    <Content Include="Snippets\1033\SnippetsIndex.xml">
-      <IncludeInVSIX>true</IncludeInVSIX>
-      <CopyToOutputDirectory>PreserveNewest</CopyToOutputDirectory>
-    </Content>
-    <Content Include="Snippets\1033\Test\testclass.snippet">
-      <SubType>Designer</SubType>
-      <IncludeInVSIX>true</IncludeInVSIX>
-      <CopyToOutputDirectory>PreserveNewest</CopyToOutputDirectory>
-    </Content>
-    <Content Include="Snippets\1033\Python\while.snippet">
-      <SubType>Designer</SubType>
-      <IncludeInVSIX>true</IncludeInVSIX>
-      <CopyToOutputDirectory>PreserveNewest</CopyToOutputDirectory>
-    </Content>
-    <Content Include="Snippets\1033\Python\def.snippet">
-      <SubType>Designer</SubType>
-      <IncludeInVSIX>true</IncludeInVSIX>
-      <CopyToOutputDirectory>PreserveNewest</CopyToOutputDirectory>
-    </Content>
-    <Content Include="Snippets\1033\Python\class.snippet">
-      <SubType>Designer</SubType>
-      <IncludeInVSIX>true</IncludeInVSIX>
-      <CopyToOutputDirectory>PreserveNewest</CopyToOutputDirectory>
-    </Content>
-    <Content Include="Snippets\1033\Python\if.snippet">
-      <SubType>Designer</SubType>
-      <IncludeInVSIX>true</IncludeInVSIX>
-      <CopyToOutputDirectory>PreserveNewest</CopyToOutputDirectory>
-    </Content>
-    <Content Include="Snippets\1033\Python\with.snippet">
-      <SubType>Designer</SubType>
-      <IncludeInVSIX>true</IncludeInVSIX>
-      <CopyToOutputDirectory>PreserveNewest</CopyToOutputDirectory>
-    </Content>
-    <Content Include="Snippets\1033\Python\try.snippet">
-      <SubType>Designer</SubType>
-      <IncludeInVSIX>true</IncludeInVSIX>
-      <CopyToOutputDirectory>PreserveNewest</CopyToOutputDirectory>
-    </Content>
-    <Content Include="Snippets\1033\Python\except.snippet">
-      <SubType>Designer</SubType>
-      <IncludeInVSIX>true</IncludeInVSIX>
-      <CopyToOutputDirectory>PreserveNewest</CopyToOutputDirectory>
-    </Content>
-    <Content Include="Snippets\1033\Python\main.snippet">
-      <SubType>Designer</SubType>
-      <IncludeInVSIX>true</IncludeInVSIX>
-      <CopyToOutputDirectory>PreserveNewest</CopyToOutputDirectory>
-    </Content>
-    <None Include="Templates\SharedFiles\Readme\WorkerRoleConfiguration.html" />
-    <SharedTemplateFile Include="Templates\SharedFiles\ConfigureCloudService.ps1">
-      <IncludeInWebRoleTemplates>true</IncludeInWebRoleTemplates>
-      <IncludeInWorkerRoleTemplates>true</IncludeInWorkerRoleTemplates>
-    </SharedTemplateFile>
-    <SharedTemplateFile Include="Templates\SharedFiles\ps.cmd">
-      <IncludeInWebRoleTemplates>true</IncludeInWebRoleTemplates>
-      <IncludeInWorkerRoleTemplates>true</IncludeInWorkerRoleTemplates>
-    </SharedTemplateFile>
-    <SharedTemplateFile Include="Templates\SharedFiles\LaunchWorker.ps1">
-      <IncludeInWebRoleTemplates>false</IncludeInWebRoleTemplates>
-      <IncludeInWorkerRoleTemplates>true</IncludeInWorkerRoleTemplates>
-    </SharedTemplateFile>
-    <ZipItem Include="Templates\Files\AzureCSWorkerRole\AzureCSWorkerRole.vstemplate" />
-    <ZipItem Include="Templates\Files\AzureCSWebRole\AzureCSWebRole.vstemplate">
-      <SubType>Designer</SubType>
-    </ZipItem>
-    <SharedTemplateFile Include="Templates\SharedFiles\WebRoleConfiguration.mht">
-      <IncludeInWebRoleTemplates>true</IncludeInWebRoleTemplates>
-      <IncludeInWorkerRoleTemplates>false</IncludeInWorkerRoleTemplates>
-    </SharedTemplateFile>
-    <ZipItem Include="Templates\Files\CloudServiceBottleWebRole\CloudServiceBottleWebRole.vstemplate">
-      <OutputSubPath>NETFramework4\Web Role\Python</OutputSubPath>
-      <Language>CloudService</Language>
-    </ZipItem>
-    <ZipItem Include="Templates\Files\CloudServiceBottleWebRole\roletemplatedata.xml">
-      <OutputSubPath>NETFramework4\Web Role\Python</OutputSubPath>
-      <Language>CloudService</Language>
-    </ZipItem>
-    <ZipItem Include="Templates\Files\CloudServiceFlaskWebRole\CloudServiceFlaskWebRole.vstemplate">
-      <OutputSubPath>NETFramework4\Web Role\Python</OutputSubPath>
-      <Language>CloudService</Language>
-    </ZipItem>
-    <ZipItem Include="Templates\Files\CloudServiceFlaskWebRole\roletemplatedata.xml">
-      <OutputSubPath>NETFramework4\Web Role\Python</OutputSubPath>
-      <Language>CloudService</Language>
-    </ZipItem>
-    <ZipItem Include="Templates\Files\CloudServiceWorkerRole\roletemplatedata.xml">
-      <OutputSubPath>NETFramework4\Worker Role\Python</OutputSubPath>
-      <Language>CloudService</Language>
-    </ZipItem>
-    <ZipItem Include="Templates\Files\CloudServiceWorkerRole\WorkerRole.vstemplate">
-      <OutputSubPath>NETFramework4\Worker Role\Python</OutputSubPath>
-      <Language>CloudService</Language>
-    </ZipItem>
-    <ZipItem Include="Templates\Files\CloudServiceEmptyWebRole\CloudServiceEmptyWebRole.vstemplate">
-      <OutputSubPath>NETFramework4\Web Role\Python</OutputSubPath>
-      <Language>CloudService</Language>
-    </ZipItem>
-    <ZipItem Include="Templates\Files\CloudServiceEmptyWebRole\roletemplatedata.xml">
-      <OutputSubPath>NETFramework4\Web Role\Python</OutputSubPath>
-      <Language>CloudService</Language>
-    </ZipItem>
-    <SharedTemplateFile Include="Templates\SharedFiles\WorkerRoleConfiguration.mht">
-      <IncludeInWebRoleTemplates>false</IncludeInWebRoleTemplates>
-      <IncludeInWorkerRoleTemplates>true</IncludeInWorkerRoleTemplates>
-    </SharedTemplateFile>
-    <None Include="Templates\SharedFiles\Readme\ServiceDefinition.png" />
-    <None Include="Templates\SharedFiles\Readme\WebRoleConfiguration.html" />
-    <Content Include="ReadmeStyle.css" />
-    <ZipProject Include="Templates\Projects\WebProjectBottle\requirements.txt" />
-    <ZipProject Include="Templates\Projects\WebProjectFlask\requirements.txt" />
-    <Content Include="visualstudio_py_debugger.py">
-      <IncludeInVSIX>true</IncludeInVSIX>
-      <CopyToOutputDirectory>PreserveNewest</CopyToOutputDirectory>
-    </Content>
-    <Content Include="visualstudio_py_repl.py">
-      <CopyToOutputDirectory>PreserveNewest</CopyToOutputDirectory>
-      <IncludeInVSIX>true</IncludeInVSIX>
-    </Content>
-    <Content Include="visualstudio_py_util.py">
-      <CopyToOutputDirectory>PreserveNewest</CopyToOutputDirectory>
-      <IncludeInVSIX>true</IncludeInVSIX>
-    </Content>
-    <Content Include="VSTemplateStore.pkgdef">
-      <CopyToOutputDirectory>PreserveNewest</CopyToOutputDirectory>
-      <IncludeInVSIX>true</IncludeInVSIX>
-    </Content>
-    <Content Include="WebPiCmdLine\Microsoft.Web.Deployment.dll">
-      <CopyToOutputDirectory>PreserveNewest</CopyToOutputDirectory>
-      <IncludeInVSIX>true</IncludeInVSIX>
-      <VSIXSubPath>.</VSIXSubPath>
-    </Content>
-    <Content Include="WebPiCmdLine\Microsoft.Web.PlatformInstaller.dll">
-      <CopyToOutputDirectory>PreserveNewest</CopyToOutputDirectory>
-      <IncludeInVSIX>true</IncludeInVSIX>
-      <VSIXSubPath>.</VSIXSubPath>
-    </Content>
-    <Content Include="WebPiCmdLine\Microsoft.Web.PlatformInstaller.UI.dll">
-      <CopyToOutputDirectory>PreserveNewest</CopyToOutputDirectory>
-      <IncludeInVSIX>true</IncludeInVSIX>
-      <VSIXSubPath>.</VSIXSubPath>
-    </Content>
-    <Content Include="WebPiCmdLine\WebPICmdLine.exe">
-      <CopyToOutputDirectory>PreserveNewest</CopyToOutputDirectory>
-      <IncludeInVSIX>true</IncludeInVSIX>
-      <VSIXSubPath>.</VSIXSubPath>
-    </Content>
-    <Content Include="..\Icons\Dev$(VSTarget)\PythonProject.ico">
-      <CopyToOutputDirectory>PreserveNewest</CopyToOutputDirectory>
-      <VSIXSubPath>.</VSIXSubPath>
-      <IncludeInVSIX>true</IncludeInVSIX>
-    </Content>
-    <Content Include="..\Icons\Dev$(VSTarget)\PythonProjectBig.ico">
-      <CopyToOutputDirectory>PreserveNewest</CopyToOutputDirectory>
-      <VSIXSubPath>.</VSIXSubPath>
-      <IncludeInVSIX>true</IncludeInVSIX>
-    </Content>
-    <Content Include="Templates\NewItem\class.py">
-      <CopyToOutputDirectory>PreserveNewest</CopyToOutputDirectory>
-      <IncludeInVSIX>true</IncludeInVSIX>
-    </Content>
-    <Content Include="Templates\NewItem\class.pyw">
-      <CopyToOutputDirectory>PreserveNewest</CopyToOutputDirectory>
-      <IncludeInVSIX>true</IncludeInVSIX>
-    </Content>
-    <Content Include="Templates\NewItem\module.pyw">
-      <CopyToOutputDirectory>PreserveNewest</CopyToOutputDirectory>
-      <IncludeInVSIX>true</IncludeInVSIX>
-    </Content>
-    <Content Include="Templates\NewItem\module.py">
-      <CopyToOutputDirectory>PreserveNewest</CopyToOutputDirectory>
-      <IncludeInVSIX>true</IncludeInVSIX>
-    </Content>
-    <Content Include="visualstudio_ipython_repl.py">
-      <CopyToOutputDirectory>PreserveNewest</CopyToOutputDirectory>
-      <IncludeInVSIX>true</IncludeInVSIX>
-    </Content>
-    <Content Include="Python Tools for VS License.rtf">
-      <CopyToOutputDirectory>PreserveNewest</CopyToOutputDirectory>
-      <IncludeInVSIX>true</IncludeInVSIX>
-    </Content>
-    <Content Include="..\Icons\Dev$(VSTarget)\PythonFile.ico">
-      <IncludeInVSIX>true</IncludeInVSIX>
-      <VSIXSubPath>.</VSIXSubPath>
-      <CopyToOutputDirectory>PreserveNewest</CopyToOutputDirectory>
-    </Content>
-    <Content Include="Templates\NewItem\NewPythonItems.vsdir">
-      <CopyToOutputDirectory>PreserveNewest</CopyToOutputDirectory>
-      <IncludeInVSIX>true</IncludeInVSIX>
-    </Content>
-    <Content Include="WebPiCmdLine\WebPICmdLine.exe.config">
-      <CopyToOutputDirectory>PreserveNewest</CopyToOutputDirectory>
-      <IncludeInVSIX>true</IncludeInVSIX>
-      <VSIXSubPath>.</VSIXSubPath>
-    </Content>
-    <VSCTCompile Include="PythonTools.vsct">
-      <ResourceName>1000</ResourceName>
-      <SubType>Designer</SubType>
-    </VSCTCompile>
-    <None Include="Dev10\source.extension.vsixmanifest" Condition="'$(VSTarget)' == '10.0'">
-      <SubType>Designer</SubType>
-    </None>
-    <None Include="Dev11OrLater\source.extension.vsixmanifest" Condition="'$(VSTarget)' != '10.0' and '$(Dev14OrLater)' != 'True'">
-      <SubType>Designer</SubType>
-    </None>
-    <None Include="Dev14OrLater\source.extension.vsixmanifest" Condition="'$(Dev14OrLater)' == 'True'">
-      <SubType>Designer</SubType>
-    </None>
-  </ItemGroup>
-  <ItemGroup>
-    <Content Include="visualstudio_py_launcher.py">
-      <IncludeInVSIX>true</IncludeInVSIX>
-      <CopyToOutputDirectory>PreserveNewest</CopyToOutputDirectory>
-    </Content>
-    <EmbeddedResource Include="..\Icons\Dev$(VSTarget)\PythonImageList.bmp" Condition="'$(VSTarget)' == '10.0'" />
-    <EmbeddedResource Include="..\Icons\Dev$(VSTarget)\PythonImageList.png" Condition="'$(VSTarget)' != '10.0'" />
-    <Resource Include="..\Icons\Dev$(VSTarget)\PyFile.png" />
-    <Resource Include="..\Icons\Dev$(VSTarget)\PythonProjectBig.ico" />
-    <EmbeddedResource Include="Legacy\ObsoleteResources.resx">
-      <ManifestResourceName>Microsoft.VisualStudioTools.SharedProject</ManifestResourceName>
-    </EmbeddedResource>
-    <EmbeddedResource Include="PythonTools\Commands\DiagnosticsForm.resx">
-      <DependentUpon>DiagnosticsForm.cs</DependentUpon>
-    </EmbeddedResource>
-    <EmbeddedResource Include="PythonTools\Options\NewInterpreter.resx">
-      <DependentUpon>NewInterpreter.cs</DependentUpon>
-    </EmbeddedResource>
-    <EmbeddedResource Include="PythonTools\Options\PythonDebugInteractiveOptionsControl.resx">
-      <DependentUpon>PythonDebugInteractiveOptionsControl.cs</DependentUpon>
-    </EmbeddedResource>
-    <EmbeddedResource Include="PythonTools\Options\PythonGeneralOptionsControl.resx">
-      <DependentUpon>PythonGeneralOptionsControl.cs</DependentUpon>
-    </EmbeddedResource>
-    <EmbeddedResource Include="PythonTools\Options\PythonFormattingGeneralOptionsControl.resx">
-      <DependentUpon>PythonFormattingGeneralOptionsControl.cs</DependentUpon>
-    </EmbeddedResource>
-    <EmbeddedResource Include="PythonTools\Options\PythonFormattingOptionsControl.resx">
-      <DependentUpon>PythonFormattingOptionsControl.cs</DependentUpon>
-    </EmbeddedResource>
-    <EmbeddedResource Include="PythonTools\Options\PythonInteractiveOptionsControl.resx">
-      <DependentUpon>PythonInteractiveOptionsControl.cs</DependentUpon>
-    </EmbeddedResource>
-    <EmbeddedResource Include="PythonTools\Project\DefaultPythonLauncherOptions.resx">
-      <DependentUpon>DefaultPythonLauncherOptions.cs</DependentUpon>
-    </EmbeddedResource>
-    <EmbeddedResource Include="PythonTools\Project\PublishPropertyControl.resx">
-      <DependentUpon>PublishPropertyControl.cs</DependentUpon>
-    </EmbeddedResource>
-    <EmbeddedResource Include="PythonTools\Project\PythonDebugPropertyPageControl.resx">
-      <DependentUpon>PythonDebugPropertyPageControl.cs</DependentUpon>
-    </EmbeddedResource>
-    <EmbeddedResource Include="..\Icons\Dev$(VSTarget)\imagelis.bmp">
-      <Link>PythonTools\Project\Resources\imagelis.bmp</Link>
-    </EmbeddedResource>
-  </ItemGroup>
-  <ItemGroup>
-    <!-- Resources -->
-    <EmbeddedResource Include="PythonTools\Project\StartWithErrorsDialog.resx">
-      <DependentUpon>StartWithErrorsDialog.cs</DependentUpon>
-    </EmbeddedResource>
-    <EmbeddedResource Include="PythonTools\Options\PythonInterpreterOptionsControl.resx">
-      <DependentUpon>PythonInterpreterOptionsControl.cs</DependentUpon>
-    </EmbeddedResource>
-    <EmbeddedResource Include="PythonTools\Options\PythonAdvancedEditorOptionsControl.resx">
-      <DependentUpon>PythonAdvancedEditorOptionsControl.cs</DependentUpon>
-    </EmbeddedResource>
-    <EmbeddedResource Include="PythonTools\Options\PythonDebuggingOptionsControl.resx">
-      <DependentUpon>PythonDebuggingOptionsControl.cs</DependentUpon>
-    </EmbeddedResource>
-    <EmbeddedResource Include="PythonTools\Project\PythonGeneralPropertyPageControl.resx">
-      <DependentUpon>PythonGeneralPropertyPageControl.cs</DependentUpon>
-    </EmbeddedResource>
-    <EmbeddedResource Include="..\Icons\Dev$(VSTarget)\completionset.bmp">
-      <Link>Resources\completionset.bmp</Link>
-    </EmbeddedResource>
-    <EmbeddedResource Include="..\Icons\Dev$(VSTarget)\PythonPackageIcons.bmp" Condition="$(VSTarget) == '10.0'">
-      <Link>Resources\PythonPackageIcons.bmp</Link>
-    </EmbeddedResource>
-    <EmbeddedResource Include="..\Icons\Dev$(VSTarget)\PythonPackageIcons.png" Condition="$(VSTarget) != '10.0'">
-      <Link>Resources\PythonPackageIcons.png</Link>
-    </EmbeddedResource>
-    <ConditionalEmbeddedResource Include="VSPackage.resx">
-      <SubType>Designer</SubType>
-      <CustomToolNamespace>Microsoft.PythonTools</CustomToolNamespace>
-      <ManifestResourceName>Microsoft.VSPackage</ManifestResourceName>
-    </ConditionalEmbeddedResource>
-    <EmbeddedResource Include="PythonTools\WebProject\PythonWebPropertyPageControl.resx">
-      <DependentUpon>PythonWebPropertyPageControl.cs</DependentUpon>
-    </EmbeddedResource>
-    <EmbeddedResource Include="PythonTools\WebProject\PythonWebLauncherOptions.resx">
-      <DependentUpon>PythonWebLauncherOptions.cs</DependentUpon>
-    </EmbeddedResource>
-    <EmbeddedResource Include="Resources.resx">
-      <SubType>Designer</SubType>
-      <MergeWithCTO>true</MergeWithCTO>
-      <CustomToolNamespace>Microsoft.PythonTools</CustomToolNamespace>
-      <ManifestResourceName>Microsoft.PythonTools.Resources</ManifestResourceName>
-    </EmbeddedResource>
-  </ItemGroup>
-  <ItemGroup>
-    <Page Include="PythonTools\Intellisense\CompletionControl.xaml">
-      <SubType>Designer</SubType>
-      <Generator>MSBuild:Compile</Generator>
-      <Generator>MSBuild:Compile</Generator>
-      <SubType>Designer</SubType>
-    </Page>
-    <Page Include="PythonTools\Project\AddVirtualEnvironment.xaml">
-      <SubType>Designer</SubType>
-      <Generator>MSBuild:Compile</Generator>
-    </Page>
-    <Page Include="PythonTools\Navigation\WaitForCompleteAnalysisDialog.xaml">
-      <SubType>Designer</SubType>
-      <Generator>MSBuild:Compile</Generator>
-      <Generator>MSBuild:Compile</Generator>
-      <SubType>Designer</SubType>
-    </Page>
-    <Page Include="PythonTools\Project\AddInterpreter.xaml">
-      <Generator>MSBuild:Compile</Generator>
-      <SubType>Designer</SubType>
-    </Page>
-    <Page Include="PythonTools\Project\ImportWizard\SaveProjectPage.xaml">
-      <Generator>MSBuild:Compile</Generator>
-      <SubType>Designer</SubType>
-    </Page>
-    <Page Include="PythonTools\Project\ImportWizard\InterpreterPage.xaml">
-      <Generator>MSBuild:Compile</Generator>
-      <SubType>Designer</SubType>
-    </Page>
-    <Page Include="PythonTools\Project\ImportWizard\FileSourcePage.xaml">
-      <SubType>Designer</SubType>
-      <Generator>MSBuild:Compile</Generator>
-    </Page>
-    <Page Include="PythonTools\Project\ImportWizard\ImportWizard.xaml">
-      <SubType>Designer</SubType>
-      <Generator>MSBuild:Compile</Generator>
-    </Page>
-    <Page Include="PythonTools\Project\ImportWizard\ImportWizardDictionary.xaml">
-      <SubType>Designer</SubType>
-      <Generator>MSBuild:Compile</Generator>
-    </Page>
-    <Page Include="PythonTools\Project\InstallPythonPackage.xaml">
-      <SubType>Designer</SubType>
-      <Generator>MSBuild:Compile</Generator>
-    </Page>
-    <Page Include="PythonTools\Refactoring\ExtractMethodDialog.xaml">
-      <SubType>Designer</SubType>
-      <Generator>MSBuild:Compile</Generator>
-      <Generator>MSBuild:Compile</Generator>
-      <SubType>Designer</SubType>
-    </Page>
-    <Page Include="PythonTools\Refactoring\RenameVariableDialog.xaml">
-      <SubType>Designer</SubType>
-      <Generator>MSBuild:Compile</Generator>
-      <Generator>MSBuild:Compile</Generator>
-      <SubType>Designer</SubType>
-    </Page>
-  </ItemGroup>
-  <ItemGroup>
-    <Folder Include="Templates\Files\EmptyPackage\package\" />
-  </ItemGroup>
-  <Import Project="$(BuildRoot)\Common\Product\SharedProject\SharedProject.proj" />
-  <Import Project="..\ProjectAfter.settings" />
-  <!-- To modify your build process, add your task inside one of the targets below and uncomment it. 
-       Other similar extension points exist, see Microsoft.Common.targets.
-  <Target Name="BeforeBuild">
-  </Target>
-  <Target Name="AfterBuild">
-  </Target>
-  -->
-  <Target Name="_DeployPTVSDFiles" AfterTargets="PrepareForBuild" Returns="@(_PTVSDFiles)">
-    <ItemGroup>
-      <_PTVSDSourceFiles Include="visualstudio_py_*.py;ptvsd\*.py" />
-      <_PTVSDFiles Include="@(_PTVSDSourceFiles->'$(IntermediateOutputPath)ptvsd\%(Filename)%(Extension)')" />
-      <Content Include="@(_PTVSDFiles)">
-        <IncludeInVSIX>true</IncludeInVSIX>
-        <VSIXSubPath>ptvsd</VSIXSubPath>
-        <CopyToOutputDirectory>PreserveNewest</CopyToOutputDirectory>
-        <Link>ptvsd\%(Filename)%(Extension)</Link>
-      </Content>
-    </ItemGroup>
-    <Copy SourceFiles="@(_PTVSDSourceFiles)" DestinationFiles="@(_PTVSDFiles)" SkipUnchangedFiles="true">
-      <Output TaskParameter="CopiedFiles" ItemName="FileWrites" />
-    </Copy>
-  </Target>
-  <Target Name="_CalculateSharedTemplateFiles">
-    <ItemGroup>
-      <_Templates Include="Templates\Projects\EmptyWebRole;Templates\Projects\WebRoleBottle;Templates\Projects\WebRoleFlask">
-        <IsWeb>true</IsWeb>
-        <IsWorker>false</IsWorker>
-        <Type>Project</Type>
-      </_Templates>
-      <_Templates Include="Templates\Files\AzureCSWebRole">
-        <IsWeb>true</IsWeb>
-        <IsWorker>false</IsWorker>
-        <Type>Item</Type>
-      </_Templates>
-      <_Templates Include="Templates\Projects\WorkerRoleProject">
-        <IsWeb>false</IsWeb>
-        <IsWorker>true</IsWorker>
-        <Type>Project</Type>
-      </_Templates>
-      <_Templates Include="Templates\Files\AzureCSWorkerRole">
-        <IsWeb>false</IsWeb>
-        <IsWorker>true</IsWorker>
-        <Type>Item</Type>
-      </_Templates>
-    </ItemGroup>
-    <ItemGroup>
-      <_SharedTemplateFiles Include="@(_Templates)">
-        <SourceFile>%(SharedTemplateFile.FullPath)</SourceFile>
-        <IncludeInWeb Condition="%(SharedTemplateFile.IncludeInWebRoleTemplates) != ''">%(SharedTemplateFile.IncludeInWebRoleTemplates)</IncludeInWeb>
-        <IncludeInWorker Condition="%(SharedTemplateFile.IncludeInWorkerRoleTemplates) != ''">%(SharedTemplateFile.IncludeInWorkerRoleTemplates)</IncludeInWorker>
-        <TargetFileName>%(SharedTemplateFile.Filename)%(SharedTemplateFile.Extension)</TargetFileName>
-      </_SharedTemplateFiles>
-      <SharedTemplateFiles Include="%(_SharedTemplateFiles.Identity)\%(_SharedTemplateFiles.TargetFileName)" Condition="(%(_SharedTemplateFiles.IsWeb) and %(_SharedTemplateFiles.IncludeInWeb)) or (%(_SharedTemplateFiles.IsWorker) and %(_SharedTemplateFiles.IncludeInWorker))">
-        <SourceFile>%(_SharedTemplateFiles.SourceFile)</SourceFile>
-        <Type>%(_SharedTemplateFiles.Type)</Type>
-      </SharedTemplateFiles>
-    </ItemGroup>
-  </Target>
-  <Target Name="_CopySharedTemplateFiles" BeforeTargets="GetZipFilesFromVSTemplates" Inputs="%(SharedTemplateFiles.SourceFile)" Outputs="@(SharedTemplateFiles)">
-    <MakeDir Directories="%(SharedTemplateFiles.RootDir)%(SharedTemplateFiles.Directory)" />
-    <Copy SourceFiles="%(SharedTemplateFiles.SourceFile)" DestinationFiles="%(SharedTemplateFiles.FullPath)" OverwriteReadOnlyFiles="true">
-      <Output TaskParameter="CopiedFiles" ItemName="FileWrites" />
-    </Copy>
-  </Target>
-  <Target Name="CopySharedTemplateFiles" BeforeTargets="GetZipFilesFromVSTemplates" DependsOnTargets="_CalculateSharedTemplateFiles;_CopySharedTemplateFiles">
-    <ItemGroup>
-      <ZipProject Include="%(SharedTemplateFiles.FullPath)" Condition="%(SharedTemplateFiles.Type) == 'Project'" />
-      <ZipItem Include="%(SharedTemplateFiles.FullPath)" Condition="%(SharedTemplateFiles.Type) == 'Item'" />
-    </ItemGroup>
-  </Target>
+﻿<?xml version="1.0" encoding="utf-8"?>
+<Project DefaultTargets="Build" xmlns="http://schemas.microsoft.com/developer/msbuild/2003" ToolsVersion="4.0">
+  <Choose>
+    <When Condition=" '$(VisualStudioVersion)'=='14.0'  Or '$(TargetVisualStudioVersion)'=='VS140' ">
+      <PropertyGroup>
+        <MinimumVisualStudioVersion>14.0</MinimumVisualStudioVersion>
+        <FileUpgradeFlags>
+        </FileUpgradeFlags>
+        <UpgradeBackupLocation>
+        </UpgradeBackupLocation>
+        <OldToolsVersion>4.0</OldToolsVersion>
+      </PropertyGroup>
+    </When>
+    <When Condition=" '$(VisualStudioVersion)'=='12.0'  Or '$(TargetVisualStudioVersion)'=='VS120' ">
+      <PropertyGroup>
+        <MinimumVisualStudioVersion>12.0</MinimumVisualStudioVersion>
+        <FileUpgradeFlags>
+        </FileUpgradeFlags>
+        <UpgradeBackupLocation>
+        </UpgradeBackupLocation>
+        <OldToolsVersion>4.0</OldToolsVersion>
+      </PropertyGroup>
+    </When>
+    <When Condition=" '$(VisualStudioVersion)'=='11.0'  Or '$(TargetVisualStudioVersion)'=='VS110' ">
+      <PropertyGroup>
+        <MinimumVisualStudioVersion>11.0</MinimumVisualStudioVersion>
+        <FileUpgradeFlags>
+        </FileUpgradeFlags>
+        <UpgradeBackupLocation>
+        </UpgradeBackupLocation>
+        <OldToolsVersion>4.0</OldToolsVersion>
+      </PropertyGroup>
+    </When>
+  </Choose>
+  <Import Project="..\ProjectBefore.settings" />
+  <PropertyGroup>
+    <Configuration Condition=" '$(Configuration)' == '' ">Debug</Configuration>
+    <Platform Condition=" '$(Platform)' == '' ">AnyCPU</Platform>
+    <SchemaVersion>2.0</SchemaVersion>
+    <ProjectTypeGuids>{82b43b9b-a64c-4715-b499-d71e9ca2bd60};{60DC8134-EBA5-43B8-BCC9-BB4BC16C2548};{FAE04EC0-301F-11D3-BF4B-00C04F79EFBC}</ProjectTypeGuids>
+    <OutputType>Library</OutputType>
+    <AppDesignerFolder>Properties</AppDesignerFolder>
+    <RootNamespace>Microsoft</RootNamespace>
+    <AssemblyName>Microsoft.PythonTools</AssemblyName>
+    <ProjectGuid>{FA7BE5F5-E04F-4613-B7AC-70CE10D1BB68}</ProjectGuid>
+    <UseVSSDK>true</UseVSSDK>
+    <StartAction>Program</StartAction>
+    <StartProgram>$(DevEnvDir)devenv.exe</StartProgram>
+    <StartArguments>/rootSuffix Exp /Log</StartArguments>
+    <DefineConstants>$(DefineConstants);$(SignedSym);SHAREDPROJECT_OLESERVICEPROVIDER</DefineConstants>
+    <AllowUnsafeBlocks>true</AllowUnsafeBlocks>
+  </PropertyGroup>
+  <PropertyGroup Condition=" '$(Platform)' == 'AnyCPU' ">
+    <PlatformTarget>AnyCPU</PlatformTarget>
+  </PropertyGroup>
+  <PropertyGroup Condition="'$(InteractiveWindow)' != ''">
+    <DefineConstants>$(DefineConstants);INTERACTIVE_WINDOW</DefineConstants>
+  </PropertyGroup>
+  <ItemGroup>
+    <ProjectReference Include="..\Analysis\Analysis.csproj">
+      <Project>{A85D479D-67A9-4BDB-904A-7D86DAF68A6F}</Project>
+      <Name>Microsoft.PythonTools.Analysis</Name>
+      <IncludeInVSIX>True</IncludeInVSIX>
+    </ProjectReference>
+    <ProjectReference Include="..\BuildTasks\BuildTasks.csproj">
+      <Project>{89d51398-a003-44ba-b1b2-cfc6f8396d7e}</Project>
+      <Name>Microsoft.PythonTools.BuildTasks</Name>
+      <IncludeInVSIX>True</IncludeInVSIX>
+    </ProjectReference>
+    <ProjectReference Include="..\Debugger\Debugger.csproj">
+      <Project>{DECC7971-FA58-4DB0-9561-BFFADD393BBD}</Project>
+      <Name>Microsoft.PythonTools.Debugger</Name>
+      <IncludeInVSIX>True</IncludeInVSIX>
+    </ProjectReference>
+    <ProjectReference Include="..\EnvironmentsList\EnvironmentsList.csproj">
+      <Project>{b20e082b-4d3c-457d-b2bd-60420b434573}</Project>
+      <Name>Microsoft.PythonTools.EnvironmentsList</Name>
+      <IncludeInVSIX>True</IncludeInVSIX>
+    </ProjectReference>
+    <ProjectReference Include="..\VSInterpreters\VSInterpreters.csproj">
+      <Project>{815db0cd-c0dd-4997-b43c-abee4dbeffe7}</Project>
+      <Name>Microsoft.PythonTools.VSInterpreters</Name>
+      <IncludeInVSIX>True</IncludeInVSIX>
+    </ProjectReference>
+    <ProjectReference2 Include="..\Analyzer\Analyzer.csproj" />
+    <ProjectReference Include="..\Attacher\Attacher.csproj">
+      <Project>{666A22BB-0CB5-4C08-A20F-E17450DA6573}</Project>
+      <Name>Attacher</Name>
+      <IncludeInVSIX>True</IncludeInVSIX>
+    </ProjectReference>
+    <ProjectReference2 Include="..\AttacherX86\AttacherX86.csproj" />
+    <ProjectReference2 Include="..\ImportWizard\ImportWizard.csproj" />
+    <ProjectReference2 Include="..\ProjectWizards\ProjectWizards.csproj" />
+    <ProjectReference Include="..\ReplWindow\ReplWindow.csproj">
+      <Project>{20BB6FAC-44D2-4D76-ABFE-0C1E163A1A4F}</Project>
+      <Private>false</Private>
+      <ReferenceOutputAssembly Condition="'$(Dev14OrLater)' != 'True'">true</ReferenceOutputAssembly>
+      <ReferenceOutputAssembly Condition="'$(Dev14OrLater)' == 'True'">false</ReferenceOutputAssembly>
+      <Name Condition="'$(InteractiveWindow)' == ''">Microsoft.VisualStudio.ReplWindow</Name>
+      <Name Condition="'$(InteractiveWindow)' != ''">Microsoft.VisualStudio.InteractiveWindow</Name>
+    </ProjectReference>
+    <ProjectReference2 Include="..\TestAdapter\TestAdapter.csproj" Condition="'$(VSTarget)' != '10.0'" />
+  </ItemGroup>
+  <Choose>
+    <When Condition="'$(VSTarget)' == '10.0'">
+      <ItemGroup>
+        <Reference Include="Microsoft.Windows.Design.Host, Version=4.0.0.0, Culture=neutral, PublicKeyToken=b03f5f7f11d50a3a, processorArchitecture=MSIL">
+          <SpecificVersion>False</SpecificVersion>
+          <HintPath>$(DevEnvDir)PrivateAssemblies\Microsoft.Windows.Design.Host.dll</HintPath>
+          <Private>false</Private>
+        </Reference>
+      </ItemGroup>
+    </When>
+    <Otherwise>
+      <ItemGroup>
+        <Reference Include="Microsoft.Windows.Design.Host, Version=4.1.0.0, Culture=neutral, PublicKeyToken=b03f5f7f11d50a3a, processorArchitecture=MSIL">
+          <SpecificVersion>False</SpecificVersion>
+          <HintPath>$(DevEnvDir)PrivateAssemblies\Microsoft.Windows.Design.Host.dll</HintPath>
+          <Private>True</Private>
+        </Reference>
+      </ItemGroup>
+    </Otherwise>
+  </Choose>
+  <Choose>
+    <When Condition="$(FeatureAzureRemoteDebug)">
+      <ItemGroup>
+        <Reference Include="Microsoft.VisualStudio.WindowsAzure.CommonAzureTools.Contracts.1.2">
+          <SpecificVersion>False</SpecificVersion>
+          <HintPath>$(DevEnvDir)Extensions\Microsoft\Windows Azure Tools\Common\Microsoft.VisualStudio.WindowsAzure.CommonAzureTools.Contracts.1.2.dll</HintPath>
+          <Private>false</Private>
+        </Reference>
+        <Reference Include="Microsoft.VisualStudio.Web.WindowsAzure.Contracts, Version=2.3.0.0, Culture=neutral, PublicKeyToken=b03f5f7f11d50a3a">
+          <SpecificVersion>True</SpecificVersion>
+          <HintPath Condition="Exists('$(DevEnvDir)PrivateAssemblies\Microsoft.VisualStudio.Web.WindowsAzure.Contracts.dll')">$(DevEnvDir)PrivateAssemblies\Microsoft.VisualStudio.Web.WindowsAzure.Contracts.dll</HintPath>
+          <HintPath Condition="Exists('$(DevEnvDir)Extensions\Microsoft\Web Tools\WindowsAzure\Microsoft.VisualStudio.Web.WindowsAzure.Contracts.dll')">$(DevEnvDir)Extensions\Microsoft\Web Tools\WindowsAzure\Microsoft.VisualStudio.Web.WindowsAzure.Contracts.dll</HintPath>
+          <Private>false</Private>
+        </Reference>
+      </ItemGroup>
+    </When>
+  </Choose>
+  <ItemGroup>
+    <Reference Include="Accessibility">
+      <EmbedInteropTypes>False</EmbedInteropTypes>
+    </Reference>
+    <Reference Include="envdte, Version=8.0.0.0, Culture=neutral, PublicKeyToken=b03f5f7f11d50a3a">
+      <EmbedInteropTypes>False</EmbedInteropTypes>
+    </Reference>
+    <Reference Include="envdte100, Version=10.0.0.0, Culture=neutral, PublicKeyToken=b03f5f7f11d50a3a">
+      <EmbedInteropTypes>False</EmbedInteropTypes>
+    </Reference>
+    <Reference Include="envdte80, Version=8.0.0.0, Culture=neutral, PublicKeyToken=b03f5f7f11d50a3a">
+      <EmbedInteropTypes>False</EmbedInteropTypes>
+    </Reference>
+    <Reference Include="EnvDTE90, Version=9.0.0.0, Culture=neutral, PublicKeyToken=b03f5f7f11d50a3a">
+      <EmbedInteropTypes>False</EmbedInteropTypes>
+    </Reference>
+    <Reference Include="Microsoft.Build, Version=$(MicrosoftBuildAssemblyVersion), Culture=neutral, PublicKeyToken=b03f5f7f11d50a3a" />
+    <Reference Include="Microsoft.Build.Conversion.$(MicrosoftBuildAssemblyVersionSuffix), Version=$(MicrosoftBuildAssemblyVersion), Culture=neutral, PublicKeyToken=b03f5f7f11d50a3a" />
+    <Reference Include="Microsoft.Build.Engine, Version=$(MicrosoftBuildAssemblyVersion), Culture=neutral, PublicKeyToken=b03f5f7f11d50a3a" />
+    <Reference Include="Microsoft.Build.Framework, Version=$(MicrosoftBuildAssemblyVersion), Culture=neutral, PublicKeyToken=b03f5f7f11d50a3a" />
+    <Reference Include="Microsoft.Build.Tasks.$(MicrosoftBuildAssemblyVersionSuffix), Version=$(MicrosoftBuildAssemblyVersion), Culture=neutral, PublicKeyToken=b03f5f7f11d50a3a" />
+    <Reference Include="Microsoft.Build.Utilities.$(MicrosoftBuildAssemblyVersionSuffix), Version=$(MicrosoftBuildAssemblyVersion), Culture=neutral, PublicKeyToken=b03f5f7f11d50a3a" />
+    <Reference Include="Microsoft.CSharp" />
+    <Reference Include="microsoft.msxml, Version=8.0.0.0, Culture=neutral, PublicKeyToken=b03f5f7f11d50a3a, processorArchitecture=MSIL">
+      <EmbedInteropTypes>False</EmbedInteropTypes>
+    </Reference>
+    <Reference Include="Microsoft.VisualStudio.ComponentModelHost, Version=$(VSTarget).0.0, Culture=neutral, PublicKeyToken=b03f5f7f11d50a3a, processorArchitecture=MSIL" />
+    <Reference Include="Microsoft.VisualStudio.CoreUtility, Version=$(VSTarget).0.0, Culture=neutral, PublicKeyToken=b03f5f7f11d50a3a, processorArchitecture=MSIL" />
+    <Reference Include="Microsoft.VisualStudio.Debugger.Engine, Version=1.0.0.0, Culture=neutral, PublicKeyToken=b03f5f7f11d50a3a, processorArchitecture=MSIL" Condition="'$(VSTarget)' != '10.0'">
+      <Private>false</Private>
+    </Reference>
+    <Reference Include="Microsoft.VisualStudio.Debugger.Interop.10.0, Version=10.0.0.0, Culture=neutral, PublicKeyToken=b03f5f7f11d50a3a, processorArchitecture=MSIL" />
+    <Reference Include="Microsoft.VisualStudio.Debugger.Interop.11.0, Version=11.0.0.0, Culture=neutral, PublicKeyToken=b03f5f7f11d50a3a, processorArchitecture=MSIL" Condition="'$(VSTarget)' != '10.0'" />
+    <Reference Include="Microsoft.VisualStudio.Debugger.InteropA, Version=9.0.0.0, Culture=neutral, PublicKeyToken=b03f5f7f11d50a3a" />
+    <Reference Include="Microsoft.VisualStudio.Designer.Interfaces, Version=1.0.5000.0, Culture=neutral, PublicKeyToken=b03f5f7f11d50a3a">
+      <EmbedInteropTypes>False</EmbedInteropTypes>
+    </Reference>
+    <Reference Include="Microsoft.VisualStudio.Editor, Version=$(VSTarget).0.0, Culture=neutral, PublicKeyToken=b03f5f7f11d50a3a, processorArchitecture=MSIL" />
+    <Reference Include="Microsoft.VisualStudio.InteractiveWindow">
+      <HintPath>$(DevEnvDir)PrivateAssemblies\Microsoft.VisualStudio.InteractiveWindow.dll</HintPath>
+    </Reference>
+    <Reference Include="Microsoft.VisualStudio.Language.Intellisense, Version=$(VSTarget).0.0, Culture=neutral, PublicKeyToken=b03f5f7f11d50a3a, processorArchitecture=MSIL" />
+    <Reference Include="Microsoft.VisualStudio.Language.NavigateTo.Interfaces, Version=$(VSTarget).0.0, Culture=neutral" />
+    <Reference Include="Microsoft.VisualStudio.Language.StandardClassification, Version=$(VSTarget).0.0, Culture=neutral, PublicKeyToken=b03f5f7f11d50a3a, processorArchitecture=MSIL" />
+    <Reference Include="Microsoft.VisualStudio.OLE.Interop" />
+    <Reference Include="Microsoft.VisualStudio.ProjectAggregator, Version=8.0.0.0, Culture=neutral, PublicKeyToken=b03f5f7f11d50a3a, processorArchitecture=MSIL">
+      <EmbedInteropTypes>False</EmbedInteropTypes>
+    </Reference>
+    <Reference Include="Microsoft.VisualStudio.Shell.$(VSTarget), Version=$(VSTarget).0.0, Culture=neutral, PublicKeyToken=b03f5f7f11d50a3a, processorArchitecture=MSIL" />
+    <Reference Include="Microsoft.VisualStudio.Shell.Design, Version=$(VSTarget).0.0, Culture=neutral, PublicKeyToken=b03f5f7f11d50a3a, processorArchitecture=MSIL" />
+    <Reference Include="Microsoft.VisualStudio.Shell.Immutable.11.0, Version=11.0.0.0, Culture=neutral, PublicKeyToken=b03f5f7f11d50a3a, processorArchitecture=MSIL" Condition="'$(VSTarget)' != '10.0'" />
+    <Reference Include="Microsoft.VisualStudio.Shell.Interop" />
+    <Reference Include="Microsoft.VisualStudio.Shell.Interop.12.0, Version=12.0.0.0, Culture=neutral, PublicKeyToken=b03f5f7f11d50a3a, processorArchitecture=MSIL" Condition="'$(VSTarget)' != '10.0' and '$(VSTarget)' != '11.0'">
+      <EmbedInteropTypes>False</EmbedInteropTypes>
+    </Reference>
+    <Reference Include="Microsoft.VisualStudio.Shell.Interop.8.0" />
+    <Reference Include="Microsoft.VisualStudio.Shell.Interop.9.0" />
+    <Reference Include="Microsoft.VisualStudio.Shell.Interop.10.0" />
+    <Reference Include="Microsoft.VisualStudio.Shell.Interop.11.0, Version=11.0.0.0, Culture=neutral, PublicKeyToken=b03f5f7f11d50a3a, processorArchitecture=MSIL" Condition="'$(VSTarget)' != '10.0'">
+      <EmbedInteropTypes>False</EmbedInteropTypes>
+    </Reference>
+    <Reference Include="Microsoft.VisualStudio.TemplateWizardInterface, Version=8.0.0.0, Culture=neutral, PublicKeyToken=b03f5f7f11d50a3a, processorArchitecture=MSIL" />
+    <Reference Include="Microsoft.VisualStudio.Text.Data, Version=$(VSTarget).0.0, Culture=neutral, PublicKeyToken=b03f5f7f11d50a3a, processorArchitecture=MSIL" />
+    <Reference Include="Microsoft.VisualStudio.Text.Logic, Version=$(VSTarget).0.0, Culture=neutral, PublicKeyToken=b03f5f7f11d50a3a, processorArchitecture=MSIL" />
+    <Reference Include="Microsoft.VisualStudio.Text.UI, Version=$(VSTarget).0.0, Culture=neutral, PublicKeyToken=b03f5f7f11d50a3a, processorArchitecture=MSIL" />
+    <Reference Include="Microsoft.VisualStudio.Text.UI.Wpf, Version=$(VSTarget).0.0, Culture=neutral, PublicKeyToken=b03f5f7f11d50a3a, processorArchitecture=MSIL" />
+    <Reference Include="Microsoft.VisualStudio.TextManager.Interop" />
+    <Reference Include="Microsoft.VisualStudio.Shell.Immutable.10.0" />
+    <Reference Include="Microsoft.VisualStudio.TextManager.Interop.8.0, Version=8.0.0.0, Culture=neutral, PublicKeyToken=b03f5f7f11d50a3a">
+      <EmbedInteropTypes>False</EmbedInteropTypes>
+    </Reference>
+    <Reference Include="Microsoft.VisualStudio.VSHelp, Version=7.0.3300.0, Culture=neutral, PublicKeyToken=b03f5f7f11d50a3a">
+      <EmbedInteropTypes>False</EmbedInteropTypes>
+    </Reference>
+    <Reference Include="Microsoft.VisualStudio.VsInteractiveWindow">
+      <HintPath>$(DevEnvDir)PrivateAssemblies\Microsoft.VisualStudio.VsInteractiveWindow.dll</HintPath>
+    </Reference>
+    <Reference Include="Microsoft.VisualStudio.WizardFramework, Version=$(VSTarget).0.0, Culture=neutral, PublicKeyToken=b03f5f7f11d50a3a, processorArchitecture=MSIL" />
+    <Reference Include="System" />
+    <Reference Include="System.ComponentModel.Composition" />
+    <Reference Include="System.Core" />
+    <Reference Include="System.Data" />
+    <Reference Include="System.Design" />
+    <Reference Include="System.Drawing" />
+    <Reference Include="System.IO.Compression" />
+    <Reference Include="System.IO.Compression.FileSystem" />
+    <Reference Include="System.Messaging" />
+    <Reference Include="System.Net" />
+    <Reference Include="System.Numerics" />
+    <Reference Include="System.Web" />
+    <Reference Include="System.Web.ApplicationServices" />
+    <Reference Include="System.Web.Extensions" />
+    <Reference Include="System.Windows.Forms" />
+    <Reference Include="System.Xml" />
+    <Reference Include="System.Xml.Linq" />
+    <Reference Include="PresentationCore" />
+    <Reference Include="PresentationFramework" />
+    <Reference Include="UIAutomationProvider" />
+    <Reference Include="VSLangProj, Version=7.0.3300.0, Culture=neutral, PublicKeyToken=b03f5f7f11d50a3a">
+      <EmbedInteropTypes>True</EmbedInteropTypes>
+    </Reference>
+    <Reference Include="VSLangProj100, Version=10.0.0.0, Culture=neutral, PublicKeyToken=b03f5f7f11d50a3a">
+      <EmbedInteropTypes>False</EmbedInteropTypes>
+    </Reference>
+    <Reference Include="VSLangProj2, Version=7.0.5000.0, Culture=neutral, PublicKeyToken=b03f5f7f11d50a3a">
+      <EmbedInteropTypes>True</EmbedInteropTypes>
+    </Reference>
+    <Reference Include="VSLangProj80, Version=8.0.0.0, Culture=neutral, PublicKeyToken=b03f5f7f11d50a3a">
+      <EmbedInteropTypes>True</EmbedInteropTypes>
+    </Reference>
+    <Reference Include="WindowsBase" />
+    <Reference Include="System.Xaml" />
+    <Reference Include="WindowsFormsIntegration" />
+  </ItemGroup>
+  <Choose>
+    <When Condition="'$(VSTarget)' == '10.0'">
+      <ItemGroup>
+        <Reference Include="Microsoft.VisualStudio.Settings, Version=10.0.0.0, Culture=neutral, PublicKeyToken=b03f5f7f11d50a3a, processorArchitecture=x86">
+          <Private>false</Private>
+        </Reference>
+      </ItemGroup>
+    </When>
+    <Otherwise>
+      <ItemGroup>
+        <Reference Include="Microsoft.VisualStudio.Settings.$(VSTarget), Version=$(VSTarget).0.0, Culture=neutral, PublicKeyToken=b03f5f7f11d50a3a, processorArchitecture=x86">
+          <Private>false</Private>
+        </Reference>
+      </ItemGroup>
+    </Otherwise>
+  </Choose>
+  <ItemGroup>
+    <Compile Include="..\Analysis\IEnumerableExtensions.cs">
+      <Link>IEnumerableExtensions.cs</Link>
+    </Compile>
+    <Compile Include="..\Analysis\Interpreter\PythonInterpreterFactoryExtensions.cs">
+      <Link>PythonInterpreterFactoryExtensions.cs</Link>
+    </Compile>
+    <Compile Include="PythonTools\Repl\IMultipleScopeEvaluator.cs" />
+    <Compile Include="PythonTools\Repl\InteractiveWindowProvider.cs" />
+    <Compile Include="IPythonToolsToolWindowService.cs" />
+    <Compile Include="MissingInterpreterException.cs" />
+    <Compile Include="PythonTools\Repl\IInteractiveEvaluatorProvider.cs" />
+    <Compile Include="PythonTools\Repl\InteractiveRoleAttribute.cs" />
+    <Compile Include="PythonTools\Debugger\ProximityExpressionWalker.cs" />
+    <Compile Include="PythonTools\Repl\ReplOutputClassificationFormatDefinitions.cs" />
+    <Compile Include="PythonTools\Repl\ReplOutputClassifier.cs" />
+    <Compile Include="PythonTools\Repl\ReplOutputClassifierProvider.cs" />
+    <Compile Include="PythonTools\Intellisense\PythonSuggestedActionsSource.cs" />
+    <Compile Include="PythonTools\Intellisense\PythonSuggestedActionsSourceProvider.cs" />
+    <Compile Include="PythonTools\Intellisense\PythonSuggestedImportAction.cs" />
+    <Compile Include="PythonTools\Project\IPythonProjectLaunchProperties.cs" />
+    <Compile Include="PythonTools\Project\PythonProjectLaunchProperties.cs" />
+    <Compile Include="PythonTools\SurveyNewsService.cs" />
+    <Compile Include="PythonTools\Options\GlobalInterpreterOptions.cs" />
+    <Compile Include="PythonTools\Options\GeneralOptions.cs" />
+    <Compile Include="PythonTools\Options\DebuggerOptions.cs" />
+    <Compile Include="PythonTools\Options\AdvancedEditorOptions.cs" />
+    <Compile Include="Legacy\ObsoleteResources.cs" />
+    <Compile Include="NoInterpretersException.cs" />
+    <Compile Include="ProvideLanguageTemplatesAttribute.cs" />
+    <Compile Include="PythonToolsInstallPath.cs" />
+    <Compile Include="PythonToolsService.cs" />
+    <Compile Include="PythonTools\AzureToolsContracts.cs" />
+    <Compile Include="PythonTools\Commands\AzureExplorerAttachDebuggerCommand.cs" />
+    <Compile Include="PythonTools\Intellisense\EntryEventArgs.cs" />
+    <Compile Include="PythonTools\Intellisense\TaskProvider.cs" />
+    <Compile Include="PythonTools\Intellisense\UnresolvedImportSquiggleProvider.cs" />
+    <Compile Include="PythonTools\Logging\InMemoryLogger.cs" />
+    <Compile Include="PythonTools\Logging\IPythonToolsLogger.cs" />
+    <Compile Include="PythonTools\Logging\PackageInstallDetails.cs" />
+    <Compile Include="PythonTools\Logging\PythonLogEvent.cs" />
+    <Compile Include="PythonTools\Logging\PythonToolsLogger.cs" />
+    <Compile Include="PythonTools\Intellisense\ExpansionClient.cs" />
+    <Compile Include="PythonTools\Options\IPythonToolsOptionsService.cs" />
+    <Compile Include="PythonTools\Options\PythonGeneralOptionsControl.cs">
+      <SubType>UserControl</SubType>
+    </Compile>
+    <Compile Include="PythonTools\Options\PythonGeneralOptionsControl.Designer.cs">
+      <DependentUpon>PythonGeneralOptionsControl.cs</DependentUpon>
+    </Compile>
+    <Compile Include="PythonTools\Options\PythonGeneralOptionsPage.cs">
+      <SubType>Component</SubType>
+    </Compile>
+    <Compile Include="PythonTools\Options\PythonToolsOptionsService.cs" />
+    <Compile Include="PythonTools\Project\AddVirtualEnvironmentOperation.cs" />
+    <Compile Include="PythonTools\Project\AnalyzerChangingEventArgs.cs" />
+    <Compile Include="PythonTools\Project\Attributes.cs" />
+    <Compile Include="PythonTools\Project\Conda.cs" />
+    <Compile Include="PythonTools\Project\ProjectResources.cs" />
+    <Compile Include="ProvideComponentPickerPropertyPageAttribute.cs" />
+    <Compile Include="ProvideDiffSupportedContentTypeAttribute.cs" />
+    <Compile Include="ProvideEditorExtension2Attribute.cs" />
+    <Compile Include="ProvideFileFilterAttribute.cs" />
+    <Compile Include="PythonTools\Commands\OpenInterpreterListCommand.cs" />
+    <Compile Include="PythonTools\Commands\SurveyNewsCommand.cs" />
+    <Compile Include="PythonTools\InterpreterList\InterpreterListToolWindow.cs" />
+    <Compile Include="PythonTools\InterpreterView.cs" />
+    <Compile Include="PythonTools\Navigation\NavigateTo\PythonNavigateToItemDisplay.cs" />
+    <Compile Include="PythonTools\Navigation\NavigateTo\PythonNavigateToItemDisplayFactory.cs" />
+    <Compile Include="PythonTools\Navigation\NavigateTo\PythonNavigateToItemProviderFactory.cs" />
+    <Compile Include="PythonTools\Navigation\NavigateTo\PythonNavigateToItemProvider.cs" />
+    <Compile Include="PythonTools\Intellisense\CompletionComparer.cs" />
+    <Compile Include="PythonTools\Intellisense\FuzzyStringMatcher.cs" />
+    <Compile Include="PythonTools\Intellisense\FuzzyCompletionSet.cs" />
+    <Compile Include="PythonTools\Options\InterpreterPlaceholder.cs">
+      <SubType>Code</SubType>
+    </Compile>
+    <Compile Include="PythonTools\Options\SurveyNewsPolicy.cs" />
+    <Compile Include="PythonTools\Project\AddVirtualEnvironment.xaml.cs">
+      <DependentUpon>AddVirtualEnvironment.xaml</DependentUpon>
+    </Compile>
+    <Compile Include="PythonTools\Project\AddVirtualEnvironmentView.cs" />
+    <Compile Include="PythonTools\Project\AddInterpreter.xaml.cs">
+      <DependentUpon>AddInterpreter.xaml</DependentUpon>
+    </Compile>
+    <Compile Include="PythonTools\Project\AddInterpreterView.cs" />
+    <Compile Include="PythonTools\Project\CustomCommand.cs" />
+    <Compile Include="PythonTools\Project\EasyInstall.cs" />
+    <Compile Include="PythonTools\Project\IAsyncCommand.cs" />
+    <Compile Include="PythonTools\Project\ImportWizard\ProjectCustomizations.cs" />
+    <Compile Include="PythonTools\Project\ImportWizard\SaveProjectPage.xaml.cs">
+      <DependentUpon>SaveProjectPage.xaml</DependentUpon>
+    </Compile>
+    <Compile Include="PythonTools\Project\ImportWizard\InterpreterPage.xaml.cs">
+      <DependentUpon>InterpreterPage.xaml</DependentUpon>
+    </Compile>
+    <Compile Include="PythonTools\Project\ImportWizard\FileSourcePage.xaml.cs">
+      <DependentUpon>FileSourcePage.xaml</DependentUpon>
+    </Compile>
+    <Compile Include="PythonTools\Project\ImportWizard\ImportSettings.cs" />
+    <Compile Include="PythonTools\Project\ImportWizard\ImportWizard.xaml.cs">
+      <DependentUpon>ImportWizard.xaml</DependentUpon>
+    </Compile>
+    <Compile Include="PythonTools\Commands\ImportWizardCommand.cs" />
+    <Compile Include="PythonTools\Project\LoadedProjectInterpreterFactoryProvider.cs" />
+    <Compile Include="PythonTools\Project\Pip.cs" />
+    <Compile Include="PythonTools\Project\PythonProjectImageName.cs" />
+    <Compile Include="PythonTools\Project\VirtualEnv.cs" />
+    <Compile Include="PythonTools\Project\XamlDesignerSupport.cs" />
+    <Compile Include="PythonTools\PythonAnalysisClassifier.cs" />
+    <Compile Include="PythonTools\PythonAnalysisClassifierProvider.cs" />
+    <Compile Include="PythonTools\PythonInterpreterFactoryExtensions.cs" />
+    <Compile Include="PythonTools\PeekableEnumerator.cs" />
+    <Compile Include="PythonTools\WebProject\PythonWebPropertyPageControl.cs">
+      <SubType>UserControl</SubType>
+    </Compile>
+    <Compile Include="PythonTools\WebProject\PythonWebPropertyPageControl.Designer.cs">
+      <DependentUpon>PythonWebPropertyPageControl.cs</DependentUpon>
+    </Compile>
+    <Compile Include="PythonTools\WebProject\PythonWebLauncher.cs" />
+    <Compile Include="PythonTools\WebProject\PythonWebLauncherOptions.cs">
+      <SubType>UserControl</SubType>
+    </Compile>
+    <Compile Include="PythonTools\WebProject\PythonWebLauncherOptions.Designer.cs">
+      <DependentUpon>PythonWebLauncherOptions.cs</DependentUpon>
+    </Compile>
+    <Compile Include="PythonTools\WebProject\PythonWebLauncherProvider.cs" />
+    <Compile Include="PythonTools\WebProject\PythonWebProject.cs" />
+    <Compile Include="PythonTools\WebProject\PythonWebProjectConfig.cs" />
+    <Compile Include="PythonTools\WebProject\PythonWebProjectFactory.cs" />
+    <Compile Include="PythonTools\Project\InstallPythonPackage.xaml.cs">
+      <DependentUpon>InstallPythonPackage.xaml</DependentUpon>
+    </Compile>
+    <Compile Include="PythonTools\Project\InstallPythonPackageView.cs" />
+    <Compile Include="PythonTools\Project\PythonInterpreterView.cs" />
+    <Compile Include="PythonTools\Project\InterpretersContainerNode.cs" />
+    <Compile Include="PythonTools\Project\InterpretersContainerNodeProperties.cs" />
+    <Compile Include="PythonTools\Project\InterpretersNode.cs" />
+    <Compile Include="PythonTools\Project\InterpretersNodeProperties.cs" />
+    <Compile Include="PythonTools\Project\InterpretersPackageNode.cs" />
+    <Compile Include="PythonTools\Project\InterpretersPackageNodeProperties.cs" />
+    <Compile Include="PythonTools\Commands\OpenDebugReplCommand.cs" />
+    <Compile Include="PythonTools\Commands\RemoveImportsCurrentScopeCommand.cs" />
+    <Compile Include="PythonTools\Commands\RemoveImportsCommand.cs" />
+    <Compile Include="PythonTools\Commands\DiagnosticsCommand.cs" />
+    <Compile Include="PythonTools\Commands\DiagnosticsForm.cs">
+      <SubType>Form</SubType>
+    </Compile>
+    <Compile Include="PythonTools\Commands\DiagnosticsForm.Designer.cs">
+      <DependentUpon>DiagnosticsForm.cs</DependentUpon>
+    </Compile>
+    <Compile Include="PythonTools\Commands\ExecuteInReplCommand.cs" />
+    <Compile Include="PythonTools\Commands\FillParagraphCommand.cs" />
+    <Compile Include="PythonTools\Commands\OpenReplCommand.cs" />
+    <Compile Include="PythonTools\Commands\SendToDefiningModuleCommand.cs" />
+    <Compile Include="PythonTools\Commands\SendToReplCommand.cs" />
+    <Compile Include="PythonTools\Commands\StartScriptCommand.cs" />
+    <Compile Include="PythonTools\Intellisense\AnalysisSynchronizationContext.cs" />
+    <Compile Include="PythonTools\Intellisense\CompletionControl.xaml.cs">
+      <DependentUpon>CompletionControl.xaml</DependentUpon>
+    </Compile>
+    <Compile Include="PythonTools\Intellisense\CompletionOptions.cs" />
+    <Compile Include="PythonTools\Intellisense\CompletionUIElementProvider.cs" />
+    <Compile Include="PythonTools\Intellisense\ExceptionCompletionAnalysis.cs" />
+    <Compile Include="PythonTools\Intellisense\IContentTypeMetadata.cs" />
+    <Compile Include="PythonTools\Intellisense\IOrderableContentTypeMetadata.cs" />
+    <Compile Include="PythonTools\Intellisense\MissingImportAnalysis.cs" />
+    <Compile Include="PythonTools\Intellisense\ImportSmartTagAction.cs" />
+    <Compile Include="PythonTools\Intellisense\OverrideCompletionAnalysis.cs" />
+    <Compile Include="PythonTools\Intellisense\SmartTagAction.cs" />
+    <Compile Include="PythonTools\Intellisense\SmartTagSource.cs" />
+    <Compile Include="PythonTools\Intellisense\SmartTagSourceProvider.cs" />
+    <Compile Include="PythonTools\Intellisense\RefactoringIconKind.cs" />
+    <Compile Include="PythonTools\Intellisense\SmartTagController.cs" />
+    <Compile Include="PythonTools\Intellisense\SmartTagControllerProvider.cs" />
+    <Compile Include="PythonTools\Navigation\TextViewFilter.cs" />
+    <Compile Include="PythonTools\Options\PythonFormattingWrappingOptionsPage.cs">
+      <SubType>Component</SubType>
+    </Compile>
+    <Compile Include="PythonTools\Options\OptionCategory.cs" />
+    <Compile Include="PythonTools\Options\OptionInfo.cs" />
+    <Compile Include="PythonTools\Options\OptionsTreeView.cs">
+      <SubType>Component</SubType>
+    </Compile>
+    <Compile Include="PythonTools\Options\PythonFormattingGeneralOptionsControl.cs">
+      <SubType>UserControl</SubType>
+    </Compile>
+    <Compile Include="PythonTools\Options\PythonFormattingGeneralOptionsControl.Designer.cs">
+      <DependentUpon>PythonFormattingGeneralOptionsControl.cs</DependentUpon>
+    </Compile>
+    <Compile Include="PythonTools\Options\PythonFormattingGeneralOptionsPage.cs">
+      <SubType>Component</SubType>
+    </Compile>
+    <Compile Include="PythonTools\Options\PythonFormattingOptionsControl.cs">
+      <SubType>UserControl</SubType>
+    </Compile>
+    <Compile Include="PythonTools\Options\PythonFormattingOptionsControl.Designer.cs">
+      <DependentUpon>PythonFormattingOptionsControl.cs</DependentUpon>
+    </Compile>
+    <Compile Include="PythonTools\Options\PythonFormattingNewLinesOptionsPage.cs" />
+    <Compile Include="PythonTools\Options\PythonFormattingOptionsPage.cs">
+      <SubType>Component</SubType>
+    </Compile>
+    <Compile Include="PythonTools\Options\PythonFormattingSpacingOptionsPage.cs">
+      <SubType>Component</SubType>
+    </Compile>
+    <Compile Include="PythonTools\Options\PythonFormattingStatementsOptionsPage.cs">
+      <SubType>Component</SubType>
+    </Compile>
+    <Compile Include="PythonTools\Options\PythonInteractiveCommonOptions.cs" />
+    <Compile Include="PythonTools\Options\PythonDebugInteractiveOptionsControl.cs">
+      <SubType>UserControl</SubType>
+    </Compile>
+    <Compile Include="PythonTools\Options\PythonDebugInteractiveOptionsControl.Designer.cs">
+      <DependentUpon>PythonDebugInteractiveOptionsControl.cs</DependentUpon>
+    </Compile>
+    <Compile Include="PythonTools\Options\PythonDebugInteractiveOptionsPage.cs">
+      <SubType>Component</SubType>
+    </Compile>
+    <Compile Include="PythonTools\Project\PythonAssemblyReferenceNode.cs" />
+    <Compile Include="PythonTools\Project\Automation\OAWebPiReference.cs" />
+    <Compile Include="PythonTools\Project\Automation\OAPythonExtensionReference.cs" />
+    <Compile Include="PythonTools\Project\PythonExtensionReferenceNode.cs" />
+    <Compile Include="PythonTools\Project\PythonEncodingDetector.cs" />
+    <Compile Include="PythonTools\Project\PythonProjectReferenceNode.cs" />
+    <Compile Include="PythonTools\Project\PythonReferenceContainerNode.cs" />
+    <Compile Include="PythonTools\ProvidePythonInterpreterFactoryProviderAttribute.cs" />
+    <Compile Include="PythonTools\ProvideX64DebuggerFixForIntegratedShellAttribute.cs" />
+    <Compile Include="PythonTools\Refactoring\CodeFormatter.cs" />
+    <Compile Include="PythonTools\Refactoring\EnclosingNodeWalker.cs" />
+    <Compile Include="PythonTools\Refactoring\ExtractMethodRequestView.cs" />
+    <Compile Include="PythonTools\Refactoring\ImportRemover.cs" />
+    <Compile Include="PythonTools\Refactoring\LinePreservingCodeReplacer.cs" />
+    <Compile Include="PythonTools\Refactoring\RenameVariableRequestView.cs" />
+    <Compile Include="PythonTools\Repl\BasePythonReplEvaluator.cs" />
+    <Compile Include="PythonTools\Repl\DebugReplFrameCommand.cs" />
+    <Compile Include="PythonTools\Repl\DebugReplFrameDownCommand.cs" />
+    <Compile Include="PythonTools\Repl\DebugReplFramesCommand.cs" />
+    <Compile Include="PythonTools\Repl\DebugReplFrameUpCommand.cs" />
+    <Compile Include="PythonTools\Repl\DebugReplGoCommand.cs" />
+    <Compile Include="PythonTools\Repl\DebugReplProcessCommand.cs" />
+    <Compile Include="PythonTools\Repl\DebugReplProcessesCommand.cs" />
+    <Compile Include="PythonTools\Repl\DebugReplStepIntoCommand.cs" />
+    <Compile Include="PythonTools\Repl\DebugReplStepOutCommand.cs" />
+    <Compile Include="PythonTools\Repl\DebugReplStepOverCommand.cs" />
+    <Compile Include="PythonTools\Repl\DebugReplThreadCommand.cs" />
+    <Compile Include="PythonTools\Repl\DebugReplThreadsCommand.cs" />
+    <Compile Include="PythonTools\Repl\IPythonReplEvaluator.cs" />
+    <Compile Include="PythonTools\Repl\IPythonReplIntellisense.cs" />
+    <Compile Include="PythonTools\Repl\PythonDebugReplEvaluator.cs" />
+    <Compile Include="PythonTools\Repl\PythonDebugReplEvaluatorProvider.cs" />
+    <Compile Include="PythonTools\Editor\SmartIndentProvider.cs" />
+    <Compile Include="PythonTools\Intellisense\DecoratorCompletionAnalysis.cs" />
+    <Compile Include="PythonTools\Intellisense\XamlTextViewCreationListener.cs" />
+    <Compile Include="PythonTools\IVsPython.cs" />
+    <Compile Include="PythonTools\Navigation\AssignmentScopeNode.cs" />
+    <Compile Include="PythonTools\Navigation\PythonFileLibraryNode.cs" />
+    <Compile Include="PythonTools\Navigation\WaitForCompleteAnalysisDialog.xaml.cs">
+      <DependentUpon>WaitForCompleteAnalysisDialog.xaml</DependentUpon>
+    </Compile>
+    <Compile Include="PythonTools\Project\DefaultLauncherProvider.cs" />
+    <Compile Include="PythonTools\Project\DefaultPythonLauncherOptions.cs">
+      <SubType>UserControl</SubType>
+    </Compile>
+    <Compile Include="PythonTools\Project\DefaultPythonLauncherOptions.Designer.cs">
+      <DependentUpon>DefaultPythonLauncherOptions.cs</DependentUpon>
+    </Compile>
+    <Compile Include="PythonTools\Project\DefaultPythonProject.cs" />
+    <Compile Include="PythonTools\Project\FtpPublisher.cs" />
+    <Compile Include="PythonTools\Project\FilePublisher.cs" />
+    <Compile Include="PythonTools\Options\ExecutionMode.cs" />
+    <Compile Include="PythonTools\Project\IPythonLauncherOptions.cs" />
+    <Compile Include="PythonTools\Project\IPythonLauncherProvider.cs" />
+    <Compile Include="PythonTools\Project\IPythonProject.cs" />
+    <Compile Include="PythonTools\Project\PublishPropertyControl.cs">
+      <SubType>UserControl</SubType>
+    </Compile>
+    <Compile Include="PythonTools\Project\PublishPropertyControl.Designer.cs">
+      <DependentUpon>PublishPropertyControl.cs</DependentUpon>
+    </Compile>
+    <Compile Include="PythonTools\Project\PublishPropertyPage.cs" />
+    <Compile Include="PythonTools\Project\PythonDebugPropertyPage.cs" />
+    <Compile Include="PythonTools\Project\PythonDebugPropertyPageControl.cs">
+      <SubType>UserControl</SubType>
+    </Compile>
+    <Compile Include="PythonTools\Project\PythonDebugPropertyPageControl.Designer.cs">
+      <DependentUpon>PythonDebugPropertyPageControl.cs</DependentUpon>
+    </Compile>
+    <Compile Include="PythonTools\Project\PythonProjectConfig.cs" />
+    <Compile Include="PythonTools\Project\StartWithErrorsDialog.cs">
+      <SubType>Form</SubType>
+    </Compile>
+    <Compile Include="PythonTools\Project\StartWithErrorsDialog.Designer.cs">
+      <DependentUpon>StartWithErrorsDialog.cs</DependentUpon>
+    </Compile>
+    <Compile Include="PythonTools\ProvidePythonExecutionModeAttribute.cs" />
+    <Compile Include="PythonTools\Editor\AutoIndent.cs" />
+    <Compile Include="PythonTools\Intellisense\AnalysisPriority.cs" />
+    <Compile Include="PythonTools\Intellisense\AnalysisQueue.cs" />
+    <Compile Include="PythonTools\Intellisense\MonitoredBufferResult.cs" />
+    <Compile Include="PythonTools\Intellisense\ParseQueue.cs" />
+    <Compile Include="PythonTools\ISnapshotTextReader.cs" />
+    <Compile Include="PythonTools\PythonAutomation.cs" />
+    <Compile Include="PythonTools\Options\InterpreterOptions.cs" />
+    <Compile Include="PythonTools\Options\IPythonOptions.cs" />
+    <Compile Include="PythonTools\Options\NewInterpreter.cs">
+      <SubType>Form</SubType>
+    </Compile>
+    <Compile Include="PythonTools\Options\NewInterpreter.Designer.cs">
+      <DependentUpon>NewInterpreter.cs</DependentUpon>
+    </Compile>
+    <Compile Include="PythonTools\Options\PythonInteractiveOptions.cs" />
+    <Compile Include="PythonTools\Options\PythonInteractiveOptionsControl.cs">
+      <SubType>UserControl</SubType>
+    </Compile>
+    <Compile Include="PythonTools\Options\PythonInteractiveOptionsControl.Designer.cs">
+      <DependentUpon>PythonInteractiveOptionsControl.cs</DependentUpon>
+    </Compile>
+    <Compile Include="PythonTools\Options\PythonInteractiveOptionsPage.cs">
+      <SubType>Component</SubType>
+    </Compile>
+    <Compile Include="PythonTools\Project\WebPiReferenceNode.cs" />
+    <Compile Include="PythonTools\Project\BaseSearchPathNode.cs" />
+    <Compile Include="PythonTools\Project\CommonSearchPathContainerNodeProperties.cs" />
+    <Compile Include="PythonTools\Project\CommonSearchPathContainerNode.cs" />
+    <Compile Include="PythonTools\Project\CommonSearchPathNode.cs" />
+    <Compile Include="PythonTools\Project\CommonSearchPathNodeProperties.cs" />
+    <Compile Include="PythonTools\Project\DefaultPythonLauncher.cs" />
+    <Compile Include="PythonTools\Project\CurrentWorkingDirectoryNode.cs" />
+    <Compile Include="PythonTools\Project\PythonProjectNodeProperties.cs" />
+    <Compile Include="PythonTools\Refactoring\AssignmentWalker.cs" />
+    <Compile Include="PythonTools\Refactoring\FilePreviewItem.cs" />
+    <Compile Include="PythonTools\Refactoring\IPreviewItem.cs" />
+    <Compile Include="PythonTools\Refactoring\LocationPreviewItem.cs" />
+    <Compile Include="PythonTools\Refactoring\PreviewChangesEngine.cs" />
+    <Compile Include="PythonTools\Refactoring\PreviewList.cs" />
+    <Compile Include="PythonTools\Refactoring\RenameVariableRequest.cs" />
+    <Compile Include="PythonTools\Refactoring\RenameVariableUserInput.cs" />
+    <Compile Include="PythonTools\Refactoring\IRenameVariableInput.cs" />
+    <Compile Include="PythonTools\Refactoring\ExtractedMethodCreator.cs" />
+    <Compile Include="PythonTools\Refactoring\ExtractMethodDialog.xaml.cs">
+      <DependentUpon>ExtractMethodDialog.xaml</DependentUpon>
+    </Compile>
+    <Compile Include="PythonTools\Refactoring\ExtractMethodRequest.cs" />
+    <Compile Include="PythonTools\Refactoring\ExtractMethodResult.cs" />
+    <Compile Include="PythonTools\Refactoring\ExtractMethodUserInput.cs" />
+    <Compile Include="PythonTools\Refactoring\FlowChecker.cs" />
+    <Compile Include="PythonTools\Refactoring\IExtractMethodInput.cs" />
+    <Compile Include="PythonTools\Refactoring\MethodExtractor.cs" />
+    <Compile Include="PythonTools\Refactoring\RenameVariableDialog.xaml.cs">
+      <DependentUpon>RenameVariableDialog.xaml</DependentUpon>
+    </Compile>
+    <Compile Include="PythonTools\Refactoring\SelectionTarget.cs" />
+    <Compile Include="PythonTools\Refactoring\VariableRenamer.cs" />
+    <Compile Include="PythonTools\Repl\AttachDebuggerReplCommand.cs" />
+    <Compile Include="PythonTools\Repl\LoadReplCommand.cs" />
+    <Compile Include="PythonTools\Repl\OverloadDoc.cs" />
+    <Compile Include="PythonTools\Designer\WpfEventBindingProvider.cs" />
+    <Compile Include="PythonTools\PythonClassifier.cs" />
+    <Compile Include="PythonTools\PythonPredefinedClassificationTypeNames.cs" />
+    <Compile Include="PythonTools\Editor\BraceMatcher.cs" />
+    <Compile Include="PythonTools\Editor\EditorExtensions.cs" />
+    <Compile Include="PythonTools\Editor\LanguagePreferences.cs" />
+    <Compile Include="PythonTools\Editor\ReplWindowCreationListener.cs" />
+    <Compile Include="PythonTools\Extensions.cs" />
+    <Compile Include="PythonTools\Intellisense\CompletionAnalysis.cs" />
+    <Compile Include="PythonTools\Intellisense\CompletionSource.cs" />
+    <Compile Include="PythonTools\Intellisense\CompletionSourceProvider.cs" />
+    <Compile Include="PythonTools\Intellisense\ExpressionAnalysis.cs" />
+    <Compile Include="PythonTools\Intellisense\FromImportCompletionAnalysis.cs" />
+    <Compile Include="PythonTools\Intellisense\ImportCompletionAnalysis.cs" />
+    <Compile Include="PythonTools\Intellisense\NormalCompletionAnalysis.cs" />
+    <Compile Include="PythonTools\Intellisense\PythonAnalysisExtensions.cs" />
+    <Compile Include="PythonTools\Intellisense\ProjectAnalyzer.cs" />
+    <Compile Include="PythonTools\Intellisense\PythonParameter.cs" />
+    <Compile Include="PythonTools\Intellisense\PythonSignature.cs" />
+    <Compile Include="PythonTools\Intellisense\QuickInfoSource.cs" />
+    <Compile Include="PythonTools\Intellisense\QuickInfoSourceProvider.cs" />
+    <Compile Include="PythonTools\Intellisense\ReverseExpressionParser.cs" />
+    <Compile Include="PythonTools\Intellisense\SignatureAnalysis.cs" />
+    <Compile Include="PythonTools\Intellisense\SignatureHelpSource.cs" />
+    <Compile Include="PythonTools\Intellisense\SignatureHelpSourceProvider.cs" />
+    <Compile Include="PythonTools\Intellisense\SnapshotCookie.cs" />
+    <Compile Include="PythonTools\Intellisense\StringLiteralCompletionList.cs" />
+    <Compile Include="PythonTools\Navigation\AstScopeNode.cs" />
+    <Compile Include="PythonTools\Navigation\ClassScopeNode.cs" />
+    <Compile Include="PythonTools\Navigation\FunctionScopeNode.cs" />
+    <Compile Include="PythonTools\Options\PythonInterpreterOptionsPage.cs">
+      <SubType>Component</SubType>
+    </Compile>
+    <Compile Include="PythonTools\Options\PythonInterpreterOptionsControl.cs">
+      <SubType>UserControl</SubType>
+    </Compile>
+    <Compile Include="PythonTools\Options\PythonInterpreterOptionsControl.Designer.cs">
+      <DependentUpon>PythonInterpreterOptionsControl.cs</DependentUpon>
+    </Compile>
+    <Compile Include="PythonTools\Options\PythonDialogPage.cs">
+      <SubType>Component</SubType>
+    </Compile>
+    <Compile Include="PythonTools\Options\PythonAdvancedEditorOptionsPage.cs">
+      <SubType>Component</SubType>
+    </Compile>
+    <Compile Include="PythonTools\Options\PythonAdvancedEditorOptionsControl.cs">
+      <SubType>UserControl</SubType>
+    </Compile>
+    <Compile Include="PythonTools\Options\PythonAdvancedEditorOptionsControl.Designer.cs">
+      <DependentUpon>PythonAdvancedEditorOptionsControl.cs</DependentUpon>
+    </Compile>
+    <Compile Include="PythonTools\OutliningTaggerProvider.cs" />
+    <Compile Include="PythonTools\Options\PythonDebuggingOptionsControl.cs">
+      <SubType>UserControl</SubType>
+    </Compile>
+    <Compile Include="PythonTools\Options\PythonDebuggingOptionsControl.Designer.cs">
+      <DependentUpon>PythonDebuggingOptionsControl.cs</DependentUpon>
+    </Compile>
+    <Compile Include="PythonTools\Options\PythonDebuggingOptionsPage.cs">
+      <SubType>Component</SubType>
+    </Compile>
+    <Compile Include="PythonTools\Project\PythonGeneralPropertyPageControl.cs">
+      <SubType>UserControl</SubType>
+    </Compile>
+    <Compile Include="PythonTools\Project\PythonGeneralPropertyPageControl.Designer.cs">
+      <DependentUpon>PythonGeneralPropertyPageControl.cs</DependentUpon>
+    </Compile>
+    <Compile Include="PythonTools\Project\PythonFolderNode.cs" />
+    <Compile Include="PythonTools\Project\PythonNonCodeFileNode.cs" />
+    <Compile Include="PythonTools\PythonClassifierProvider.cs" />
+    <Compile Include="PythonTools\PythonCoreConstants.cs" />
+    <Compile Include="PythonTools\Repl\PythonReplEvaluator.cs" />
+    <Compile Include="PythonTools\Repl\PythonReplEvaluatorProvider.cs" />
+    <Compile Include="PythonTools\Repl\ReplIntellisenseMode.cs" />
+    <Compile Include="PythonTools\Repl\SwitchModuleCommand.cs" />
+    <Compile Include="PythonTools\SnapshotSpanSourceCodeReader.cs" />
+    <Compile Include="PythonTools\Intellisense\IntellisenseController.cs" />
+    <Compile Include="PythonTools\Intellisense\IntellisenseControllerProvider.cs" />
+    <Compile Include="PythonTools\Navigation\CodeWindowManager.cs" />
+    <Compile Include="PythonTools\Navigation\DropDownBarClient.cs" />
+    <Compile Include="PythonTools\Navigation\EditFilter.cs" />
+    <Compile Include="PythonConstants.cs" />
+    <Compile Include="PythonTools\Navigation\PythonLibraryManager.cs" />
+    <Compile Include="PythonTools\Navigation\PythonLibraryNode.cs" />
+    <Compile Include="PythonTools\Navigation\PythonLanguageInfo.cs" />
+    <Compile Include="PythonTools\Project\PythonEditorFactory.cs" />
+    <Compile Include="PythonTools\Project\PythonFileNode.cs" />
+    <Compile Include="PythonTools\Project\PythonGeneralPropertyPage.cs" />
+    <Compile Include="PythonTools\Project\PythonProjectFactory.cs" />
+    <Compile Include="PythonTools\Project\PythonProjectNode.cs" />
+    <Compile Include="PythonTools\Project\PythonProjectPackage.cs" />
+    <Compile Include="Guids.cs" />
+    <Compile Include="PythonTools\TokenCache.cs" />
+    <Compile Include="PythonToolsPackage.cs" />
+    <Compile Include="Properties\AssemblyInfo.cs" />
+    <Compile Include="PkgCmdID.cs" />
+    <Compile Include="PythonTools\WebProject\PythonWebPropertyPage.cs" />
+    <Compile Include="VsCredentials.cs" />
+  </ItemGroup>
+  <ItemGroup Condition="'$(VSTarget)' != '10.0'">
+    <Compile Include="PythonTools\Commands\UsePythonStepping.cs" />
+    <Compile Include="PythonTools\Commands\ShowNativePythonFrames.cs" />
+    <Compile Include="PythonTools\Commands\DkmDebuggerCommand.cs" />
+    <Compile Include="PythonTools\Commands\ShowCppViewCommand.cs" />
+    <Compile Include="PythonTools\Commands\ShowPythonViewCommand.cs" />
+    <Compile Include="PythonTools\Debugger\CustomDebuggerEventHandler.cs" />
+  </ItemGroup>
+  <ItemDefinitionGroup>
+    <ZipProject>
+      <Language>Python</Language>
+      <OutputSubPath>Web</OutputSubPath>
+    </ZipProject>
+    <ZipItem>
+      <Language>Python</Language>
+    </ZipItem>
+  </ItemDefinitionGroup>
+  <ItemGroup>
+    <!-- Item Templates -->
+    <ZipItem Include="Templates\Files\EmptyPackage\__init__.py" />
+    <ZipItem Include="Templates\Files\EmptyPyFile\empty.py" />
+    <ZipItem Include="Templates\Files\EmptyPackage\package.vstemplate" />
+    <ZipItem Include="Templates\Files\PyClass\class.py" />
+    <ZipItem Include="Templates\Files\EmptyPyFile\empty.vstemplate">
+      <SubType>Designer</SubType>
+    </ZipItem>
+    <ZipItem Include="Templates\Files\PyClass\class.vstemplate" />
+    <ZipItem Include="Templates\Files\UnitTestFile\test.vstemplate">
+      <SubType>Designer</SubType>
+    </ZipItem>
+    <ZipItem Include="Templates\Files\UnitTestFile\test.py" />
+    <ZipItem Include="Templates\Files\TextFile\textfile.txt" />
+    <ZipItem Include="Templates\Files\TextFile\textfile.vstemplate" />
+    <ZipItem Include="Templates\Files\Stylesheet\Stylesheet.css" />
+    <ZipItem Include="Templates\Files\Stylesheet\Stylesheet.vstemplate">
+      <SubType>Designer</SubType>
+    </ZipItem>
+    <ZipItem Include="Templates\Files\JavaScript\JavaScript.js" />
+    <ZipItem Include="Templates\Files\JavaScript\JavaScript.vstemplate">
+      <SubType>Designer</SubType>
+    </ZipItem>
+    <ZipItem Include="Templates\Files\HtmlFile\HtmlFile.html" />
+    <ZipItem Include="Templates\Files\HtmlFile\HtmlFile.vstemplate" />
+  </ItemGroup>
+  <ItemGroup>
+    <!-- Project Templates -->
+    <ZipProject Include="Templates\Projects\ConsoleAppProject\PythonApp.pyproj">
+      <OutputSubPath>
+      </OutputSubPath>
+    </ZipProject>
+    <ZipProject Include="Templates\Projects\ConsoleAppProject\Program.py">
+      <OutputSubPath>
+      </OutputSubPath>
+    </ZipProject>
+    <ZipProject Include="Templates\Projects\ConsoleAppProject\PythonConsoleApp.vstemplate">
+      <OutputSubPath>
+      </OutputSubPath>
+      <SubType>Designer</SubType>
+    </ZipProject>
+    <ZipProject Include="Templates\Projects\FromExistingCode\FromExistingCode.pyproj">
+      <OutputSubPath>
+      </OutputSubPath>
+    </ZipProject>
+    <ZipProject Include="Templates\Projects\FromExistingCode\FromExistingCode.vstemplate">
+      <OutputSubPath>
+      </OutputSubPath>
+      <SubType>Designer</SubType>
+    </ZipProject>
+  </ItemGroup>
+  <ItemGroup>
+    <!-- Web Project Templates -->
+    <ZipProject Include="Templates\Projects\CloudService\CloudService.ccproj" />
+    <ZipProject Include="Templates\Projects\CloudService\cloudservice.ico" />
+    <ZipProject Include="Templates\Projects\CloudService\CloudService.vstemplate" />
+    <ZipProject Include="Templates\Projects\CloudService\ServiceConfiguration.Cloud.cscfg" />
+    <ZipProject Include="Templates\Projects\CloudService\ServiceConfiguration.Local.cscfg" />
+    <ZipProject Include="Templates\Projects\CloudService\ServiceDefinition.csdef" />
+    <ZipProject Include="Templates\Projects\EmptyWebProject\EmptyWebProject.pyproj" />
+    <ZipProject Include="Templates\Projects\EmptyWebProject\EmptyWebProject.vstemplate" />
+    <ZipProject Include="Templates\Projects\EmptyWebRole\EmptyWebRole.pyproj" />
+    <ZipProject Include="Templates\Projects\EmptyWebRole\EmptyWebRole.vstemplate" />
+    <ZipProject Include="Templates\Projects\EmptyWebRole\requirements.txt" />
+    <ZipProject Include="Templates\Projects\StarterBottleProject\_references.js" />
+    <ZipProject Include="Templates\Projects\StarterBottleProject\about.tpl" />
+    <ZipProject Include="Templates\Projects\StarterBottleProject\app.py" />
+    <ZipProject Include="Templates\Projects\StarterBottleProject\bootstrap.css" />
+    <ZipProject Include="Templates\Projects\StarterBottleProject\bootstrap.js" />
+    <ZipProject Include="Templates\Projects\StarterBottleProject\bootstrap.min.css" />
+    <ZipProject Include="Templates\Projects\StarterBottleProject\bootstrap.min.js" />
+    <ZipProject Include="Templates\Projects\StarterBottleProject\contact.tpl" />
+    <ZipProject Include="Templates\Projects\StarterBottleProject\glyphicons-halflings-regular.eot" />
+    <ZipProject Include="Templates\Projects\StarterBottleProject\glyphicons-halflings-regular.svg" />
+    <ZipProject Include="Templates\Projects\StarterBottleProject\glyphicons-halflings-regular.ttf" />
+    <ZipProject Include="Templates\Projects\StarterBottleProject\glyphicons-halflings-regular.woff" />
+    <ZipProject Include="Templates\Projects\StarterBottleProject\index.tpl" />
+    <ZipProject Include="Templates\Projects\StarterBottleProject\jquery.validate.js" />
+    <ZipProject Include="Templates\Projects\StarterBottleProject\jquery.validate.min.js" />
+    <ZipProject Include="Templates\Projects\StarterBottleProject\jquery.validate.unobtrusive.js" />
+    <ZipProject Include="Templates\Projects\StarterBottleProject\jquery.validate.unobtrusive.min.js" />
+    <ZipProject Include="Templates\Projects\StarterBottleProject\jquery.validate-vsdoc.js" />
+    <ZipProject Include="Templates\Projects\StarterBottleProject\jquery-1.10.2.intellisense.js" />
+    <ZipProject Include="Templates\Projects\StarterBottleProject\jquery-1.10.2.js" />
+    <ZipProject Include="Templates\Projects\StarterBottleProject\jquery-1.10.2.min.js" />
+    <ZipProject Include="Templates\Projects\StarterBottleProject\jquery-1.10.2.min.map" />
+    <ZipProject Include="Templates\Projects\StarterBottleProject\layout.tpl" />
+    <ZipProject Include="Templates\Projects\StarterBottleProject\modernizr-2.6.2.js" />
+    <ZipProject Include="Templates\Projects\StarterBottleProject\requirements.txt" />
+    <ZipProject Include="Templates\Projects\StarterBottleProject\respond.js" />
+    <ZipProject Include="Templates\Projects\StarterBottleProject\respond.min.js" />
+    <ZipProject Include="Templates\Projects\StarterBottleProject\routes.py" />
+    <ZipProject Include="Templates\Projects\StarterBottleProject\site.css" />
+    <ZipProject Include="Templates\Projects\StarterBottleProject\StarterBottleProject.png" />
+    <ZipProject Include="Templates\Projects\StarterBottleProject\StarterBottleProject.pyproj" />
+    <ZipProject Include="Templates\Projects\StarterBottleProject\StarterBottleProject.vstemplate" />
+    <ZipProject Include="Templates\Projects\StarterFlaskJadeProject\__init__.py" />
+    <ZipProject Include="Templates\Projects\StarterFlaskJadeProject\_references.js" />
+    <ZipProject Include="Templates\Projects\StarterFlaskJadeProject\about.jade" />
+    <ZipProject Include="Templates\Projects\StarterFlaskJadeProject\runserver.py" />
+    <ZipProject Include="Templates\Projects\StarterFlaskJadeProject\bootstrap.css" />
+    <ZipProject Include="Templates\Projects\StarterFlaskJadeProject\bootstrap.js" />
+    <ZipProject Include="Templates\Projects\StarterFlaskJadeProject\bootstrap.min.css" />
+    <ZipProject Include="Templates\Projects\StarterFlaskJadeProject\bootstrap.min.js" />
+    <ZipProject Include="Templates\Projects\StarterFlaskJadeProject\contact.jade" />
+    <ZipProject Include="Templates\Projects\StarterFlaskJadeProject\glyphicons-halflings-regular.eot" />
+    <ZipProject Include="Templates\Projects\StarterFlaskJadeProject\glyphicons-halflings-regular.svg" />
+    <ZipProject Include="Templates\Projects\StarterFlaskJadeProject\glyphicons-halflings-regular.ttf" />
+    <ZipProject Include="Templates\Projects\StarterFlaskJadeProject\glyphicons-halflings-regular.woff" />
+    <ZipProject Include="Templates\Projects\StarterFlaskJadeProject\index.jade" />
+    <ZipProject Include="Templates\Projects\StarterFlaskJadeProject\jquery.validate.js" />
+    <ZipProject Include="Templates\Projects\StarterFlaskJadeProject\jquery.validate.min.js" />
+    <ZipProject Include="Templates\Projects\StarterFlaskJadeProject\jquery.validate.unobtrusive.js" />
+    <ZipProject Include="Templates\Projects\StarterFlaskJadeProject\jquery.validate.unobtrusive.min.js" />
+    <ZipProject Include="Templates\Projects\StarterFlaskJadeProject\jquery.validate-vsdoc.js" />
+    <ZipProject Include="Templates\Projects\StarterFlaskJadeProject\jquery-1.10.2.intellisense.js" />
+    <ZipProject Include="Templates\Projects\StarterFlaskJadeProject\jquery-1.10.2.js" />
+    <ZipProject Include="Templates\Projects\StarterFlaskJadeProject\jquery-1.10.2.min.js" />
+    <ZipProject Include="Templates\Projects\StarterFlaskJadeProject\jquery-1.10.2.min.map" />
+    <ZipProject Include="Templates\Projects\StarterFlaskJadeProject\layout.jade" />
+    <ZipProject Include="Templates\Projects\StarterFlaskJadeProject\modernizr-2.6.2.js" />
+    <ZipProject Include="Templates\Projects\StarterFlaskJadeProject\requirements.txt" />
+    <ZipProject Include="Templates\Projects\StarterFlaskJadeProject\respond.js" />
+    <ZipProject Include="Templates\Projects\StarterFlaskJadeProject\respond.min.js" />
+    <ZipProject Include="Templates\Projects\StarterFlaskJadeProject\views.py" />
+    <ZipProject Include="Templates\Projects\StarterFlaskJadeProject\site.css" />
+    <ZipProject Include="Templates\Projects\StarterFlaskJadeProject\StarterFlaskJadeProject.png" />
+    <ZipProject Include="Templates\Projects\StarterFlaskJadeProject\StarterFlaskJadeProject.pyproj" />
+    <ZipProject Include="Templates\Projects\StarterFlaskJadeProject\StarterFlaskJadeProject.vstemplate" />
+    <ZipProject Include="Templates\Projects\StarterFlaskProject\__init__.py" />
+    <ZipProject Include="Templates\Projects\StarterFlaskProject\_references.js" />
+    <ZipProject Include="Templates\Projects\StarterFlaskProject\about.html" />
+    <ZipProject Include="Templates\Projects\StarterFlaskProject\runserver.py" />
+    <ZipProject Include="Templates\Projects\StarterFlaskProject\bootstrap.css" />
+    <ZipProject Include="Templates\Projects\StarterFlaskProject\bootstrap.js" />
+    <ZipProject Include="Templates\Projects\StarterFlaskProject\bootstrap.min.css" />
+    <ZipProject Include="Templates\Projects\StarterFlaskProject\bootstrap.min.js" />
+    <ZipProject Include="Templates\Projects\StarterFlaskProject\contact.html" />
+    <ZipProject Include="Templates\Projects\StarterFlaskProject\glyphicons-halflings-regular.eot" />
+    <ZipProject Include="Templates\Projects\StarterFlaskProject\glyphicons-halflings-regular.svg" />
+    <ZipProject Include="Templates\Projects\StarterFlaskProject\glyphicons-halflings-regular.ttf" />
+    <ZipProject Include="Templates\Projects\StarterFlaskProject\glyphicons-halflings-regular.woff" />
+    <ZipProject Include="Templates\Projects\StarterFlaskProject\index.html" />
+    <ZipProject Include="Templates\Projects\StarterFlaskProject\jquery.validate.js" />
+    <ZipProject Include="Templates\Projects\StarterFlaskProject\jquery.validate.min.js" />
+    <ZipProject Include="Templates\Projects\StarterFlaskProject\jquery.validate.unobtrusive.js" />
+    <ZipProject Include="Templates\Projects\StarterFlaskProject\jquery.validate.unobtrusive.min.js" />
+    <ZipProject Include="Templates\Projects\StarterFlaskProject\jquery.validate-vsdoc.js" />
+    <ZipProject Include="Templates\Projects\StarterFlaskProject\jquery-1.10.2.intellisense.js" />
+    <ZipProject Include="Templates\Projects\StarterFlaskProject\jquery-1.10.2.js" />
+    <ZipProject Include="Templates\Projects\StarterFlaskProject\jquery-1.10.2.min.js" />
+    <ZipProject Include="Templates\Projects\StarterFlaskProject\jquery-1.10.2.min.map" />
+    <ZipProject Include="Templates\Projects\StarterFlaskProject\layout.html" />
+    <ZipProject Include="Templates\Projects\StarterFlaskProject\modernizr-2.6.2.js" />
+    <ZipProject Include="Templates\Projects\StarterFlaskProject\requirements.txt" />
+    <ZipProject Include="Templates\Projects\StarterFlaskProject\respond.js" />
+    <ZipProject Include="Templates\Projects\StarterFlaskProject\respond.min.js" />
+    <ZipProject Include="Templates\Projects\StarterFlaskProject\views.py" />
+    <ZipProject Include="Templates\Projects\StarterFlaskProject\site.css" />
+    <ZipProject Include="Templates\Projects\StarterFlaskProject\StarterFlaskProject.png" />
+    <ZipProject Include="Templates\Projects\StarterFlaskProject\StarterFlaskProject.pyproj" />
+    <ZipProject Include="Templates\Projects\StarterFlaskProject\StarterFlaskProject.vstemplate" />
+    <ZipProject Include="Templates\Projects\WebProjectBottle\app.py" />
+    <ZipProject Include="Templates\Projects\WebProjectBottle\WebProjectBottle.pyproj" />
+    <ZipProject Include="Templates\Projects\WebProjectBottle\WebProjectBottle.vstemplate" />
+    <ZipProject Include="Templates\Projects\WebProjectFlask\app.py" />
+    <ZipProject Include="Templates\Projects\WebProjectFlask\WebProjectFlask.pyproj" />
+    <ZipProject Include="Templates\Projects\WebProjectFlask\WebProjectFlask.vstemplate" />
+    <ZipProject Include="Templates\Projects\WebRoleBottle\app.py" />
+    <ZipProject Include="Templates\Projects\WebRoleBottle\requirements.txt" />
+    <ZipProject Include="Templates\Projects\WebRoleBottle\WebRoleBottle.pyproj" />
+    <ZipProject Include="Templates\Projects\WebRoleBottle\WebRoleBottle.vstemplate" />
+    <ZipProject Include="Templates\Projects\WebRoleFlask\app.py" />
+    <ZipProject Include="Templates\Projects\WebRoleFlask\requirements.txt" />
+    <ZipProject Include="Templates\Projects\WebRoleFlask\WebRoleFlask.pyproj" />
+    <ZipProject Include="Templates\Projects\WebRoleFlask\WebRoleFlask.vstemplate" />
+    <ZipProject Include="Templates\Projects\WorkerRoleProject\requirements.txt" />
+    <ZipProject Include="Templates\Projects\WorkerRoleProject\worker.py" />
+    <ZipProject Include="Templates\Projects\WorkerRoleProject\WorkerRoleProject.pyproj" />
+    <ZipProject Include="Templates\Projects\WorkerRoleProject\WorkerRoleProject.vstemplate">
+      <SubType>Designer</SubType>
+    </ZipProject>
+  </ItemGroup>
+  <ItemGroup>
+    <!-- VSIX -->
+    <Content Include="PythonTools_iconmap.csv">
+      <CopyToOutputDirectory>PreserveNewest</CopyToOutputDirectory>
+      <IncludeInVSIX>true</IncludeInVSIX>
+    </Content>
+    <None Include="Theme\contrast.vstheme" />
+    <None Include="NoSurveyNewsFeed.html" />
+    <None Include="NoInterpreters.html" />
+    <None Include="ptvsd\attach_server.py" />
+    <None Include="Theme\Microsoft.PythonTools.theme.v11.0.pkgdef" />
+    <None Include="Theme\Microsoft.PythonTools.theme.v12.0.pkgdef" />
+    <None Include="Theme\Microsoft.PythonTools.theme.v14.0.pkgdef" />
+    <None Include="Theme\dark.vstheme" />
+    <None Include="Theme\make_theme_pkgdef.py" />
+    <Content Include="NoInterpreters.mht">
+      <CopyToOutputDirectory>PreserveNewest</CopyToOutputDirectory>
+      <IncludeInVSIX>true</IncludeInVSIX>
+    </Content>
+    <Content Include="NoSurveyNewsFeed.mht">
+      <CopyToOutputDirectory>PreserveNewest</CopyToOutputDirectory>
+      <IncludeInVSIX>true</IncludeInVSIX>
+    </Content>
+    <None Include="ptvsd\__init__.py" />
+    <Note Include="ptvsd\__main__.py" />
+    <Content Include="pip_downloader.py">
+      <CopyToOutputDirectory>PreserveNewest</CopyToOutputDirectory>
+      <IncludeInVSIX>true</IncludeInVSIX>
+    </Content>
+    <Content Include="Snippets\1033\Python\for.snippet">
+      <IncludeInVSIX>true</IncludeInVSIX>
+      <SubType>Designer</SubType>
+      <CopyToOutputDirectory>PreserveNewest</CopyToOutputDirectory>
+    </Content>
+    <Content Include="Snippets\1033\SnippetsIndex.xml">
+      <IncludeInVSIX>true</IncludeInVSIX>
+      <CopyToOutputDirectory>PreserveNewest</CopyToOutputDirectory>
+    </Content>
+    <Content Include="Snippets\1033\Test\testclass.snippet">
+      <SubType>Designer</SubType>
+      <IncludeInVSIX>true</IncludeInVSIX>
+      <CopyToOutputDirectory>PreserveNewest</CopyToOutputDirectory>
+    </Content>
+    <Content Include="Snippets\1033\Python\while.snippet">
+      <SubType>Designer</SubType>
+      <IncludeInVSIX>true</IncludeInVSIX>
+      <CopyToOutputDirectory>PreserveNewest</CopyToOutputDirectory>
+    </Content>
+    <Content Include="Snippets\1033\Python\def.snippet">
+      <SubType>Designer</SubType>
+      <IncludeInVSIX>true</IncludeInVSIX>
+      <CopyToOutputDirectory>PreserveNewest</CopyToOutputDirectory>
+    </Content>
+    <Content Include="Snippets\1033\Python\class.snippet">
+      <SubType>Designer</SubType>
+      <IncludeInVSIX>true</IncludeInVSIX>
+      <CopyToOutputDirectory>PreserveNewest</CopyToOutputDirectory>
+    </Content>
+    <Content Include="Snippets\1033\Python\if.snippet">
+      <SubType>Designer</SubType>
+      <IncludeInVSIX>true</IncludeInVSIX>
+      <CopyToOutputDirectory>PreserveNewest</CopyToOutputDirectory>
+    </Content>
+    <Content Include="Snippets\1033\Python\with.snippet">
+      <SubType>Designer</SubType>
+      <IncludeInVSIX>true</IncludeInVSIX>
+      <CopyToOutputDirectory>PreserveNewest</CopyToOutputDirectory>
+    </Content>
+    <Content Include="Snippets\1033\Python\try.snippet">
+      <SubType>Designer</SubType>
+      <IncludeInVSIX>true</IncludeInVSIX>
+      <CopyToOutputDirectory>PreserveNewest</CopyToOutputDirectory>
+    </Content>
+    <Content Include="Snippets\1033\Python\except.snippet">
+      <SubType>Designer</SubType>
+      <IncludeInVSIX>true</IncludeInVSIX>
+      <CopyToOutputDirectory>PreserveNewest</CopyToOutputDirectory>
+    </Content>
+    <Content Include="Snippets\1033\Python\main.snippet">
+      <SubType>Designer</SubType>
+      <IncludeInVSIX>true</IncludeInVSIX>
+      <CopyToOutputDirectory>PreserveNewest</CopyToOutputDirectory>
+    </Content>
+    <None Include="Templates\SharedFiles\Readme\WorkerRoleConfiguration.html" />
+    <SharedTemplateFile Include="Templates\SharedFiles\ConfigureCloudService.ps1">
+      <IncludeInWebRoleTemplates>true</IncludeInWebRoleTemplates>
+      <IncludeInWorkerRoleTemplates>true</IncludeInWorkerRoleTemplates>
+    </SharedTemplateFile>
+    <SharedTemplateFile Include="Templates\SharedFiles\ps.cmd">
+      <IncludeInWebRoleTemplates>true</IncludeInWebRoleTemplates>
+      <IncludeInWorkerRoleTemplates>true</IncludeInWorkerRoleTemplates>
+    </SharedTemplateFile>
+    <SharedTemplateFile Include="Templates\SharedFiles\LaunchWorker.ps1">
+      <IncludeInWebRoleTemplates>false</IncludeInWebRoleTemplates>
+      <IncludeInWorkerRoleTemplates>true</IncludeInWorkerRoleTemplates>
+    </SharedTemplateFile>
+    <ZipItem Include="Templates\Files\AzureCSWorkerRole\AzureCSWorkerRole.vstemplate" />
+    <ZipItem Include="Templates\Files\AzureCSWebRole\AzureCSWebRole.vstemplate">
+      <SubType>Designer</SubType>
+    </ZipItem>
+    <SharedTemplateFile Include="Templates\SharedFiles\WebRoleConfiguration.mht">
+      <IncludeInWebRoleTemplates>true</IncludeInWebRoleTemplates>
+      <IncludeInWorkerRoleTemplates>false</IncludeInWorkerRoleTemplates>
+    </SharedTemplateFile>
+    <ZipItem Include="Templates\Files\CloudServiceBottleWebRole\CloudServiceBottleWebRole.vstemplate">
+      <OutputSubPath>NETFramework4\Web Role\Python</OutputSubPath>
+      <Language>CloudService</Language>
+    </ZipItem>
+    <ZipItem Include="Templates\Files\CloudServiceBottleWebRole\roletemplatedata.xml">
+      <OutputSubPath>NETFramework4\Web Role\Python</OutputSubPath>
+      <Language>CloudService</Language>
+    </ZipItem>
+    <ZipItem Include="Templates\Files\CloudServiceFlaskWebRole\CloudServiceFlaskWebRole.vstemplate">
+      <OutputSubPath>NETFramework4\Web Role\Python</OutputSubPath>
+      <Language>CloudService</Language>
+    </ZipItem>
+    <ZipItem Include="Templates\Files\CloudServiceFlaskWebRole\roletemplatedata.xml">
+      <OutputSubPath>NETFramework4\Web Role\Python</OutputSubPath>
+      <Language>CloudService</Language>
+    </ZipItem>
+    <ZipItem Include="Templates\Files\CloudServiceWorkerRole\roletemplatedata.xml">
+      <OutputSubPath>NETFramework4\Worker Role\Python</OutputSubPath>
+      <Language>CloudService</Language>
+    </ZipItem>
+    <ZipItem Include="Templates\Files\CloudServiceWorkerRole\WorkerRole.vstemplate">
+      <OutputSubPath>NETFramework4\Worker Role\Python</OutputSubPath>
+      <Language>CloudService</Language>
+    </ZipItem>
+    <ZipItem Include="Templates\Files\CloudServiceEmptyWebRole\CloudServiceEmptyWebRole.vstemplate">
+      <OutputSubPath>NETFramework4\Web Role\Python</OutputSubPath>
+      <Language>CloudService</Language>
+    </ZipItem>
+    <ZipItem Include="Templates\Files\CloudServiceEmptyWebRole\roletemplatedata.xml">
+      <OutputSubPath>NETFramework4\Web Role\Python</OutputSubPath>
+      <Language>CloudService</Language>
+    </ZipItem>
+    <SharedTemplateFile Include="Templates\SharedFiles\WorkerRoleConfiguration.mht">
+      <IncludeInWebRoleTemplates>false</IncludeInWebRoleTemplates>
+      <IncludeInWorkerRoleTemplates>true</IncludeInWorkerRoleTemplates>
+    </SharedTemplateFile>
+    <None Include="Templates\SharedFiles\Readme\ServiceDefinition.png" />
+    <None Include="Templates\SharedFiles\Readme\WebRoleConfiguration.html" />
+    <Content Include="ReadmeStyle.css" />
+    <ZipProject Include="Templates\Projects\WebProjectBottle\requirements.txt" />
+    <ZipProject Include="Templates\Projects\WebProjectFlask\requirements.txt" />
+    <Content Include="visualstudio_py_debugger.py">
+      <IncludeInVSIX>true</IncludeInVSIX>
+      <CopyToOutputDirectory>PreserveNewest</CopyToOutputDirectory>
+    </Content>
+    <Content Include="visualstudio_py_repl.py">
+      <CopyToOutputDirectory>PreserveNewest</CopyToOutputDirectory>
+      <IncludeInVSIX>true</IncludeInVSIX>
+    </Content>
+    <Content Include="visualstudio_py_util.py">
+      <CopyToOutputDirectory>PreserveNewest</CopyToOutputDirectory>
+      <IncludeInVSIX>true</IncludeInVSIX>
+    </Content>
+    <Content Include="VSTemplateStore.pkgdef">
+      <CopyToOutputDirectory>PreserveNewest</CopyToOutputDirectory>
+      <IncludeInVSIX>true</IncludeInVSIX>
+    </Content>
+    <Content Include="WebPiCmdLine\Microsoft.Web.Deployment.dll">
+      <CopyToOutputDirectory>PreserveNewest</CopyToOutputDirectory>
+      <IncludeInVSIX>true</IncludeInVSIX>
+      <VSIXSubPath>.</VSIXSubPath>
+    </Content>
+    <Content Include="WebPiCmdLine\Microsoft.Web.PlatformInstaller.dll">
+      <CopyToOutputDirectory>PreserveNewest</CopyToOutputDirectory>
+      <IncludeInVSIX>true</IncludeInVSIX>
+      <VSIXSubPath>.</VSIXSubPath>
+    </Content>
+    <Content Include="WebPiCmdLine\Microsoft.Web.PlatformInstaller.UI.dll">
+      <CopyToOutputDirectory>PreserveNewest</CopyToOutputDirectory>
+      <IncludeInVSIX>true</IncludeInVSIX>
+      <VSIXSubPath>.</VSIXSubPath>
+    </Content>
+    <Content Include="WebPiCmdLine\WebPICmdLine.exe">
+      <CopyToOutputDirectory>PreserveNewest</CopyToOutputDirectory>
+      <IncludeInVSIX>true</IncludeInVSIX>
+      <VSIXSubPath>.</VSIXSubPath>
+    </Content>
+    <Content Include="..\Icons\Dev$(VSTarget)\PythonProject.ico">
+      <CopyToOutputDirectory>PreserveNewest</CopyToOutputDirectory>
+      <VSIXSubPath>.</VSIXSubPath>
+      <IncludeInVSIX>true</IncludeInVSIX>
+    </Content>
+    <Content Include="..\Icons\Dev$(VSTarget)\PythonProjectBig.ico">
+      <CopyToOutputDirectory>PreserveNewest</CopyToOutputDirectory>
+      <VSIXSubPath>.</VSIXSubPath>
+      <IncludeInVSIX>true</IncludeInVSIX>
+    </Content>
+    <Content Include="Templates\NewItem\class.py">
+      <CopyToOutputDirectory>PreserveNewest</CopyToOutputDirectory>
+      <IncludeInVSIX>true</IncludeInVSIX>
+    </Content>
+    <Content Include="Templates\NewItem\class.pyw">
+      <CopyToOutputDirectory>PreserveNewest</CopyToOutputDirectory>
+      <IncludeInVSIX>true</IncludeInVSIX>
+    </Content>
+    <Content Include="Templates\NewItem\module.pyw">
+      <CopyToOutputDirectory>PreserveNewest</CopyToOutputDirectory>
+      <IncludeInVSIX>true</IncludeInVSIX>
+    </Content>
+    <Content Include="Templates\NewItem\module.py">
+      <CopyToOutputDirectory>PreserveNewest</CopyToOutputDirectory>
+      <IncludeInVSIX>true</IncludeInVSIX>
+    </Content>
+    <Content Include="visualstudio_ipython_repl.py">
+      <CopyToOutputDirectory>PreserveNewest</CopyToOutputDirectory>
+      <IncludeInVSIX>true</IncludeInVSIX>
+    </Content>
+    <Content Include="Python Tools for VS License.rtf">
+      <CopyToOutputDirectory>PreserveNewest</CopyToOutputDirectory>
+      <IncludeInVSIX>true</IncludeInVSIX>
+    </Content>
+    <Content Include="..\Icons\Dev$(VSTarget)\PythonFile.ico">
+      <IncludeInVSIX>true</IncludeInVSIX>
+      <VSIXSubPath>.</VSIXSubPath>
+      <CopyToOutputDirectory>PreserveNewest</CopyToOutputDirectory>
+    </Content>
+    <Content Include="Templates\NewItem\NewPythonItems.vsdir">
+      <CopyToOutputDirectory>PreserveNewest</CopyToOutputDirectory>
+      <IncludeInVSIX>true</IncludeInVSIX>
+    </Content>
+    <Content Include="WebPiCmdLine\WebPICmdLine.exe.config">
+      <CopyToOutputDirectory>PreserveNewest</CopyToOutputDirectory>
+      <IncludeInVSIX>true</IncludeInVSIX>
+      <VSIXSubPath>.</VSIXSubPath>
+    </Content>
+    <VSCTCompile Include="PythonTools.vsct">
+      <ResourceName>1000</ResourceName>
+      <SubType>Designer</SubType>
+    </VSCTCompile>
+    <None Include="Dev10\source.extension.vsixmanifest" Condition="'$(VSTarget)' == '10.0'">
+      <SubType>Designer</SubType>
+    </None>
+    <None Include="Dev11OrLater\source.extension.vsixmanifest" Condition="'$(VSTarget)' != '10.0' and '$(Dev14OrLater)' != 'True'">
+      <SubType>Designer</SubType>
+    </None>
+    <None Include="Dev14OrLater\source.extension.vsixmanifest" Condition="'$(Dev14OrLater)' == 'True'">
+      <SubType>Designer</SubType>
+    </None>
+  </ItemGroup>
+  <ItemGroup>
+    <Content Include="visualstudio_py_launcher.py">
+      <IncludeInVSIX>true</IncludeInVSIX>
+      <CopyToOutputDirectory>PreserveNewest</CopyToOutputDirectory>
+    </Content>
+    <EmbeddedResource Include="..\Icons\Dev$(VSTarget)\PythonImageList.bmp" Condition="'$(VSTarget)' == '10.0'" />
+    <EmbeddedResource Include="..\Icons\Dev$(VSTarget)\PythonImageList.png" Condition="'$(VSTarget)' != '10.0'" />
+    <Resource Include="..\Icons\Dev$(VSTarget)\PyFile.png" />
+    <Resource Include="..\Icons\Dev$(VSTarget)\PythonProjectBig.ico" />
+    <EmbeddedResource Include="Legacy\ObsoleteResources.resx">
+      <ManifestResourceName>Microsoft.VisualStudioTools.SharedProject</ManifestResourceName>
+    </EmbeddedResource>
+    <EmbeddedResource Include="PythonTools\Commands\DiagnosticsForm.resx">
+      <DependentUpon>DiagnosticsForm.cs</DependentUpon>
+    </EmbeddedResource>
+    <EmbeddedResource Include="PythonTools\Options\NewInterpreter.resx">
+      <DependentUpon>NewInterpreter.cs</DependentUpon>
+    </EmbeddedResource>
+    <EmbeddedResource Include="PythonTools\Options\PythonDebugInteractiveOptionsControl.resx">
+      <DependentUpon>PythonDebugInteractiveOptionsControl.cs</DependentUpon>
+    </EmbeddedResource>
+    <EmbeddedResource Include="PythonTools\Options\PythonGeneralOptionsControl.resx">
+      <DependentUpon>PythonGeneralOptionsControl.cs</DependentUpon>
+    </EmbeddedResource>
+    <EmbeddedResource Include="PythonTools\Options\PythonFormattingGeneralOptionsControl.resx">
+      <DependentUpon>PythonFormattingGeneralOptionsControl.cs</DependentUpon>
+    </EmbeddedResource>
+    <EmbeddedResource Include="PythonTools\Options\PythonFormattingOptionsControl.resx">
+      <DependentUpon>PythonFormattingOptionsControl.cs</DependentUpon>
+    </EmbeddedResource>
+    <EmbeddedResource Include="PythonTools\Options\PythonInteractiveOptionsControl.resx">
+      <DependentUpon>PythonInteractiveOptionsControl.cs</DependentUpon>
+    </EmbeddedResource>
+    <EmbeddedResource Include="PythonTools\Project\DefaultPythonLauncherOptions.resx">
+      <DependentUpon>DefaultPythonLauncherOptions.cs</DependentUpon>
+    </EmbeddedResource>
+    <EmbeddedResource Include="PythonTools\Project\PublishPropertyControl.resx">
+      <DependentUpon>PublishPropertyControl.cs</DependentUpon>
+    </EmbeddedResource>
+    <EmbeddedResource Include="PythonTools\Project\PythonDebugPropertyPageControl.resx">
+      <DependentUpon>PythonDebugPropertyPageControl.cs</DependentUpon>
+    </EmbeddedResource>
+    <EmbeddedResource Include="..\Icons\Dev$(VSTarget)\imagelis.bmp">
+      <Link>PythonTools\Project\Resources\imagelis.bmp</Link>
+    </EmbeddedResource>
+  </ItemGroup>
+  <ItemGroup>
+    <!-- Resources -->
+    <EmbeddedResource Include="PythonTools\Project\StartWithErrorsDialog.resx">
+      <DependentUpon>StartWithErrorsDialog.cs</DependentUpon>
+    </EmbeddedResource>
+    <EmbeddedResource Include="PythonTools\Options\PythonInterpreterOptionsControl.resx">
+      <DependentUpon>PythonInterpreterOptionsControl.cs</DependentUpon>
+    </EmbeddedResource>
+    <EmbeddedResource Include="PythonTools\Options\PythonAdvancedEditorOptionsControl.resx">
+      <DependentUpon>PythonAdvancedEditorOptionsControl.cs</DependentUpon>
+    </EmbeddedResource>
+    <EmbeddedResource Include="PythonTools\Options\PythonDebuggingOptionsControl.resx">
+      <DependentUpon>PythonDebuggingOptionsControl.cs</DependentUpon>
+    </EmbeddedResource>
+    <EmbeddedResource Include="PythonTools\Project\PythonGeneralPropertyPageControl.resx">
+      <DependentUpon>PythonGeneralPropertyPageControl.cs</DependentUpon>
+    </EmbeddedResource>
+    <EmbeddedResource Include="..\Icons\Dev$(VSTarget)\completionset.bmp">
+      <Link>Resources\completionset.bmp</Link>
+    </EmbeddedResource>
+    <EmbeddedResource Include="..\Icons\Dev$(VSTarget)\PythonPackageIcons.bmp" Condition="$(VSTarget) == '10.0'">
+      <Link>Resources\PythonPackageIcons.bmp</Link>
+    </EmbeddedResource>
+    <EmbeddedResource Include="..\Icons\Dev$(VSTarget)\PythonPackageIcons.png" Condition="$(VSTarget) != '10.0'">
+      <Link>Resources\PythonPackageIcons.png</Link>
+    </EmbeddedResource>
+    <ConditionalEmbeddedResource Include="VSPackage.resx">
+      <SubType>Designer</SubType>
+      <CustomToolNamespace>Microsoft.PythonTools</CustomToolNamespace>
+      <ManifestResourceName>Microsoft.VSPackage</ManifestResourceName>
+    </ConditionalEmbeddedResource>
+    <EmbeddedResource Include="PythonTools\WebProject\PythonWebPropertyPageControl.resx">
+      <DependentUpon>PythonWebPropertyPageControl.cs</DependentUpon>
+    </EmbeddedResource>
+    <EmbeddedResource Include="PythonTools\WebProject\PythonWebLauncherOptions.resx">
+      <DependentUpon>PythonWebLauncherOptions.cs</DependentUpon>
+    </EmbeddedResource>
+    <EmbeddedResource Include="Resources.resx">
+      <SubType>Designer</SubType>
+      <MergeWithCTO>true</MergeWithCTO>
+      <CustomToolNamespace>Microsoft.PythonTools</CustomToolNamespace>
+      <ManifestResourceName>Microsoft.PythonTools.Resources</ManifestResourceName>
+    </EmbeddedResource>
+  </ItemGroup>
+  <ItemGroup>
+    <Page Include="PythonTools\Intellisense\CompletionControl.xaml">
+      <SubType>Designer</SubType>
+      <Generator>MSBuild:Compile</Generator>
+      <Generator>MSBuild:Compile</Generator>
+      <SubType>Designer</SubType>
+    </Page>
+    <Page Include="PythonTools\Project\AddVirtualEnvironment.xaml">
+      <SubType>Designer</SubType>
+      <Generator>MSBuild:Compile</Generator>
+    </Page>
+    <Page Include="PythonTools\Navigation\WaitForCompleteAnalysisDialog.xaml">
+      <SubType>Designer</SubType>
+      <Generator>MSBuild:Compile</Generator>
+      <Generator>MSBuild:Compile</Generator>
+      <SubType>Designer</SubType>
+    </Page>
+    <Page Include="PythonTools\Project\AddInterpreter.xaml">
+      <Generator>MSBuild:Compile</Generator>
+      <SubType>Designer</SubType>
+    </Page>
+    <Page Include="PythonTools\Project\ImportWizard\SaveProjectPage.xaml">
+      <Generator>MSBuild:Compile</Generator>
+      <SubType>Designer</SubType>
+    </Page>
+    <Page Include="PythonTools\Project\ImportWizard\InterpreterPage.xaml">
+      <Generator>MSBuild:Compile</Generator>
+      <SubType>Designer</SubType>
+    </Page>
+    <Page Include="PythonTools\Project\ImportWizard\FileSourcePage.xaml">
+      <SubType>Designer</SubType>
+      <Generator>MSBuild:Compile</Generator>
+    </Page>
+    <Page Include="PythonTools\Project\ImportWizard\ImportWizard.xaml">
+      <SubType>Designer</SubType>
+      <Generator>MSBuild:Compile</Generator>
+    </Page>
+    <Page Include="PythonTools\Project\ImportWizard\ImportWizardDictionary.xaml">
+      <SubType>Designer</SubType>
+      <Generator>MSBuild:Compile</Generator>
+    </Page>
+    <Page Include="PythonTools\Project\InstallPythonPackage.xaml">
+      <SubType>Designer</SubType>
+      <Generator>MSBuild:Compile</Generator>
+    </Page>
+    <Page Include="PythonTools\Refactoring\ExtractMethodDialog.xaml">
+      <SubType>Designer</SubType>
+      <Generator>MSBuild:Compile</Generator>
+      <Generator>MSBuild:Compile</Generator>
+      <SubType>Designer</SubType>
+    </Page>
+    <Page Include="PythonTools\Refactoring\RenameVariableDialog.xaml">
+      <SubType>Designer</SubType>
+      <Generator>MSBuild:Compile</Generator>
+      <Generator>MSBuild:Compile</Generator>
+      <SubType>Designer</SubType>
+    </Page>
+  </ItemGroup>
+  <ItemGroup>
+    <Folder Include="Templates\Files\EmptyPackage\package\" />
+  </ItemGroup>
+  <Import Project="$(BuildRoot)\Common\Product\SharedProject\SharedProject.proj" />
+  <Import Project="..\ProjectAfter.settings" />
+  <!-- To modify your build process, add your task inside one of the targets below and uncomment it. 
+       Other similar extension points exist, see Microsoft.Common.targets.
+  <Target Name="BeforeBuild">
+  </Target>
+  <Target Name="AfterBuild">
+  </Target>
+  -->
+  <Target Name="_DeployPTVSDFiles" AfterTargets="PrepareForBuild" Returns="@(_PTVSDFiles)">
+    <ItemGroup>
+      <_PTVSDSourceFiles Include="visualstudio_py_*.py;ptvsd\*.py" />
+      <_PTVSDFiles Include="@(_PTVSDSourceFiles->'$(IntermediateOutputPath)ptvsd\%(Filename)%(Extension)')" />
+      <Content Include="@(_PTVSDFiles)">
+        <IncludeInVSIX>true</IncludeInVSIX>
+        <VSIXSubPath>ptvsd</VSIXSubPath>
+        <CopyToOutputDirectory>PreserveNewest</CopyToOutputDirectory>
+        <Link>ptvsd\%(Filename)%(Extension)</Link>
+      </Content>
+    </ItemGroup>
+    <Copy SourceFiles="@(_PTVSDSourceFiles)" DestinationFiles="@(_PTVSDFiles)" SkipUnchangedFiles="true">
+      <Output TaskParameter="CopiedFiles" ItemName="FileWrites" />
+    </Copy>
+  </Target>
+  <Target Name="_CalculateSharedTemplateFiles">
+    <ItemGroup>
+      <_Templates Include="Templates\Projects\EmptyWebRole;Templates\Projects\WebRoleBottle;Templates\Projects\WebRoleFlask">
+        <IsWeb>true</IsWeb>
+        <IsWorker>false</IsWorker>
+        <Type>Project</Type>
+      </_Templates>
+      <_Templates Include="Templates\Files\AzureCSWebRole">
+        <IsWeb>true</IsWeb>
+        <IsWorker>false</IsWorker>
+        <Type>Item</Type>
+      </_Templates>
+      <_Templates Include="Templates\Projects\WorkerRoleProject">
+        <IsWeb>false</IsWeb>
+        <IsWorker>true</IsWorker>
+        <Type>Project</Type>
+      </_Templates>
+      <_Templates Include="Templates\Files\AzureCSWorkerRole">
+        <IsWeb>false</IsWeb>
+        <IsWorker>true</IsWorker>
+        <Type>Item</Type>
+      </_Templates>
+    </ItemGroup>
+    <ItemGroup>
+      <_SharedTemplateFiles Include="@(_Templates)">
+        <SourceFile>%(SharedTemplateFile.FullPath)</SourceFile>
+        <IncludeInWeb Condition="%(SharedTemplateFile.IncludeInWebRoleTemplates) != ''">%(SharedTemplateFile.IncludeInWebRoleTemplates)</IncludeInWeb>
+        <IncludeInWorker Condition="%(SharedTemplateFile.IncludeInWorkerRoleTemplates) != ''">%(SharedTemplateFile.IncludeInWorkerRoleTemplates)</IncludeInWorker>
+        <TargetFileName>%(SharedTemplateFile.Filename)%(SharedTemplateFile.Extension)</TargetFileName>
+      </_SharedTemplateFiles>
+      <SharedTemplateFiles Include="%(_SharedTemplateFiles.Identity)\%(_SharedTemplateFiles.TargetFileName)" Condition="(%(_SharedTemplateFiles.IsWeb) and %(_SharedTemplateFiles.IncludeInWeb)) or (%(_SharedTemplateFiles.IsWorker) and %(_SharedTemplateFiles.IncludeInWorker))">
+        <SourceFile>%(_SharedTemplateFiles.SourceFile)</SourceFile>
+        <Type>%(_SharedTemplateFiles.Type)</Type>
+      </SharedTemplateFiles>
+    </ItemGroup>
+  </Target>
+  <Target Name="_CopySharedTemplateFiles" BeforeTargets="GetZipFilesFromVSTemplates" Inputs="%(SharedTemplateFiles.SourceFile)" Outputs="@(SharedTemplateFiles)">
+    <MakeDir Directories="%(SharedTemplateFiles.RootDir)%(SharedTemplateFiles.Directory)" />
+    <Copy SourceFiles="%(SharedTemplateFiles.SourceFile)" DestinationFiles="%(SharedTemplateFiles.FullPath)" OverwriteReadOnlyFiles="true">
+      <Output TaskParameter="CopiedFiles" ItemName="FileWrites" />
+    </Copy>
+  </Target>
+  <Target Name="CopySharedTemplateFiles" BeforeTargets="GetZipFilesFromVSTemplates" DependsOnTargets="_CalculateSharedTemplateFiles;_CopySharedTemplateFiles">
+    <ItemGroup>
+      <ZipProject Include="%(SharedTemplateFiles.FullPath)" Condition="%(SharedTemplateFiles.Type) == 'Project'" />
+      <ZipItem Include="%(SharedTemplateFiles.FullPath)" Condition="%(SharedTemplateFiles.Type) == 'Item'" />
+    </ItemGroup>
+  </Target>
 </Project>