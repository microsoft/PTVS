﻿<?xml version="1.0" encoding="utf-8"?>
<Project ToolsVersion="14.0" DefaultTargets="Build" xmlns="http://schemas.microsoft.com/developer/msbuild/2003">
  <Choose>
    <When Condition=" '$(VisualStudioVersion)'=='15.0'  Or '$(TargetVisualStudioVersion)'=='VS150' ">
      <PropertyGroup>
        <MinimumVisualStudioVersion>15.0</MinimumVisualStudioVersion>
        <FileUpgradeFlags>
        </FileUpgradeFlags>
        <UpgradeBackupLocation>
        </UpgradeBackupLocation>
        <OldToolsVersion>14.0</OldToolsVersion>
      </PropertyGroup>
    </When>
    <When Condition=" '$(VisualStudioVersion)'=='16.0'  Or '$(TargetVisualStudioVersion)'=='VS160' ">
      <PropertyGroup>
        <MinimumVisualStudioVersion>16.0</MinimumVisualStudioVersion>
        <FileUpgradeFlags>
        </FileUpgradeFlags>
        <UpgradeBackupLocation>
        </UpgradeBackupLocation>
        <OldToolsVersion>16.0</OldToolsVersion>
      </PropertyGroup>
    </When>
  </Choose>
  <Import Project="..\ProjectBefore.settings" />
  <PropertyGroup>
    <Configuration Condition=" '$(Configuration)' == '' ">Debug</Configuration>
    <Platform Condition=" '$(Platform)' == '' ">AnyCPU</Platform>
    <SchemaVersion>2.0</SchemaVersion>
    <ProjectTypeGuids>{82b43b9b-a64c-4715-b499-d71e9ca2bd60};{60DC8134-EBA5-43B8-BCC9-BB4BC16C2548};{FAE04EC0-301F-11D3-BF4B-00C04F79EFBC}</ProjectTypeGuids>
    <OutputType>Library</OutputType>
    <AppDesignerFolder>Properties</AppDesignerFolder>
    <RootNamespace>Microsoft</RootNamespace>
    <AssemblyName>Microsoft.PythonTools</AssemblyName>
    <ProjectGuid>{FA7BE5F5-E04F-4613-B7AC-70CE10D1BB68}</ProjectGuid>
    <UseVSSDK>true</UseVSSDK>
    <CreateVsixContainer>false</CreateVsixContainer>
    <CopyVsixManifestToOutput>false</CopyVsixManifestToOutput>
    <DeployExtension>false</DeployExtension>
    <DefineConstants>$(DefineConstants);$(SignedSym);SHAREDPROJECT_OLESERVICEPROVIDER</DefineConstants>
    <AllowUnsafeBlocks>true</AllowUnsafeBlocks>
  </PropertyGroup>
  <PropertyGroup Condition=" '$(Platform)' == 'AnyCPU' ">
    <PlatformTarget>AnyCPU</PlatformTarget>
  </PropertyGroup>
  <ItemGroup>
    <ProjectReference Include="..\BuildTasks\BuildTasks.csproj">
      <Project>{89d51398-a003-44ba-b1b2-cfc6f8396d7e}</Project>
      <Name>Microsoft.PythonTools.BuildTasks</Name>
      <IncludeInVSIX>True</IncludeInVSIX>
    </ProjectReference>
    <ProjectReference Include="..\Debugger\Debugger.csproj">
      <Project>{DECC7971-FA58-4DB0-9561-BFFADD393BBD}</Project>
      <Name>Microsoft.PythonTools.Debugger</Name>
      <IncludeInVSIX>True</IncludeInVSIX>
    </ProjectReference>
    <ProjectReference Include="..\Debugger.Concord\Debugger.Concord.csproj">
      <Project>{515F701E-336D-4D58-AF4B-E976BC33C957}</Project>
      <Name>Microsoft.PythonTools.Debugger.Concord</Name>
      <IncludeInVSIX>True</IncludeInVSIX>
    </ProjectReference>
    <ProjectReference Include="..\EnvironmentsList\EnvironmentsList.csproj">
      <Project>{b20e082b-4d3c-457d-b2bd-60420b434573}</Project>
      <Name>Microsoft.PythonTools.EnvironmentsList</Name>
      <IncludeInVSIX>True</IncludeInVSIX>
      <Private>False</Private>
    </ProjectReference>
    <ProjectReference Include="..\Ipc.Json\Ipc.Json.csproj">
      <Project>{e1e1613d-0c96-42f9-9f2d-052c72533297}</Project>
      <Name>Ipc.Json</Name>
    </ProjectReference>
    <ProjectReference Include="..\RunElevated\RunElevated.csproj">
      <Project>{4e18d41e-5e73-461f-9289-f6709257171a}</Project>
      <Name>Microsoft.PythonTools.RunElevated</Name>
      <IncludeInVSIX>True</IncludeInVSIX>
      <ReferenceOutputAssembly>false</ReferenceOutputAssembly>
    </ProjectReference>
    <ProjectReference Include="..\VSInterpreters\VSInterpreters.csproj">
      <Project>{815db0cd-c0dd-4997-b43c-abee4dbeffe7}</Project>
      <Name>Microsoft.PythonTools.VSInterpreters</Name>
      <IncludeInVSIX>True</IncludeInVSIX>
    </ProjectReference>
    <ProjectReference Include="..\Attacher\Attacher.csproj">
      <Project>{666A22BB-0CB5-4C08-A20F-E17450DA6573}</Project>
      <Name>Attacher</Name>
      <IncludeInVSIX>True</IncludeInVSIX>
    </ProjectReference>
    <ProjectReference2 Include="..\AttacherX86\AttacherX86.csproj" />
    <ProjectReference Include="..\Common\Common.csproj">
      <Project>{b3db0521-d9e3-4f48-9e2e-e5ecae886049}</Project>
      <Name>Microsoft.PythonTools.Common</Name>
      <IncludeInVSIX>True</IncludeInVSIX>
    </ProjectReference>
    <ProjectReference Include="..\VSCommon\VSCommon.csproj">
      <Project>{A52AC77F-6DF9-4387-BB08-8DED3FD95A0F}</Project>
      <Name>Microsoft.PythonTools.VSCommon</Name>
      <IncludeInVSIX>True</IncludeInVSIX>
    </ProjectReference>
    <Reference Include="Microsoft.VisualStudio.InteractiveWindow" />
    <Reference Include="Microsoft.VisualStudio.Shell.Interop.15.0.DesignTime, Version=15.0.0.0, Culture=neutral, PublicKeyToken=b03f5f7f11d50a3a, processorArchitecture=MSIL">
      <EmbedInteropTypes>True</EmbedInteropTypes>
    </Reference>
    <Reference Include="Microsoft.VisualStudio.VsInteractiveWindow" />
    <Reference Include="Microsoft.VisualStudio.Telemetry" />
  </ItemGroup>
  <ItemGroup>
    <Reference Include="Accessibility">
      <EmbedInteropTypes>False</EmbedInteropTypes>
    </Reference>
    <Reference Include="envdte, Version=8.0.0.0, Culture=neutral, PublicKeyToken=b03f5f7f11d50a3a">
      <EmbedInteropTypes>False</EmbedInteropTypes>
    </Reference>
    <Reference Include="envdte100, Version=10.0.0.0, Culture=neutral, PublicKeyToken=b03f5f7f11d50a3a">
      <EmbedInteropTypes>False</EmbedInteropTypes>
    </Reference>
    <Reference Include="envdte80, Version=8.0.0.0, Culture=neutral, PublicKeyToken=b03f5f7f11d50a3a">
      <EmbedInteropTypes>False</EmbedInteropTypes>
    </Reference>
    <Reference Include="EnvDTE90, Version=9.0.0.0, Culture=neutral, PublicKeyToken=b03f5f7f11d50a3a">
      <EmbedInteropTypes>False</EmbedInteropTypes>
    </Reference>
    <Reference Include="Microsoft.Build, Version=$(MicrosoftBuildAssemblyVersion), Culture=neutral, PublicKeyToken=b03f5f7f11d50a3a" />
    <Reference Include="Microsoft.Build.Conversion.$(MicrosoftBuildAssemblyVersionSuffix), Version=$(MicrosoftBuildEngineAssemblyVersion), Culture=neutral, PublicKeyToken=b03f5f7f11d50a3a" />
    <Reference Include="Microsoft.Build.Engine, Version=$(MicrosoftBuildEngineAssemblyVersion), Culture=neutral, PublicKeyToken=b03f5f7f11d50a3a" />
    <Reference Include="Microsoft.Build.Framework, Version=$(MicrosoftBuildAssemblyVersion), Culture=neutral, PublicKeyToken=b03f5f7f11d50a3a" />
    <Reference Include="Microsoft.Build.Tasks.$(MicrosoftBuildAssemblyVersionSuffix), Version=$(MicrosoftBuildAssemblyVersion), Culture=neutral, PublicKeyToken=b03f5f7f11d50a3a" />
    <Reference Include="Microsoft.Build.Utilities.$(MicrosoftBuildAssemblyVersionSuffix), Version=$(MicrosoftBuildAssemblyVersion), Culture=neutral, PublicKeyToken=b03f5f7f11d50a3a" />
    <Reference Include="Microsoft.CSharp" />
    <Reference Include="microsoft.msxml, Version=8.0.0.0, Culture=neutral, PublicKeyToken=b03f5f7f11d50a3a, processorArchitecture=MSIL">
      <EmbedInteropTypes>False</EmbedInteropTypes>
    </Reference>
    <Reference Include="Microsoft.VisualStudio.ComponentModelHost" />
    <Reference Include="Microsoft.VisualStudio.CoreUtility" />
    <Reference Include="Microsoft.VisualStudio.Debugger.Engine, Version=1.0.0.0, Culture=neutral, PublicKeyToken=b03f5f7f11d50a3a, processorArchitecture=MSIL" />
    <Reference Include="Microsoft.VisualStudio.Debugger.Interop.10.0" />
    <Reference Include="Microsoft.VisualStudio.Debugger.Interop.11.0" />
    <Reference Include="Microsoft.VisualStudio.Debugger.Interop.14.0" />
    <Reference Include="Microsoft.VisualStudio.Debugger.InteropA, Version=9.0.0.0, Culture=neutral, PublicKeyToken=b03f5f7f11d50a3a" />
    <Reference Include="Microsoft.VisualStudio.Debugger.DebugAdapterHost.Interfaces, Version=1.5.0.0, Culture=neutral, PublicKeyToken=b03f5f7f11d50a3a, processorArchitecture=MSIL" />
    <Reference Include="Microsoft.VisualStudio.Shared.VSCodeDebugProtocol, Version=16.7.0.0, Culture=neutral, PublicKeyToken=b03f5f7f11d50a3a, processorArchitecture=MSIL" />
    <Reference Include="Microsoft.VisualStudio.Designer.Interfaces, Version=1.0.5000.0, Culture=neutral, PublicKeyToken=b03f5f7f11d50a3a">
      <EmbedInteropTypes>False</EmbedInteropTypes>
    </Reference>
    <Reference Include="Microsoft.VisualStudio.Editor" />
    <Reference Include="Microsoft.VisualStudio.Language" />
    <Reference Include="Microsoft.VisualStudio.Language.Intellisense">
      <Private>True</Private>
    </Reference>
    <Reference Include="Microsoft.VisualStudio.Language.NavigateTo.Interfaces" />
    <Reference Include="Microsoft.VisualStudio.Language.StandardClassification" />
    <Reference Include="Microsoft.VisualStudio.OLE.Interop" />
    <Reference Include="Microsoft.VisualStudio.ProjectAggregator">
      <EmbedInteropTypes>False</EmbedInteropTypes>
    </Reference>
    <Reference Include="Microsoft.VisualStudio.Shell.15.0" />
    <Reference Include="Microsoft.VisualStudio.Shell.Design" />
    <Reference Include="Microsoft.VisualStudio.Shell.Interop, Version=7.1.40304.0, Culture=neutral, PublicKeyToken=b03f5f7f11d50a3a" />
    <Reference Include="Microsoft.VisualStudio.Shell.Interop.12.0, Version=12.0.0.0, Culture=neutral, PublicKeyToken=b03f5f7f11d50a3a, processorArchitecture=MSIL">
      <EmbedInteropTypes>False</EmbedInteropTypes>
    </Reference>
    <Reference Include="Microsoft.VisualStudio.Shell.Interop.8.0, Version=8.0.0.0, Culture=neutral, PublicKeyToken=b03f5f7f11d50a3a, processorArchitecture=MSIL" />
    <Reference Include="Microsoft.VisualStudio.Shell.Interop.9.0, Version=9.0.0.0, Culture=neutral, PublicKeyToken=b03f5f7f11d50a3a, processorArchitecture=MSIL" />
    <Reference Include="Microsoft.VisualStudio.Shell.Interop.10.0, Version=10.0.0.0, Culture=neutral, PublicKeyToken=b03f5f7f11d50a3a, processorArchitecture=MSIL" />
    <Reference Include="Microsoft.VisualStudio.Shell.Interop.11.0, Version=11.0.0.0, Culture=neutral, PublicKeyToken=b03f5f7f11d50a3a, processorArchitecture=MSIL">
      <EmbedInteropTypes>False</EmbedInteropTypes>
    </Reference>
    <Reference Include="Microsoft.VisualStudio.TemplateWizardInterface, Version=16.0.0.0, Culture=neutral, PublicKeyToken=b03f5f7f11d50a3a, processorArchitecture=MSIL" />
    <Reference Include="Microsoft.VisualStudio.Text.Data" />
    <Reference Include="Microsoft.VisualStudio.Text.Logic" />
    <Reference Include="Microsoft.VisualStudio.Text.UI" />
    <Reference Include="Microsoft.VisualStudio.Text.UI.Wpf" />
    <Reference Include="Microsoft.VisualStudio.TextManager.Interop" />
    <Reference Include="Microsoft.VisualStudio.TextManager.Interop.8.0">
      <EmbedInteropTypes>False</EmbedInteropTypes>
    </Reference>
    <Reference Include="Microsoft.VisualStudio.VSHelp, Version=7.0.3300.0, Culture=neutral, PublicKeyToken=b03f5f7f11d50a3a">
      <EmbedInteropTypes>False</EmbedInteropTypes>
    </Reference>
    <Reference Include="Microsoft.VisualStudio.WizardFramework">
      <HintPath>$(DevEnvDir)\Microsoft.VisualStudio.WizardFramework.dll</HintPath>
    </Reference>
    <Reference Include="Microsoft.VisualStudio.Workspace" />
    <Reference Include="Microsoft.VisualStudio.Workspace.VSIntegration.Contracts" />
    <Reference Include="Newtonsoft.Json, Version=9.0.0.0, Culture=neutral, PublicKeyToken=30ad4fe6b2a6aeed">
      <HintPath>$(PackagesPath)\Newtonsoft.Json\lib\net45\Newtonsoft.Json.dll</HintPath>
      <Private>True</Private>
      <IncludeInVSIX>True</IncludeInVSIX>
    </Reference>
    <Reference Include="Microsoft.Python.Core">
      <Private>True</Private>
      <IncludeInVSIX>True</IncludeInVSIX>
    </Reference>
    <Reference Include="Microsoft.Python.Parsing">
      <Private>True</Private>
      <IncludeInVSIX>True</IncludeInVSIX>
    </Reference>
    <Reference Include="Microsoft.Extensions.FileSystemGlobbing">
      <Private>True</Private>
      <IncludeInVSIX>True</IncludeInVSIX>
    </Reference>
    <Reference Include="System" />
    <Reference Include="System.Collections.Immutable" />
    <Reference Include="System.ComponentModel.Composition" />
    <Reference Include="System.Core" />
    <Reference Include="System.Data" />
    <Reference Include="System.Design" />
    <Reference Include="System.Drawing" />
    <Reference Include="System.IO.Compression" />
    <Reference Include="System.IO.Compression.FileSystem" />
    <Reference Include="System.Messaging" />
    <Reference Include="System.Net" />
    <Reference Include="System.Numerics" />
    <Reference Include="System.Runtime.Serialization" />
    <Reference Include="System.Web" />
    <Reference Include="System.Web.ApplicationServices" />
    <Reference Include="System.Web.Extensions" />
    <Reference Include="System.Windows.Forms" />
    <Reference Include="System.Xml" />
    <Reference Include="System.Xml.Linq" />
    <Reference Include="PresentationCore" />
    <Reference Include="PresentationFramework" />
    <Reference Include="UIAutomationProvider" />
    <Reference Include="VSLangProj">
      <EmbedInteropTypes>True</EmbedInteropTypes>
    </Reference>
    <Reference Include="VSLangProj100">
      <EmbedInteropTypes>False</EmbedInteropTypes>
    </Reference>
    <Reference Include="VSLangProj2">
      <EmbedInteropTypes>True</EmbedInteropTypes>
    </Reference>
    <Reference Include="VSLangProj80">
      <EmbedInteropTypes>True</EmbedInteropTypes>
    </Reference>
    <Reference Include="WindowsBase" />
    <Reference Include="System.Xaml" />
    <Reference Include="WindowsFormsIntegration" />
    <Reference Include="Microsoft.VisualStudio.ImageCatalog" />
    <Reference Include="Microsoft.VisualStudio.Imaging" />
    <Reference Include="Microsoft.VisualStudio.Imaging.Interop.14.0.DesignTime">
      <EmbedInteropTypes>True</EmbedInteropTypes>
    </Reference>
    <Reference Include="Microsoft.VisualStudio.Shell.Interop.14.0.DesignTime">
      <EmbedInteropTypes>True</EmbedInteropTypes>
    </Reference>
    <Reference Include="Microsoft.VisualStudio.Utilities" />
    <Reference Include="Microsoft.VisualStudio.Settings.15.0">
      <Private>false</Private>
    </Reference>
    <Reference Include="Microsoft.VisualStudio.Threading" />
    <Reference Include="Microsoft.VisualStudio.Shell.Framework" />
    <Reference Include="Microsoft.VisualStudio.Shell.Interop.15.3.DesignTime">
      <EmbedInteropTypes>True</EmbedInteropTypes>
    </Reference>
    <Reference Include="Microsoft.VisualStudio.Shell.Interop.15.6.DesignTime">
      <EmbedInteropTypes>True</EmbedInteropTypes>
    </Reference>
    <Reference Include="Microsoft.VisualStudio.LanguageServer.Client" />
    <Reference Include="Microsoft.Internal.VisualStudio.Shell.Embeddable">
      <EmbedInteropTypes>True</EmbedInteropTypes>
    </Reference>
    <Reference Include="Microsoft.VisualStudio.LanguageServer.Protocol">
      <Private>True</Private>
      <IncludeInVSIX>True</IncludeInVSIX>
    </Reference>
    <Reference Include="StreamJsonRpc" />
    <Reference Include="System.Net.Http" />
  </ItemGroup>
  <ItemGroup>
    <Compile Include="Attributes\ProvideNewFileTemplatesAttribute.cs" />
    <Compile Include="Attributes\RegistrationAttributeBuilder.cs" />
    <Compile Include="Attributes\RegistrationAttributeBuilder.RegKey.cs" />
    <Compile Include="PythonTools\Editor\BraceCompletion\BraceCompletionContext.cs" />
    <Compile Include="PythonTools\Editor\BraceCompletion\BraceCompletionContextProvider.cs" />
    <Compile Include="PythonTools\Editor\Formatting\PythonFormatterAutopep8.cs" />
    <Compile Include="PythonTools\Editor\Formatting\PythonFormatterRangeNotSupportedException.cs" />
    <Compile Include="PythonTools\Editor\Formatting\PythonFormatterModuleNotFoundException.cs" />
    <Compile Include="PythonTools\Editor\Formatting\PythonFormatterYapf.cs" />
    <Compile Include="PythonTools\Editor\Formatting\PythonFormatter.cs" />
    <Compile Include="PythonTools\Editor\Formatting\LspDiffTextEditFactory.cs" />
    <Compile Include="PythonTools\LanguageServerClient\CustomCancellationStrategy.cs" />
    <Compile Include="PythonTools\LanguageServerClient\LiveShareExtensions.cs" />
    <Compile Include="PythonTools\LanguageServerClient\LspEditorUtilities.cs" />
    <Compile Include="PythonTools\Editor\Formatting\PythonFormatterBlack.cs" />
    <Compile Include="PythonTools\Editor\Formatting\DiffMatchPatch.cs" />
    <Compile Include="PythonTools\Editor\Formatting\IPythonFormatter.cs" />
    <Compile Include="PythonTools\Editor\Formatting\PythonFormatCommandHandler.cs" />
    <Compile Include="PythonTools\Editor\Indent\SmartIndent.cs" />
    <Compile Include="PythonTools\Debugger\CustomDebugAdapterProtocolExtension.cs" />
    <Compile Include="PythonTools\Debugger\DebugAdapter\DebugAdapterLauncher.cs" />
    <Compile Include="PythonTools\Debugger\DebugAdapter\DebugAdapterProcess.cs" />
    <Compile Include="PythonTools\Debugger\DebugAdapter\DebugAdapterRemoteProcess.cs" />
    <Compile Include="PythonTools\Debugger\DebugAdapter\DebugAdapterRemoteProcessStream.cs" />
    <Compile Include="PythonTools\Debugger\DebugAdapter\DebugInfo.cs" />
    <Compile Include="PythonTools\Debugger\DebugPyVersionHelper.cs" />
    <Compile Include="PythonTools\Commands\CurrentEnvironmentListCommand.cs" />
    <Compile Include="PythonTools\Commands\CurrentEnvironmentCommand.cs" />
    <Compile Include="PythonTools\Commands\SwitchToEnvironmentCommand.cs" />
    <Compile Include="PythonTools\Editor\BraceHighlight\BraceHighlightTagger.cs" />
    <Compile Include="PythonTools\Editor\BraceHighlight\BraceHighlightTaggerProvider.cs" />
    <Compile Include="PythonTools\Editor\CodeSnippet\ExpansionClient.cs" />
    <Compile Include="PythonTools\Editor\CodeSnippet\PythonInsertSnippetCommandHandler.cs" />
    <Compile Include="PythonTools\Editor\CodeSnippet\PythonSnippetManager.cs" />
    <Compile Include="PythonTools\Editor\Comment\CommentHelper.cs" />
    <Compile Include="PythonTools\Editor\EditorExtensions.cs" />
    <Compile Include="PythonTools\Editor\IPythonTextBufferInfoEventSink.cs" />
    <Compile Include="PythonTools\IVsFeatureFlags.cs" />
    <Compile Include="PythonTools\Editor\LanguagePreferences.cs" />
    <Compile Include="PythonTools\Editor\Comment\PythonCommentSelectionCommandHandler.cs" />
    <Compile Include="PythonTools\Editor\Paste\PythonPasteCommandHandler.cs" />
    <Compile Include="PythonTools\Editor\PythonTextBufferInfo.cs" />
    <Compile Include="PythonTools\Editor\ReplWindowCreationListener.cs" />
    <Compile Include="PythonTools\Editor\Indent\AutoIndent.cs" />
    <Compile Include="PythonTools\Editor\TokenizerExtensions.cs" />
    <Compile Include="PythonTools\Editor\Typing\PythonReturnKeyCommandHandler.cs" />
    <Compile Include="PythonTools\Editor\Indent\SmartIndentProvider.cs" />
    <Compile Include="PythonTools\Environments\EnvironmentSwitcherFileContext.cs" />
    <Compile Include="PythonTools\Environments\EnvironmentSwitcherProjectContext.cs" />
    <Compile Include="PythonTools\Environments\EnvironmentSwitcherWorkspaceContext.cs" />
    <Compile Include="PythonTools\Environments\IEnvironmentSwitcherContext.cs" />
    <Compile Include="PythonTools\Commands\AddEnvironmentCommand.cs" />
    <Compile Include="PythonTools\Commands\ManagePackagesCommand.cs" />
    <Compile Include="PythonTools\Commands\ViewAllEnvironmentsCommand.cs" />
    <Compile Include="PythonTools\Environments\EnvironmentSwitcherManager.cs" />
    <Compile Include="PythonTools\Environments\InstallPackagesOperation.cs" />
    <Compile Include="PythonTools\Environments\CustomEnv.cs" />
    <Compile Include="PythonTools\Environments\AddEnvironmentTemplateSelector.cs" />
    <Compile Include="PythonTools\Environments\AddCondaEnvironmentView.cs" />
    <Compile Include="PythonTools\Environments\AddInstalledEnvironmentView.cs" />
    <Compile Include="PythonTools\Environments\AddInstalledEnvironmentControl.xaml.cs">
      <DependentUpon>AddInstalledEnvironmentControl.xaml</DependentUpon>
    </Compile>
    <Compile Include="PythonTools\Environments\AddExistingEnvironmentView.cs" />
    <Compile Include="PythonTools\Environments\AddVirtualEnvironmentView.cs" />
    <Compile Include="PythonTools\Environments\EnvironmentViewBase.cs" />
    <Compile Include="PythonTools\Environments\ProjectView.cs" />
    <Compile Include="PythonTools\Environments\UserSpecifiedCondaLocator.cs" />
    <Compile Include="PythonTools\Intellisense\CodeCellAnalysis.cs" />
    <Compile Include="PythonTools\Intellisense\ParameterResult.cs" />
    <Compile Include="PythonTools\Intellisense\PythonMemberType.cs" />
    <Compile Include="PythonTools\LanguageServerClient\IPythonLanguageClientContext.cs" />
    <Compile Include="PythonTools\LanguageServerClient\NodeEnvironmentProvider.cs" />
    <Compile Include="PythonTools\LanguageServerClient\PylanceSettings.cs" />
    <Compile Include="PythonTools\LanguageServerClient\PythonLanguageClientContextFixed.cs" />
    <Compile Include="PythonTools\LanguageServerClient\PythonLanguageClientContextGlobal.cs" />
    <Compile Include="PythonTools\LanguageServerClient\PythonLanguageClientContextRepl.cs" />
    <Compile Include="PythonTools\LanguageServerClient\PythonLanguageClientContextWorkspace.cs" />
    <Compile Include="PythonTools\LanguageServerClient\PythonLanguageClientContextProject.cs" />
    <Compile Include="PythonTools\LanguageServerClient\PythonLanguageServer.cs" />
    <Compile Include="PythonTools\LanguageServerClient\PythonLanguageServerPylance.cs" />
    <Compile Include="PythonTools\LanguageServerClient\ReplDocument.cs" />
    <Compile Include="PythonTools\Options\PythonAdvancedEditorOptionsControl.cs">
      <SubType>UserControl</SubType>
    </Compile>
    <Compile Include="PythonTools\Options\PythonAdvancedEditorOptionsControl.Designer.cs">
      <DependentUpon>PythonAdvancedEditorOptionsControl.cs</DependentUpon>
    </Compile>
    <Compile Include="PythonTools\Options\PythonAdvancedEditorOptionsPage.cs">
      <SubType>Component</SubType>
    </Compile>
    <Compile Include="PythonTools\Options\PythonAdvancedEditorOptions.cs" />
    <Compile Include="PythonTools\PythonLanguageInfo.cs" />
    <Compile Include="PythonTools\Options\PythonCondaOptions.cs" />
    <Compile Include="PythonTools\Options\PythonCondaOptionsControl.cs">
      <SubType>UserControl</SubType>
    </Compile>
    <Compile Include="PythonTools\Options\PythonCondaOptionsControl.Designer.cs">
      <DependentUpon>PythonCondaOptionsControl.cs</DependentUpon>
    </Compile>
    <Compile Include="PythonTools\Options\PythonCondaOptionsPage.cs">
      <SubType>Component</SubType>
    </Compile>
    <Compile Include="PythonTools\Environments\AddCondaEnvironmentControl.xaml.cs">
      <DependentUpon>AddCondaEnvironmentControl.xaml</DependentUpon>
    </Compile>
    <Compile Include="PythonTools\Environments\AddEnvironmentView.cs" />
    <Compile Include="PythonTools\Environments\AddCondaEnvironmentOperation.cs" />
    <Compile Include="PythonTools\Environments\AddExistingEnvironmentControl.xaml.cs">
      <DependentUpon>AddExistingEnvironmentControl.xaml</DependentUpon>
    </Compile>
    <Compile Include="PythonTools\Environments\AddVirtualEnvironmentControl.xaml.cs">
      <DependentUpon>AddVirtualEnvironmentControl.xaml</DependentUpon>
    </Compile>
    <Compile Include="PythonTools\Options\PythonDebugOptionsService.cs" />
    <Compile Include="PythonTools\Project\ConfigureTestFrameworkInfoBar.cs" />
    <Compile Include="PythonTools\Project\PythonInfoBar.cs" />
    <Compile Include="PythonTools\Project\PackageInstallInfoBar.cs" />
    <Compile Include="PythonTools\Project\PythonNotSupportedInfoBar.cs" />
    <Compile Include="PythonTools\Project\PythonTestPropertyPage.cs" />
    <Compile Include="PythonTools\Project\PythonTestPropertyPageView.xaml.cs">
      <DependentUpon>PythonTestPropertyPageView.xaml</DependentUpon>
    </Compile>
    <Compile Include="PythonTools\Project\PythonTestPropertyPageViewModel.cs" />
    <Compile Include="PythonTools\Project\PythonTestPropertyPageHostControl.cs">
      <SubType>UserControl</SubType>
    </Compile>
    <Compile Include="PythonTools\Project\PythonTestPropertyPageHostControl.Designer.cs">
      <DependentUpon>PythonTestPropertyPageHostControl.cs</DependentUpon>
    </Compile>
    <Compile Include="PythonTools\Project\VirtualEnvCreateInfoBar.cs" />
    <Compile Include="PythonTools\Project\CondaEnvCreateInfoBar.cs" />
    <Compile Include="Attributes\ProvideFeatureFlagAttribute.cs" />
    <Compile Include="Attributes\ProvidePeekSupportedContentTypeAttribute.cs" />
    <Compile Include="PythonTools\CodeCoverage\CoverageExporter.cs" />
    <Compile Include="PythonTools\CodeCoverage\CoverageFileInfo.cs" />
    <Compile Include="PythonTools\CodeCoverage\CoverageHit.cs" />
    <Compile Include="PythonTools\CodeCoverage\CoverageLineInfo.cs" />
    <Compile Include="PythonTools\CodeCoverage\CoverageMapper.cs" />
    <Compile Include="PythonTools\CodeCoverage\CoveragePyConverter.cs" />
    <Compile Include="PythonTools\CodeCoverage\CoverageScope.cs" />
    <Compile Include="PythonTools\Commands\DiagnosticsCommand.cs" />
    <Compile Include="PythonTools\Commands\ImportCoverageCommand.cs" />
    <Compile Include="PythonTools\Commands\OpenWebUrlCommand.cs" />
    <Compile Include="PythonTools\Debugger\NoStartupFileException.cs" />
    <Compile Include="PythonTools\Debugger\DebugLaunchHelper.cs" />
    <Compile Include="PythonTools\Debugger\ProvideDebugAdapterAttributes.cs" />
    <Compile Include="PythonTools\Editor\Paste\ReplPromptHelpers.cs" />
    <Compile Include="PythonTools\Intellisense\CompletionResult.cs" />
    <Compile Include="PythonTools\Options\PythonAnalysisOptions.cs" />
    <Compile Include="PythonTools\Options\PythonAnalysisOptionsControl.cs">
      <SubType>UserControl</SubType>
    </Compile>
    <Compile Include="PythonTools\Options\PythonAnalysisOptionsControl.Designer.cs">
      <DependentUpon>PythonAnalysisOptionsControl.cs</DependentUpon>
    </Compile>
    <Compile Include="PythonTools\Options\PythonAnalysisOptionsPage.cs">
      <SubType>Component</SubType>
    </Compile>
    <Compile Include="PythonTools\Environments\AddEnvironmentDialog.xaml.cs">
      <DependentUpon>AddEnvironmentDialog.xaml</DependentUpon>
    </Compile>
    <Compile Include="PythonTools\Project\DeprecatedReferenceNode.cs" />
    <Compile Include="PythonTools\PythonFeedbackDiagnosticFileProvider.cs" />
    <Compile Include="PythonTools\LanguageServerClient\PythonLanguageClient.cs" />
    <Compile Include="PythonTools\LanguageServerClient\PythonLanguageClientCustomTarget.cs" />
    <Compile Include="PythonTools\Intellisense\PythonMemberTypeExtensions.cs" />
    <Compile Include="PythonTools\Editor\TokenCache.cs" />
    <Compile Include="PythonTools\Repl\Completion\ExpressionFinder.cs" />
    <Compile Include="PythonTools\Repl\Completion\FindExpressionOptions.cs" />
<<<<<<< HEAD
    <Compile Include="PythonTools\Utility\MessageBox.cs" />
=======
    <Compile Include="PythonTools\Utility\Interpreters.cs" />
>>>>>>> fab103e7
    <Compile Include="PythonTools\Utility\Settings.cs" />
    <Compile Include="PythonTools\WorkspaceInfoBarManager.cs" />
    <Compile Include="PythonTools\Wpf\ModernDialog.cs" />
    <Compile Include="PythonTools\Wpf\ModernDialogHeaderControl.xaml.cs">
      <DependentUpon>ModernDialogHeaderControl.xaml</DependentUpon>
    </Compile>
    <Compile Include="PythonTools\Repl\PythonCommonInteractiveEvaluator.cs" />
    <Compile Include="PythonTools\Repl\PythonDebugProcessReplEvaluator.cs" />
    <Compile Include="PythonTools\SearchPathManager.cs" />
    <Compile Include="PythonTools\Project\VsPackageManagerUI.cs" />
    <Compile Include="PythonTools\ProvideBraceCompletionAttribute.cs" />
    <Compile Include="PythonTools\Options\PythonInteractiveOptionsControl.cs">
      <SubType>UserControl</SubType>
    </Compile>
    <Compile Include="PythonTools\Options\PythonInteractiveOptionsControl.Designer.cs">
      <DependentUpon>PythonInteractiveOptionsControl.cs</DependentUpon>
    </Compile>
    <Compile Include="PythonTools\Options\PythonInteractiveOptionsPage.cs">
      <SubType>Component</SubType>
    </Compile>
    <Compile Include="PythonTools\Options\SuppressDialogOptions.cs" />
    <Compile Include="PythonTools\Repl\IMultipleScopeEvaluator.cs" />
    <Compile Include="PythonTools\Repl\InlineReplAdornment.cs" />
    <Compile Include="PythonTools\Repl\InlineReplAdornmentManager.cs" />
    <Compile Include="PythonTools\Repl\InteractiveWindowCommands.cs" />
    <Compile Include="PythonTools\Repl\InteractiveWindowProvider.cs" />
    <Compile Include="IPythonToolsToolWindowService.cs" />
    <Compile Include="MissingInterpreterException.cs" />
    <Compile Include="PythonTools\Repl\IInteractiveEvaluatorProvider.cs" />
    <Compile Include="PythonTools\Repl\InteractiveRoleAttribute.cs" />
    <Compile Include="PythonTools\Repl\PythonInteractiveEvaluator.cs" />
    <Compile Include="PythonTools\Repl\PythonReplEvaluatorProvider.cs" />
    <Compile Include="PythonTools\Repl\ReplEditFilter.cs" />
    <Compile Include="PythonTools\Repl\ReplOutputClassificationFormatDefinitions.cs" />
    <Compile Include="PythonTools\Repl\ReplOutputClassifier.cs" />
    <Compile Include="PythonTools\Repl\ReplOutputClassifierProvider.cs" />
    <Compile Include="PythonTools\Repl\ResizingAdorner.cs" />
    <Compile Include="PythonTools\Repl\SelectableReplEvaluator.cs" />
    <Compile Include="PythonTools\Repl\ZoomableInlineAdornment.cs" />
    <Compile Include="PythonTools\Options\PythonGeneralOptions.cs" />
    <Compile Include="PythonTools\Options\PythonDebuggingOptions.cs" />
    <Compile Include="PythonTools\Options\PythonFormattingOptions.cs" />
    <Compile Include="Legacy\ObsoleteResources.cs" />
    <Compile Include="Attributes\ProvideLanguageTemplatesAttribute.cs" />
    <Compile Include="PythonToolsService.cs" />
    <Compile Include="PythonTools\AzureToolsContracts.cs" />
    <Compile Include="PythonTools\Logging\InMemoryLogger.cs" />
    <Compile Include="PythonTools\Logging\PythonToolsLogger.cs" />
    <Compile Include="PythonTools\Options\IPythonToolsOptionsService.cs" />
    <Compile Include="PythonTools\Options\PythonGeneralOptionsControl.cs">
      <SubType>UserControl</SubType>
    </Compile>
    <Compile Include="PythonTools\Options\PythonGeneralOptionsControl.Designer.cs">
      <DependentUpon>PythonGeneralOptionsControl.cs</DependentUpon>
    </Compile>
    <Compile Include="PythonTools\Options\PythonGeneralOptionsPage.cs">
      <SubType>Component</SubType>
    </Compile>
    <Compile Include="PythonTools\Options\PythonToolsOptionsService.cs" />
    <Compile Include="PythonTools\Environments\AddVirtualEnvironmentOperation.cs" />
    <Compile Include="PythonTools\Project\Attributes.cs" />
    <Compile Include="Attributes\ProvideComponentPickerPropertyPageAttribute.cs" />
    <Compile Include="Attributes\ProvideDiffSupportedContentTypeAttribute.cs" />
    <Compile Include="Attributes\ProvideEditorExtension2Attribute.cs" />
    <Compile Include="Attributes\ProvideFileFilterAttribute.cs" />
    <Compile Include="PythonTools\Commands\OpenInterpreterListCommand.cs" />
    <Compile Include="PythonTools\InterpreterList\InterpreterListToolWindow.cs" />
    <Compile Include="PythonTools\Environments\InterpreterView.cs" />
    <Compile Include="PythonTools\Project\InterpreterPlaceholder.cs">
      <SubType>Code</SubType>
    </Compile>
    <Compile Include="PythonTools\Project\CustomCommand.cs" />
    <Compile Include="PythonTools\Project\IAsyncCommand.cs" />
    <Compile Include="PythonTools\Project\ImportWizard\ProjectCustomizations.cs" />
    <Compile Include="PythonTools\Project\ImportWizard\SaveProjectPage.xaml.cs">
      <DependentUpon>SaveProjectPage.xaml</DependentUpon>
    </Compile>
    <Compile Include="PythonTools\Project\ImportWizard\InterpreterPage.xaml.cs">
      <DependentUpon>InterpreterPage.xaml</DependentUpon>
    </Compile>
    <Compile Include="PythonTools\Project\ImportWizard\FileSourcePage.xaml.cs">
      <DependentUpon>FileSourcePage.xaml</DependentUpon>
    </Compile>
    <Compile Include="PythonTools\Project\ImportWizard\ImportSettings.cs" />
    <Compile Include="PythonTools\Project\ImportWizard\ImportWizard.xaml.cs">
      <DependentUpon>ImportWizard.xaml</DependentUpon>
    </Compile>
    <Compile Include="PythonTools\Commands\ImportWizardCommand.cs" />
    <Compile Include="PythonTools\Project\LoadedProjectInterpreterFactoryProvider.cs" />
    <Compile Include="PythonTools\Project\PythonProjectImageName.cs" />
    <Compile Include="PythonTools\Environments\VirtualEnv.cs" />
    <Compile Include="PythonTools\PeekableEnumerator.cs" />
    <Compile Include="PythonTools\Repl\InteractiveWindowEvents.cs" />
    <Compile Include="PythonTools\Logging\VsTelemetryLogger.cs" />
    <Compile Include="PythonTools\WebProject\PythonWebPropertyPageControl.cs">
      <SubType>UserControl</SubType>
    </Compile>
    <Compile Include="PythonTools\WebProject\PythonWebPropertyPageControl.Designer.cs">
      <DependentUpon>PythonWebPropertyPageControl.cs</DependentUpon>
    </Compile>
    <Compile Include="PythonTools\WebProject\PythonWebLauncher.cs" />
    <Compile Include="PythonTools\WebProject\PythonWebLauncherOptions.cs">
      <SubType>UserControl</SubType>
    </Compile>
    <Compile Include="PythonTools\WebProject\PythonWebLauncherOptions.Designer.cs">
      <DependentUpon>PythonWebLauncherOptions.cs</DependentUpon>
    </Compile>
    <Compile Include="PythonTools\WebProject\PythonWebLauncherProvider.cs" />
    <Compile Include="PythonTools\WebProject\PythonWebProject.cs" />
    <Compile Include="PythonTools\WebProject\PythonWebProjectConfig.cs" />
    <Compile Include="PythonTools\WebProject\PythonWebProjectFactory.cs" />
    <Compile Include="PythonTools\Project\PythonInterpreterView.cs" />
    <Compile Include="PythonTools\Project\InterpretersContainerNode.cs" />
    <Compile Include="PythonTools\Project\InterpretersContainerNodeProperties.cs" />
    <Compile Include="PythonTools\Project\InterpretersNode.cs" />
    <Compile Include="PythonTools\Project\InterpretersNodeProperties.cs" />
    <Compile Include="PythonTools\Project\InterpretersPackageNode.cs" />
    <Compile Include="PythonTools\Project\InterpretersPackageNodeProperties.cs" />
    <Compile Include="PythonTools\Commands\OpenDebugReplCommand.cs" />
    <Compile Include="PythonTools\DiagnosticsProvider.cs" />
    <Compile Include="PythonTools\Commands\ExecuteInReplCommand.cs" />
    <Compile Include="PythonTools\Commands\FillParagraphCommand.cs" />
    <Compile Include="PythonTools\Commands\OpenReplCommand.cs" />
    <Compile Include="PythonTools\Commands\SendToReplCommand.cs" />
    <Compile Include="PythonTools\Options\PythonFormattingOptionsControl.cs">
      <SubType>UserControl</SubType>
    </Compile>
    <Compile Include="PythonTools\Options\PythonFormattingOptionsControl.Designer.cs">
      <DependentUpon>PythonFormattingOptionsControl.cs</DependentUpon>
    </Compile>
    <Compile Include="PythonTools\Options\PythonFormattingOptionsPage.cs">
      <SubType>Component</SubType>
    </Compile>
    <Compile Include="PythonTools\Options\PythonInteractiveOptions.cs" />
    <Compile Include="PythonTools\Project\PythonAssemblyReferenceNode.cs" />
    <Compile Include="PythonTools\Project\Automation\OADeprecatedReference.cs" />
    <Compile Include="PythonTools\Project\PythonEncodingDetector.cs" />
    <Compile Include="PythonTools\Project\PythonProjectReferenceNode.cs" />
    <Compile Include="PythonTools\Project\PythonReferenceContainerNode.cs" />
    <Compile Include="PythonTools\Repl\DebugReplFrameCommand.cs" />
    <Compile Include="PythonTools\Repl\DebugReplFrameDownCommand.cs" />
    <Compile Include="PythonTools\Repl\DebugReplFramesCommand.cs" />
    <Compile Include="PythonTools\Repl\DebugReplFrameUpCommand.cs" />
    <Compile Include="PythonTools\Repl\DebugReplGoCommand.cs" />
    <Compile Include="PythonTools\Repl\DebugReplProcessCommand.cs" />
    <Compile Include="PythonTools\Repl\DebugReplProcessesCommand.cs" />
    <Compile Include="PythonTools\Repl\DebugReplStepIntoCommand.cs" />
    <Compile Include="PythonTools\Repl\DebugReplStepOutCommand.cs" />
    <Compile Include="PythonTools\Repl\DebugReplStepOverCommand.cs" />
    <Compile Include="PythonTools\Repl\DebugReplThreadCommand.cs" />
    <Compile Include="PythonTools\Repl\DebugReplThreadsCommand.cs" />
    <Compile Include="PythonTools\Repl\IPythonInteractiveEvaluator.cs" />
    <Compile Include="PythonTools\Repl\IPythonInteractiveIntellisense.cs" />
    <Compile Include="PythonTools\Repl\PythonDebugReplEvaluator.cs" />
    <Compile Include="PythonTools\Repl\PythonDebugReplEvaluatorProvider.cs" />
    <Compile Include="PythonTools\IVsPython.cs" />
    <Compile Include="PythonTools\Project\DefaultLauncherProvider.cs" />
    <Compile Include="PythonTools\Project\DefaultPythonLauncherOptions.cs">
      <SubType>UserControl</SubType>
    </Compile>
    <Compile Include="PythonTools\Project\DefaultPythonLauncherOptions.Designer.cs">
      <DependentUpon>DefaultPythonLauncherOptions.cs</DependentUpon>
    </Compile>
    <Compile Include="PythonTools\Project\DefaultPythonProject.cs" />
    <Compile Include="PythonTools\Project\FtpPublisher.cs" />
    <Compile Include="PythonTools\Project\FilePublisher.cs" />
    <Compile Include="PythonTools\Project\IPythonLauncherOptions.cs" />
    <Compile Include="PythonTools\Project\IPythonLauncherProvider.cs" />
    <Compile Include="PythonTools\Project\IPythonProject.cs" />
    <Compile Include="PythonTools\Project\PublishPropertyControl.cs">
      <SubType>UserControl</SubType>
    </Compile>
    <Compile Include="PythonTools\Project\PublishPropertyControl.Designer.cs">
      <DependentUpon>PublishPropertyControl.cs</DependentUpon>
    </Compile>
    <Compile Include="PythonTools\Project\PublishPropertyPage.cs" />
    <Compile Include="PythonTools\Project\PythonDebugPropertyPage.cs" />
    <Compile Include="PythonTools\Project\PythonDebugPropertyPageControl.cs">
      <SubType>UserControl</SubType>
    </Compile>
    <Compile Include="PythonTools\Project\PythonDebugPropertyPageControl.Designer.cs">
      <DependentUpon>PythonDebugPropertyPageControl.cs</DependentUpon>
    </Compile>
    <Compile Include="PythonTools\Project\PythonProjectConfig.cs" />
    <Compile Include="PythonTools\Project\StartWithErrorsDialog.cs">
      <SubType>Form</SubType>
    </Compile>
    <Compile Include="PythonTools\Project\StartWithErrorsDialog.Designer.cs">
      <DependentUpon>StartWithErrorsDialog.cs</DependentUpon>
    </Compile>
    <Compile Include="PythonTools\ISnapshotTextReader.cs" />
    <Compile Include="PythonTools\PythonAutomation.cs" />
    <Compile Include="PythonTools\Options\IPythonOptions.cs" />
    <Compile Include="PythonTools\Project\BaseSearchPathNode.cs" />
    <Compile Include="PythonTools\Project\CommonSearchPathContainerNodeProperties.cs" />
    <Compile Include="PythonTools\Project\CommonSearchPathContainerNode.cs" />
    <Compile Include="PythonTools\Project\CommonSearchPathNode.cs" />
    <Compile Include="PythonTools\Project\CommonSearchPathNodeProperties.cs" />
    <Compile Include="PythonTools\Project\DefaultPythonLauncher.cs" />
    <Compile Include="PythonTools\Project\CurrentWorkingDirectoryNode.cs" />
    <Compile Include="PythonTools\Project\PythonProjectNodeProperties.cs" />
    <Compile Include="PythonTools\Repl\LoadReplCommand.cs" />
    <Compile Include="PythonTools\Repl\OverloadDoc.cs" />
    <Compile Include="PythonTools\PythonPredefinedClassificationTypeNames.cs" />
    <Compile Include="PythonTools\Extensions.cs" />
    <Compile Include="PythonTools\Options\PythonDialogPage.cs">
      <SubType>Component</SubType>
    </Compile>
    <Compile Include="PythonTools\Options\PythonDebuggingOptionsControl.cs">
      <SubType>UserControl</SubType>
    </Compile>
    <Compile Include="PythonTools\Options\PythonDebuggingOptionsControl.Designer.cs">
      <DependentUpon>PythonDebuggingOptionsControl.cs</DependentUpon>
    </Compile>
    <Compile Include="PythonTools\Options\PythonDebuggingOptionsPage.cs">
      <SubType>Component</SubType>
    </Compile>
    <Compile Include="PythonTools\Project\PythonGeneralPropertyPageControl.cs">
      <SubType>UserControl</SubType>
    </Compile>
    <Compile Include="PythonTools\Project\PythonGeneralPropertyPageControl.Designer.cs">
      <DependentUpon>PythonGeneralPropertyPageControl.cs</DependentUpon>
    </Compile>
    <Compile Include="PythonTools\Project\PythonFolderNode.cs" />
    <Compile Include="PythonTools\PythonCoreConstants.cs" />
    <Compile Include="PythonTools\Repl\ReplIntellisenseMode.cs" />
    <Compile Include="PythonTools\Repl\SwitchModuleCommand.cs" />
    <Compile Include="PythonTools\SnapshotSpanSourceCodeReader.cs" />
    <Compile Include="PythonConstants.cs" />
    <Compile Include="PythonTools\Project\PythonFileNode.cs" />
    <Compile Include="PythonTools\Project\PythonGeneralPropertyPage.cs" />
    <Compile Include="PythonTools\Project\PythonProjectFactory.cs" />
    <Compile Include="PythonTools\Project\PythonProjectNode.cs" />
    <Compile Include="PythonTools\Project\PythonProjectPackage.cs" />
    <Compile Include="Guids.cs" />
    <Compile Include="PythonToolsPackage.cs" />
    <Compile Include="Properties\AssemblyInfo.cs" />
    <Compile Include="PkgCmdID.cs" />
    <Compile Include="PythonTools\WebProject\PythonWebPropertyPage.cs" />
    <Compile Include="PythonTools\Wpf\ModernStyles.cs" />
    <Compile Include="PythonTools\Wpf\VisualTreeExtensions.cs" />
    <Compile Include="VsCredentials.cs" />
    <Compile Include="PythonTools\Commands\UsePythonStepping.cs" />
    <Compile Include="PythonTools\Commands\ShowNativePythonFrames.cs" />
    <Compile Include="PythonTools\Commands\DkmDebuggerCommand.cs" />
    <Compile Include="PythonTools\Commands\ShowCppViewCommand.cs" />
    <Compile Include="PythonTools\Commands\ShowPythonViewCommand.cs" />
    <Compile Include="PythonTools\Debugger\CustomDebuggerEventHandler.cs" />
  </ItemGroup>
  <ItemDefinitionGroup>
    <ZipProject>
      <Language>Python</Language>
      <OutputSubPath>Web</OutputSubPath>
    </ZipProject>
    <ZipItem>
      <Language>Python</Language>
    </ZipItem>
  </ItemDefinitionGroup>
  <ItemGroup>
    <!-- VSIX -->
    <Compile Include="PythonTools\Repl\PythonInteractiveEvaluator.CommandProcessorThread.cs" />
    <Content Include="get_search_paths.py">
      <IncludeInVSIX>true</IncludeInVSIX>
      <CopyToOutputDirectory>PreserveNewest</CopyToOutputDirectory>
    </Content>
    <Content Include="images\AddPackage_16x.png" />
    <Content Include="images\AddPackage_16x.svg" />
    <Content Include="Theme\Microsoft.PythonTools.theme.v16.0.pkgdef" />
    <Content Include="Theme\Repl\Microsoft.PythonTools.Repl.theme.v15.0.pkgdef" />
    <Content Include="Theme\Repl\Microsoft.PythonTools.Repl.theme.v16.0.pkgdef" />
    <None Include="Theme\contrast.vstheme" />
    <None Include="NoInterpreters.htmlsrc" />
    <None Include="Theme\Microsoft.PythonTools.theme.v15.0.pkgdef" />
    <None Include="Theme\dark.vstheme" />
    <None Include="Theme\blue.vstheme" />
    <None Include="Theme\light.vstheme" />
    <None Include="Theme\additionalcontrast.vstheme" />
    <None Include="Theme\make_theme_pkgdef.py" />
    <None Include="Theme\Repl\dark.vstheme" />
    <None Include="Theme\Repl\blue.vstheme" />
    <None Include="Theme\Repl\light.vstheme" />
    <None Include="Theme\Repl\additionalcontrast.vstheme" />
    <None Include="Theme\Repl\make_theme_pkgdef.py" />
    <Content Include="NoInterpreters.html">
      <CopyToOutputDirectory>PreserveNewest</CopyToOutputDirectory>
      <IncludeInVSIX>true</IncludeInVSIX>
    </Content>
    <Content Include="pip_downloader.py">
      <CopyToOutputDirectory>PreserveNewest</CopyToOutputDirectory>
      <IncludeInVSIX>true</IncludeInVSIX>
    </Content>
    <Content Include="missing_req_packages.py">
      <CopyToOutputDirectory>PreserveNewest</CopyToOutputDirectory>
      <IncludeInVSIX>true</IncludeInVSIX>
    </Content>
    <Content Include="ptvsd\repl\ipython_client.py">
      <CopyToOutputDirectory>PreserveNewest</CopyToOutputDirectory>
      <IncludeInVSIX>true</IncludeInVSIX>
      <VSIXSubPath>ptvsd\repl</VSIXSubPath>
    </Content>
    <Content Include="ptvsd\repl\jupyter_client.py">
      <CopyToOutputDirectory>PreserveNewest</CopyToOutputDirectory>
      <IncludeInVSIX>true</IncludeInVSIX>
      <VSIXSubPath>ptvsd\repl</VSIXSubPath>
    </Content>
    <Content Include="ptvsd\repl\jupyter_client-helpers.py">
      <CopyToOutputDirectory>PreserveNewest</CopyToOutputDirectory>
      <IncludeInVSIX>true</IncludeInVSIX>
      <VSIXSubPath>ptvsd\repl</VSIXSubPath>
    </Content>
    <Content Include="ptvsd_repl_launcher.py">
      <CopyToOutputDirectory>PreserveNewest</CopyToOutputDirectory>
      <IncludeInVSIX>true</IncludeInVSIX>
    </Content>
    <Content Include="ptvsd_loader.py">
      <IncludeInVSIX>true</IncludeInVSIX>
      <CopyToOutputDirectory>PreserveNewest</CopyToOutputDirectory>
    </Content>
    <None Include="ptvsd\setup.py" />
    <Content Include="Snippets\Python\for.snippet">
      <VSIXSubPath>Snippets\1033\Python</VSIXSubPath>
      <IncludeInVSIX>true</IncludeInVSIX>
      <SubType>Designer</SubType>
      <CopyToOutputDirectory>PreserveNewest</CopyToOutputDirectory>
    </Content>
    <Content Include="Snippets\SnippetsIndex.xml">
      <IncludeInVSIX>true</IncludeInVSIX>
      <CopyToOutputDirectory>PreserveNewest</CopyToOutputDirectory>
    </Content>
    <Content Include="Snippets\Test\testclass.snippet">
      <SubType>Designer</SubType>
      <VSIXSubPath>Snippets\1033\Test</VSIXSubPath>
      <IncludeInVSIX>true</IncludeInVSIX>
      <CopyToOutputDirectory>PreserveNewest</CopyToOutputDirectory>
    </Content>
    <Content Include="Snippets\Python\while.snippet">
      <SubType>Designer</SubType>
      <VSIXSubPath>Snippets\1033\Python</VSIXSubPath>
      <IncludeInVSIX>true</IncludeInVSIX>
      <CopyToOutputDirectory>PreserveNewest</CopyToOutputDirectory>
    </Content>
    <Content Include="Snippets\Python\def.snippet">
      <SubType>Designer</SubType>
      <VSIXSubPath>Snippets\1033\Python</VSIXSubPath>
      <IncludeInVSIX>true</IncludeInVSIX>
      <CopyToOutputDirectory>PreserveNewest</CopyToOutputDirectory>
    </Content>
    <Content Include="Snippets\Python\class.snippet">
      <SubType>Designer</SubType>
      <VSIXSubPath>Snippets\1033\Python</VSIXSubPath>
      <IncludeInVSIX>true</IncludeInVSIX>
      <CopyToOutputDirectory>PreserveNewest</CopyToOutputDirectory>
    </Content>
    <Content Include="Snippets\Python\if.snippet">
      <SubType>Designer</SubType>
      <VSIXSubPath>Snippets\1033\Python</VSIXSubPath>
      <IncludeInVSIX>true</IncludeInVSIX>
      <CopyToOutputDirectory>PreserveNewest</CopyToOutputDirectory>
    </Content>
    <Content Include="Snippets\Python\with.snippet">
      <SubType>Designer</SubType>
      <VSIXSubPath>Snippets\1033\Python</VSIXSubPath>
      <IncludeInVSIX>true</IncludeInVSIX>
      <CopyToOutputDirectory>PreserveNewest</CopyToOutputDirectory>
    </Content>
    <Content Include="Snippets\Python\try.snippet">
      <SubType>Designer</SubType>
      <VSIXSubPath>Snippets\1033\Python</VSIXSubPath>
      <IncludeInVSIX>true</IncludeInVSIX>
      <CopyToOutputDirectory>PreserveNewest</CopyToOutputDirectory>
    </Content>
    <Content Include="Snippets\Python\except.snippet">
      <SubType>Designer</SubType>
      <VSIXSubPath>Snippets\1033\Python</VSIXSubPath>
      <IncludeInVSIX>true</IncludeInVSIX>
      <CopyToOutputDirectory>PreserveNewest</CopyToOutputDirectory>
    </Content>
    <Content Include="Snippets\Python\main.snippet">
      <SubType>Designer</SubType>
      <VSIXSubPath>Snippets\1033\Python</VSIXSubPath>
      <IncludeInVSIX>true</IncludeInVSIX>
      <CopyToOutputDirectory>PreserveNewest</CopyToOutputDirectory>
    </Content>
    <Content Include="Snippets\Python\arg_path.snippet">
      <SubType>Designer</SubType>
      <VSIXSubPath>Snippets\1033\Python</VSIXSubPath>
      <IncludeInVSIX>true</IncludeInVSIX>
      <CopyToOutputDirectory>PreserveNewest</CopyToOutputDirectory>
    </Content>
    <Content Include="Snippets\Python\arg_path_positional.snippet">
      <SubType>Designer</SubType>
      <VSIXSubPath>Snippets\1033\Python</VSIXSubPath>
      <IncludeInVSIX>true</IncludeInVSIX>
      <CopyToOutputDirectory>PreserveNewest</CopyToOutputDirectory>
    </Content>
    <Content Include="Snippets\Python\arg_str.snippet">
      <SubType>Designer</SubType>
      <VSIXSubPath>Snippets\1033\Python</VSIXSubPath>
      <IncludeInVSIX>true</IncludeInVSIX>
      <CopyToOutputDirectory>PreserveNewest</CopyToOutputDirectory>
    </Content>
    <Content Include="Snippets\Python\arg_str_positional.snippet">
      <SubType>Designer</SubType>
      <VSIXSubPath>Snippets\1033\Python</VSIXSubPath>
      <IncludeInVSIX>true</IncludeInVSIX>
      <CopyToOutputDirectory>PreserveNewest</CopyToOutputDirectory>
    </Content>
    <Content Include="Snippets\Python\arg_switch.snippet">
      <SubType>Designer</SubType>
      <VSIXSubPath>Snippets\1033\Python</VSIXSubPath>
      <IncludeInVSIX>true</IncludeInVSIX>
      <CopyToOutputDirectory>PreserveNewest</CopyToOutputDirectory>
    </Content>
    <Content Include="Snippets\Python\argparse.snippet">
      <SubType>Designer</SubType>
      <VSIXSubPath>Snippets\1033\Python</VSIXSubPath>
      <IncludeInVSIX>true</IncludeInVSIX>
      <CopyToOutputDirectory>PreserveNewest</CopyToOutputDirectory>
    </Content>
    <Content Include="ReadmeStyle.css" />
    <Content Include="ptvsd\__init__.py">
      <IncludeInVSIX>true</IncludeInVSIX>
      <CopyToOutputDirectory>PreserveNewest</CopyToOutputDirectory>
      <VSIXSubPath>ptvsd</VSIXSubPath>
    </Content>
    <Content Include="ptvsd\__main__.py">
      <IncludeInVSIX>true</IncludeInVSIX>
      <CopyToOutputDirectory>PreserveNewest</CopyToOutputDirectory>
      <VSIXSubPath>ptvsd</VSIXSubPath>
    </Content>
    <Content Include="ptvsd\attach_server.py">
      <IncludeInVSIX>true</IncludeInVSIX>
      <CopyToOutputDirectory>PreserveNewest</CopyToOutputDirectory>
      <VSIXSubPath>ptvsd</VSIXSubPath>
    </Content>
    <Content Include="ptvsd\ipcjson.py">
      <CopyToOutputDirectory>PreserveNewest</CopyToOutputDirectory>
      <IncludeInVSIX>true</IncludeInVSIX>
      <VSIXSubPath>ptvsd</VSIXSubPath>
    </Content>
    <Content Include="ptvsd\debugger.py">
      <IncludeInVSIX>true</IncludeInVSIX>
      <CopyToOutputDirectory>PreserveNewest</CopyToOutputDirectory>
      <VSIXSubPath>ptvsd</VSIXSubPath>
    </Content>
    <Content Include="ptvsd\repl\__init__.py">
      <CopyToOutputDirectory>PreserveNewest</CopyToOutputDirectory>
      <IncludeInVSIX>true</IncludeInVSIX>
      <VSIXSubPath>ptvsd\repl</VSIXSubPath>
    </Content>
    <Content Include="ptvsd\repl\ipython.py">
      <CopyToOutputDirectory>PreserveNewest</CopyToOutputDirectory>
      <IncludeInVSIX>true</IncludeInVSIX>
      <VSIXSubPath>ptvsd\repl</VSIXSubPath>
    </Content>
    <Content Include="ptvsd\util.py">
      <CopyToOutputDirectory>PreserveNewest</CopyToOutputDirectory>
      <IncludeInVSIX>true</IncludeInVSIX>
      <VSIXSubPath>ptvsd</VSIXSubPath>
    </Content>
    <Content Include="..\Icons\Dev$(VSTarget)\PythonProject.ico">
      <CopyToOutputDirectory>PreserveNewest</CopyToOutputDirectory>
      <VSIXSubPath>.</VSIXSubPath>
      <IncludeInVSIX>true</IncludeInVSIX>
    </Content>
    <Content Include="..\Icons\Dev$(VSTarget)\PythonProjectBig.ico">
      <CopyToOutputDirectory>PreserveNewest</CopyToOutputDirectory>
      <VSIXSubPath>.</VSIXSubPath>
      <IncludeInVSIX>true</IncludeInVSIX>
    </Content>
    <Content Include="NewFileItems\class.py">
      <CopyToOutputDirectory>PreserveNewest</CopyToOutputDirectory>
      <IncludeInVSIX>true</IncludeInVSIX>
    </Content>
    <Content Include="NewFileItems\class.pyw">
      <CopyToOutputDirectory>PreserveNewest</CopyToOutputDirectory>
      <IncludeInVSIX>true</IncludeInVSIX>
    </Content>
    <Content Include="NewFileItems\module.pyw">
      <CopyToOutputDirectory>PreserveNewest</CopyToOutputDirectory>
      <IncludeInVSIX>true</IncludeInVSIX>
    </Content>
    <Content Include="NewFileItems\module.py">
      <CopyToOutputDirectory>PreserveNewest</CopyToOutputDirectory>
      <IncludeInVSIX>true</IncludeInVSIX>
    </Content>
    <Content Include="..\Icons\Dev$(VSTarget)\PythonFile.ico">
      <IncludeInVSIX>true</IncludeInVSIX>
      <VSIXSubPath>.</VSIXSubPath>
      <CopyToOutputDirectory>PreserveNewest</CopyToOutputDirectory>
    </Content>
    <Content Include="NewFileItems\NewPythonItems.vsdir">
      <CopyToOutputDirectory>PreserveNewest</CopyToOutputDirectory>
      <IncludeInVSIX>true</IncludeInVSIX>
    </Content>
    <VSCTCompile Include="PythonTools.vsct">
      <ResourceName>Menus.ctmenu</ResourceName>
      <SubType>Designer</SubType>
    </VSCTCompile>
  </ItemGroup>
  <!-- <Target Name="_IncludeLanguageServer" BeforeTargets="AssignTargetPaths;GetVSIXSourceItems">
    <ItemGroup>
      <LanguageServerFiles Include="$(BuildRoot)packages\LanguageServer\**\*" />
      <LanguageServerFiles>
        <IncludeInVSIX>true</IncludeInVSIX>
        <Link>LanguageServer\%(RecursiveDir)%(Filename)%(Extension)</Link>
        <VSIXSubPath>LanguageServer\%(RecursiveDir)</VSIXSubPath>
        <CopyToOutputDirectory>PreserveNewest</CopyToOutputDirectory>
      </LanguageServerFiles>
      <Content Include="@(LanguageServerFiles)" />
      <FileWrites Include="@(LanguageServerFiles)" />
    </ItemGroup>
  </Target> -->
  <ItemGroup>
    <Content Include="$(PackagesPath)Microsoft.Extensions.FileSystemGlobbing\lib\netstandard2.0\Microsoft.Extensions.FileSystemGlobbing.dll">
      <IncludeInVSIX>true</IncludeInVSIX>
      <VSIXSubPath>.</VSIXSubPath>
      <CopyToOutputDirectory>PreserveNewest</CopyToOutputDirectory>
    </Content>
    <Content Include="$(PackagesPath)Microsoft.Python.Parsing\lib\netstandard2.0\Microsoft.Python.Core.dll">
      <IncludeInVSIX>true</IncludeInVSIX>
      <VSIXSubPath>.</VSIXSubPath>
      <CopyToOutputDirectory>PreserveNewest</CopyToOutputDirectory>
    </Content>
    <Content Include="$(PackagesPath)Microsoft.Python.Parsing\lib\netstandard2.0\Microsoft.Python.Parsing.dll">
      <IncludeInVSIX>true</IncludeInVSIX>
      <VSIXSubPath>.</VSIXSubPath>
      <CopyToOutputDirectory>PreserveNewest</CopyToOutputDirectory>
    </Content>
    <Content Include="ptvsd_launcher.py">
      <IncludeInVSIX>true</IncludeInVSIX>
      <CopyToOutputDirectory>PreserveNewest</CopyToOutputDirectory>
    </Content>
    <EmbeddedResource Include="..\Icons\Dev$(VSTarget)\PythonImageList.png" />
    <EmbeddedResource Include="Legacy\ObsoleteResources.resx">
      <ManifestResourceName>Microsoft.VisualStudioTools.SharedProject</ManifestResourceName>
      <SubType>Designer</SubType>
    </EmbeddedResource>
    <EmbeddedResource Include="PythonTools\Options\PythonCondaOptionsControl.resx">
      <DependentUpon>PythonCondaOptionsControl.cs</DependentUpon>
    </EmbeddedResource>
    <EmbeddedResource Include="PythonTools\Options\PythonAnalysisOptionsControl.resx">
      <DependentUpon>PythonAnalysisOptionsControl.cs</DependentUpon>
    </EmbeddedResource>
    <EmbeddedResource Include="PythonTools\Options\PythonAdvancedEditorOptionsControl.resx">
      <DependentUpon>PythonAdvancedEditorOptionsControl.cs</DependentUpon>
    </EmbeddedResource>
    <EmbeddedResource Include="PythonTools\Options\PythonGeneralOptionsControl.resx">
      <DependentUpon>PythonGeneralOptionsControl.cs</DependentUpon>
    </EmbeddedResource>
    <EmbeddedResource Include="PythonTools\Options\PythonFormattingOptionsControl.resx">
      <DependentUpon>PythonFormattingOptionsControl.cs</DependentUpon>
    </EmbeddedResource>
    <EmbeddedResource Include="PythonTools\Options\PythonInteractiveOptionsControl.resx">
      <DependentUpon>PythonInteractiveOptionsControl.cs</DependentUpon>
    </EmbeddedResource>
    <EmbeddedResource Include="PythonTools\Project\DefaultPythonLauncherOptions.resx">
      <DependentUpon>DefaultPythonLauncherOptions.cs</DependentUpon>
      <SubType>Designer</SubType>
    </EmbeddedResource>
    <EmbeddedResource Include="PythonTools\Project\PublishPropertyControl.resx">
      <DependentUpon>PublishPropertyControl.cs</DependentUpon>
    </EmbeddedResource>
    <EmbeddedResource Include="PythonTools\Project\PythonDebugPropertyPageControl.resx">
      <DependentUpon>PythonDebugPropertyPageControl.cs</DependentUpon>
    </EmbeddedResource>
  </ItemGroup>
  <ItemGroup>
    <!-- Resources -->
    <EmbeddedResource Include="PythonTools\Project\PythonTestPropertyPageHostControl.resx">
      <DependentUpon>PythonTestPropertyPageHostControl.cs</DependentUpon>
    </EmbeddedResource>
    <EmbeddedResource Include="PythonTools\Project\StartWithErrorsDialog.resx">
      <DependentUpon>StartWithErrorsDialog.cs</DependentUpon>
    </EmbeddedResource>
    <EmbeddedResource Include="PythonTools\Options\PythonDebuggingOptionsControl.resx">
      <DependentUpon>PythonDebuggingOptionsControl.cs</DependentUpon>
    </EmbeddedResource>
    <EmbeddedResource Include="PythonTools\Project\PythonGeneralPropertyPageControl.resx">
      <DependentUpon>PythonGeneralPropertyPageControl.cs</DependentUpon>
    </EmbeddedResource>
    <ConditionalEmbeddedResource Include="VSPackage.resx">
      <SubType>Designer</SubType>
      <CustomToolNamespace>Microsoft.PythonTools</CustomToolNamespace>
      <ManifestResourceName>Microsoft.VSPackage</ManifestResourceName>
    </ConditionalEmbeddedResource>
    <EmbeddedResource Include="PythonTools\WebProject\PythonWebPropertyPageControl.resx">
      <DependentUpon>PythonWebPropertyPageControl.cs</DependentUpon>
    </EmbeddedResource>
    <EmbeddedResource Include="PythonTools\WebProject\PythonWebLauncherOptions.resx">
      <DependentUpon>PythonWebLauncherOptions.cs</DependentUpon>
    </EmbeddedResource>
    <EmbeddedResource Include="Resources.resx">
      <SubType>Designer</SubType>
      <MergeWithCTO>true</MergeWithCTO>
      <CustomToolNamespace>Microsoft.PythonTools</CustomToolNamespace>
      <ManifestResourceName>Microsoft.PythonTools.Resources</ManifestResourceName>
    </EmbeddedResource>
  </ItemGroup>
  <ItemGroup>
    <Page Include="images\AddPackage_16x.xaml">
      <Generator>MSBuild:Compile</Generator>
      <SubType>Designer</SubType>
    </Page>
    <Page Include="PythonTools\Environments\AddCondaEnvironmentControl.xaml">
      <SubType>Designer</SubType>
      <Generator>MSBuild:Compile</Generator>
    </Page>
    <Page Include="PythonTools\Environments\AddInstalledEnvironmentControl.xaml">
      <Generator>MSBuild:Compile</Generator>
      <SubType>Designer</SubType>
    </Page>
    <Page Include="PythonTools\Environments\AddEnvironmentDialog.xaml">
      <SubType>Designer</SubType>
      <Generator>MSBuild:Compile</Generator>
    </Page>
    <Page Include="PythonTools\Environments\AddExistingEnvironmentControl.xaml">
      <SubType>Designer</SubType>
      <Generator>MSBuild:Compile</Generator>
    </Page>
    <Page Include="images\images.xaml">
      <SubType>Designer</SubType>
    </Page>
    <Page Include="PythonTools\Environments\AddVirtualEnvironmentControl.xaml">
      <SubType>Designer</SubType>
      <Generator>MSBuild:Compile</Generator>
    </Page>
    <Page Include="PythonTools\Project\ImportWizard\SaveProjectPage.xaml">
      <Generator>MSBuild:Compile</Generator>
      <SubType>Designer</SubType>
    </Page>
    <Page Include="PythonTools\Project\ImportWizard\InterpreterPage.xaml">
      <Generator>MSBuild:Compile</Generator>
      <SubType>Designer</SubType>
    </Page>
    <Page Include="PythonTools\Project\ImportWizard\FileSourcePage.xaml">
      <SubType>Designer</SubType>
      <Generator>MSBuild:Compile</Generator>
    </Page>
    <Page Include="PythonTools\Project\ImportWizard\ImportWizard.xaml">
      <SubType>Designer</SubType>
      <Generator>MSBuild:Compile</Generator>
    </Page>
    <Page Include="PythonTools\Project\ImportWizard\ImportWizardDictionary.xaml">
      <SubType>Designer</SubType>
      <Generator>MSBuild:Compile</Generator>
    </Page>
    <Page Include="PythonTools\Project\PythonTestPropertyPageView.xaml">
      <SubType>Designer</SubType>
      <Generator>MSBuild:Compile</Generator>
    </Page>
    <Page Include="PythonTools\Wpf\ModernStyles.xaml">
      <Generator>MSBuild:Compile</Generator>
      <SubType>Designer</SubType>
    </Page>
    <Page Include="PythonTools\Wpf\ModernDialogHeaderControl.xaml">
      <SubType>Designer</SubType>
      <Generator>MSBuild:Compile</Generator>
    </Page>
  </ItemGroup>
  <ItemGroup />
  <PropertyGroup>
    <SharedProject_IncludeUIThreadBase>false</SharedProject_IncludeUIThreadBase>
  </PropertyGroup>
  <Import Project="$(BuildRoot)\Common\Product\SharedProject\SharedProject.proj" />
  <Import Project="..\ProjectAfter.settings" />
  <!-- To modify your build process, add your task inside one of the targets below and uncomment it. 
       Other similar extension points exist, see Microsoft.Common.targets.
  <Target Name="BeforeBuild">
  </Target>
  <Target Name="AfterBuild">
  </Target>
  -->
</Project><|MERGE_RESOLUTION|>--- conflicted
+++ resolved
@@ -437,11 +437,8 @@
     <Compile Include="PythonTools\Editor\TokenCache.cs" />
     <Compile Include="PythonTools\Repl\Completion\ExpressionFinder.cs" />
     <Compile Include="PythonTools\Repl\Completion\FindExpressionOptions.cs" />
-<<<<<<< HEAD
     <Compile Include="PythonTools\Utility\MessageBox.cs" />
-=======
     <Compile Include="PythonTools\Utility\Interpreters.cs" />
->>>>>>> fab103e7
     <Compile Include="PythonTools\Utility\Settings.cs" />
     <Compile Include="PythonTools\WorkspaceInfoBarManager.cs" />
     <Compile Include="PythonTools\Wpf\ModernDialog.cs" />
