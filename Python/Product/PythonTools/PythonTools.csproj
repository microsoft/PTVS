﻿<?xml version="1.0" encoding="utf-8"?>
<Project ToolsVersion="14.0" DefaultTargets="Build" xmlns="http://schemas.microsoft.com/developer/msbuild/2003">
  <Choose>
    <When Condition=" '$(VisualStudioVersion)'=='15.0'  Or '$(TargetVisualStudioVersion)'=='VS150' ">
      <PropertyGroup>
        <MinimumVisualStudioVersion>15.0</MinimumVisualStudioVersion>
        <FileUpgradeFlags>
        </FileUpgradeFlags>
        <UpgradeBackupLocation>
        </UpgradeBackupLocation>
        <OldToolsVersion>14.0</OldToolsVersion>
      </PropertyGroup>
    </When>
    <When Condition=" '$(VisualStudioVersion)'=='16.0'  Or '$(TargetVisualStudioVersion)'=='VS160' ">
      <PropertyGroup>
        <MinimumVisualStudioVersion>16.0</MinimumVisualStudioVersion>
        <FileUpgradeFlags>
        </FileUpgradeFlags>
        <UpgradeBackupLocation>
        </UpgradeBackupLocation>
        <OldToolsVersion>16.0</OldToolsVersion>
      </PropertyGroup>
    </When>
  </Choose>
  <Import Project="..\ProjectBefore.settings" />
  <PropertyGroup>
    <Configuration Condition=" '$(Configuration)' == '' ">Debug</Configuration>
    <Platform Condition=" '$(Platform)' == '' ">AnyCPU</Platform>
    <SchemaVersion>2.0</SchemaVersion>
    <ProjectTypeGuids>{82b43b9b-a64c-4715-b499-d71e9ca2bd60};{60DC8134-EBA5-43B8-BCC9-BB4BC16C2548};{FAE04EC0-301F-11D3-BF4B-00C04F79EFBC}</ProjectTypeGuids>
    <OutputType>Library</OutputType>
    <AppDesignerFolder>Properties</AppDesignerFolder>
    <RootNamespace>Microsoft</RootNamespace>
    <AssemblyName>Microsoft.PythonTools</AssemblyName>
    <ProjectGuid>{FA7BE5F5-E04F-4613-B7AC-70CE10D1BB68}</ProjectGuid>
    <UseVSSDK>true</UseVSSDK>
    <CreateVsixContainer>false</CreateVsixContainer>
    <CopyVsixManifestToOutput>false</CopyVsixManifestToOutput>
    <DeployExtension>false</DeployExtension>
    <DefineConstants>$(DefineConstants);$(SignedSym);SHAREDPROJECT_OLESERVICEPROVIDER</DefineConstants>
    <AllowUnsafeBlocks>true</AllowUnsafeBlocks>
  </PropertyGroup>
  <PropertyGroup Condition=" '$(Platform)' == 'AnyCPU' ">
    <PlatformTarget>AnyCPU</PlatformTarget>
  </PropertyGroup>
  <ItemGroup>
    <ProjectReference Include="..\BuildTasks\BuildTasks.csproj">
      <Project>{89d51398-a003-44ba-b1b2-cfc6f8396d7e}</Project>
      <Name>Microsoft.PythonTools.BuildTasks</Name>
      <IncludeInVSIX>True</IncludeInVSIX>
    </ProjectReference>
    <ProjectReference Include="..\Debugger\Debugger.csproj">
      <Project>{DECC7971-FA58-4DB0-9561-BFFADD393BBD}</Project>
      <Name>Microsoft.PythonTools.Debugger</Name>
      <IncludeInVSIX>True</IncludeInVSIX>
    </ProjectReference>
    <ProjectReference Include="..\Debugger.Concord\Debugger.Concord.csproj">
      <Project>{515F701E-336D-4D58-AF4B-E976BC33C957}</Project>
      <Name>Microsoft.PythonTools.Debugger.Concord</Name>
      <IncludeInVSIX>True</IncludeInVSIX>
    </ProjectReference>
    <ProjectReference Include="..\EnvironmentsList\EnvironmentsList.csproj">
      <Project>{b20e082b-4d3c-457d-b2bd-60420b434573}</Project>
      <Name>Microsoft.PythonTools.EnvironmentsList</Name>
      <IncludeInVSIX>True</IncludeInVSIX>
      <Private>False</Private>
    </ProjectReference>
    <ProjectReference Include="..\RunElevated\RunElevated.csproj">
      <Project>{4e18d41e-5e73-461f-9289-f6709257171a}</Project>
      <Name>Microsoft.PythonTools.RunElevated</Name>
      <IncludeInVSIX>True</IncludeInVSIX>
      <ReferenceOutputAssembly>false</ReferenceOutputAssembly>
    </ProjectReference>
    <ProjectReference Include="..\VSInterpreters\VSInterpreters.csproj">
      <Project>{815db0cd-c0dd-4997-b43c-abee4dbeffe7}</Project>
      <Name>Microsoft.PythonTools.VSInterpreters</Name>
      <IncludeInVSIX>True</IncludeInVSIX>
    </ProjectReference>
    <ProjectReference Include="..\Attacher\Attacher.csproj">
      <Project>{666A22BB-0CB5-4C08-A20F-E17450DA6573}</Project>
      <Name>Attacher</Name>
      <IncludeInVSIX>True</IncludeInVSIX>
    </ProjectReference>
    <ProjectReference2 Include="..\AttacherX86\AttacherX86.csproj" />
    <ProjectReference Include="..\Common\Common.csproj">
      <Project>{b3db0521-d9e3-4f48-9e2e-e5ecae886049}</Project>
      <Name>Microsoft.PythonTools.Common</Name>
      <IncludeInVSIX>True</IncludeInVSIX>
    </ProjectReference>
    <ProjectReference Include="..\VSCommon\VSCommon.csproj">
      <Project>{A52AC77F-6DF9-4387-BB08-8DED3FD95A0F}</Project>
      <Name>Microsoft.PythonTools.VSCommon</Name>
      <IncludeInVSIX>True</IncludeInVSIX>
    </ProjectReference>
    <Reference Include="Microsoft.VisualStudio.InteractiveWindow" />
    <Reference Include="Microsoft.VisualStudio.Shell.Interop.15.0.DesignTime, Version=15.0.0.0, Culture=neutral, PublicKeyToken=b03f5f7f11d50a3a, processorArchitecture=MSIL">
      <EmbedInteropTypes>True</EmbedInteropTypes>
    </Reference>
    <Reference Include="Microsoft.VisualStudio.VsInteractiveWindow" />
    <Reference Include="Microsoft.VisualStudio.Telemetry" />
  </ItemGroup>
  <ItemGroup>
    <Reference Include="Accessibility">
      <EmbedInteropTypes>False</EmbedInteropTypes>
    </Reference>
    <Reference Include="envdte, Version=8.0.0.0, Culture=neutral, PublicKeyToken=b03f5f7f11d50a3a">
      <EmbedInteropTypes>False</EmbedInteropTypes>
    </Reference>
    <Reference Include="envdte100, Version=10.0.0.0, Culture=neutral, PublicKeyToken=b03f5f7f11d50a3a">
      <EmbedInteropTypes>False</EmbedInteropTypes>
    </Reference>
    <Reference Include="envdte80, Version=8.0.0.0, Culture=neutral, PublicKeyToken=b03f5f7f11d50a3a">
      <EmbedInteropTypes>False</EmbedInteropTypes>
    </Reference>
    <Reference Include="EnvDTE90, Version=9.0.0.0, Culture=neutral, PublicKeyToken=b03f5f7f11d50a3a">
      <EmbedInteropTypes>False</EmbedInteropTypes>
    </Reference>
    <Reference Include="Microsoft.Build, Version=$(MicrosoftBuildAssemblyVersion), Culture=neutral, PublicKeyToken=b03f5f7f11d50a3a" />
    <Reference Include="Microsoft.Build.Conversion.$(MicrosoftBuildAssemblyVersionSuffix), Version=$(MicrosoftBuildEngineAssemblyVersion), Culture=neutral, PublicKeyToken=b03f5f7f11d50a3a" />
    <Reference Include="Microsoft.Build.Engine, Version=$(MicrosoftBuildEngineAssemblyVersion), Culture=neutral, PublicKeyToken=b03f5f7f11d50a3a" />
    <Reference Include="Microsoft.Build.Framework, Version=$(MicrosoftBuildAssemblyVersion), Culture=neutral, PublicKeyToken=b03f5f7f11d50a3a" />
    <Reference Include="Microsoft.Build.Tasks.$(MicrosoftBuildAssemblyVersionSuffix), Version=$(MicrosoftBuildAssemblyVersion), Culture=neutral, PublicKeyToken=b03f5f7f11d50a3a" />
    <Reference Include="Microsoft.Build.Utilities.$(MicrosoftBuildAssemblyVersionSuffix), Version=$(MicrosoftBuildAssemblyVersion), Culture=neutral, PublicKeyToken=b03f5f7f11d50a3a" />
    <Reference Include="Microsoft.CSharp" />
    <Reference Include="microsoft.msxml, Version=8.0.0.0, Culture=neutral, PublicKeyToken=b03f5f7f11d50a3a, processorArchitecture=MSIL">
      <EmbedInteropTypes>False</EmbedInteropTypes>
    </Reference>
    <Reference Include="Microsoft.VisualStudio.ComponentModelHost" />
    <Reference Include="Microsoft.VisualStudio.CoreUtility" />
    <Reference Include="Microsoft.VisualStudio.Debugger.Engine, Version=1.0.0.0, Culture=neutral, PublicKeyToken=b03f5f7f11d50a3a, processorArchitecture=MSIL" />
    <Reference Include="Microsoft.VisualStudio.Debugger.Interop.10.0" />
    <Reference Include="Microsoft.VisualStudio.Debugger.Interop.11.0" />
    <Reference Include="Microsoft.VisualStudio.Debugger.Interop.14.0" />
    <Reference Include="Microsoft.VisualStudio.Debugger.InteropA, Version=9.0.0.0, Culture=neutral, PublicKeyToken=b03f5f7f11d50a3a" />
    <Reference Include="Microsoft.VisualStudio.Debugger.DebugAdapterHost.Interfaces, Version=1.0.0.0, Culture=neutral, PublicKeyToken=b03f5f7f11d50a3a, processorArchitecture=MSIL" />
    <Reference Include="Microsoft.VisualStudio.Shared.VSCodeDebugProtocol, Version=15.8.0.0, Culture=neutral, PublicKeyToken=b03f5f7f11d50a3a, processorArchitecture=MSIL" />
    <Reference Include="Microsoft.VisualStudio.Designer.Interfaces, Version=1.0.5000.0, Culture=neutral, PublicKeyToken=b03f5f7f11d50a3a">
      <EmbedInteropTypes>False</EmbedInteropTypes>
    </Reference>
    <Reference Include="Microsoft.VisualStudio.Editor" />
    <Reference Include="Microsoft.VisualStudio.Language" />
    <Reference Include="Microsoft.VisualStudio.Language.Intellisense">
      <Private>True</Private>
    </Reference>
    <Reference Include="Microsoft.VisualStudio.Language.NavigateTo.Interfaces" />
    <Reference Include="Microsoft.VisualStudio.Language.StandardClassification" />
    <Reference Include="Microsoft.VisualStudio.OLE.Interop" />
    <Reference Include="Microsoft.VisualStudio.ProjectAggregator">
      <EmbedInteropTypes>False</EmbedInteropTypes>
    </Reference>
    <Reference Include="Microsoft.VisualStudio.Shell.15.0" />
    <Reference Include="Microsoft.VisualStudio.Shell.Design" />
    <Reference Include="Microsoft.VisualStudio.Shell.Interop, Version=7.1.40304.0, Culture=neutral, PublicKeyToken=b03f5f7f11d50a3a" />
    <Reference Include="Microsoft.VisualStudio.Shell.Interop.12.0, Version=12.0.0.0, Culture=neutral, PublicKeyToken=b03f5f7f11d50a3a, processorArchitecture=MSIL">
      <EmbedInteropTypes>False</EmbedInteropTypes>
    </Reference>
    <Reference Include="Microsoft.VisualStudio.Shell.Interop.8.0, Version=8.0.0.0, Culture=neutral, PublicKeyToken=b03f5f7f11d50a3a, processorArchitecture=MSIL" />
    <Reference Include="Microsoft.VisualStudio.Shell.Interop.9.0, Version=9.0.0.0, Culture=neutral, PublicKeyToken=b03f5f7f11d50a3a, processorArchitecture=MSIL" />
    <Reference Include="Microsoft.VisualStudio.Shell.Interop.10.0, Version=10.0.0.0, Culture=neutral, PublicKeyToken=b03f5f7f11d50a3a, processorArchitecture=MSIL" />
    <Reference Include="Microsoft.VisualStudio.Shell.Interop.11.0, Version=11.0.0.0, Culture=neutral, PublicKeyToken=b03f5f7f11d50a3a, processorArchitecture=MSIL">
      <EmbedInteropTypes>False</EmbedInteropTypes>
    </Reference>
    <Reference Include="Microsoft.VisualStudio.TemplateWizardInterface, Version=8.0.0.0, Culture=neutral, PublicKeyToken=b03f5f7f11d50a3a, processorArchitecture=MSIL" />
    <Reference Include="Microsoft.VisualStudio.Text.Data" />
    <Reference Include="Microsoft.VisualStudio.Text.Logic" />
    <Reference Include="Microsoft.VisualStudio.Text.UI" />
    <Reference Include="Microsoft.VisualStudio.Text.UI.Wpf" />
    <Reference Include="Microsoft.VisualStudio.TextManager.Interop" />
    <Reference Include="Microsoft.VisualStudio.TextManager.Interop.8.0">
      <EmbedInteropTypes>False</EmbedInteropTypes>
    </Reference>
    <Reference Include="Microsoft.VisualStudio.VSHelp, Version=7.0.3300.0, Culture=neutral, PublicKeyToken=b03f5f7f11d50a3a">
      <EmbedInteropTypes>False</EmbedInteropTypes>
    </Reference>
    <Reference Include="Microsoft.VisualStudio.WizardFramework">
      <HintPath>$(DevEnvDir)\Microsoft.VisualStudio.WizardFramework.dll</HintPath>
    </Reference>
    <Reference Include="Microsoft.VisualStudio.Workspace" />
    <Reference Include="Microsoft.VisualStudio.Workspace.VSIntegration.Contracts" />
    <Reference Include="Newtonsoft.Json, Version=9.0.0.0, Culture=neutral, PublicKeyToken=30ad4fe6b2a6aeed">
      <HintPath>$(PackagesPath)\Newtonsoft.Json\lib\net45\Newtonsoft.Json.dll</HintPath>
      <Private>True</Private>
      <IncludeInVSIX>True</IncludeInVSIX>
    </Reference>
    <Reference Include="Microsoft.Python.Analysis.Engine">
      <Private>True</Private>
      <IncludeInVSIX>True</IncludeInVSIX>
    </Reference>
    <Reference Include="Microsoft.Python.LanguageServer.Core">
      <Private>True</Private>
      <IncludeInVSIX>True</IncludeInVSIX>
    </Reference>
    <Reference Include="Microsoft.PythonTools.Ipc.Json">
      <Private>True</Private>
      <IncludeInVSIX>True</IncludeInVSIX>
    </Reference>
    <Reference Include="Microsoft.PythonTools.Analyzer">
      <Private>True</Private>
      <IncludeInVSIX>True</IncludeInVSIX>
    </Reference>
    <Reference Include="System" />
    <Reference Include="System.Collections.Immutable" />
    <Reference Include="System.ComponentModel.Composition" />
    <Reference Include="System.Core" />
    <Reference Include="System.Data" />
    <Reference Include="System.Design" />
    <Reference Include="System.Drawing" />
    <Reference Include="System.IO.Compression" />
    <Reference Include="System.IO.Compression.FileSystem" />
    <Reference Include="System.Messaging" />
    <Reference Include="System.Net" />
    <Reference Include="System.Numerics" />
    <Reference Include="System.Web" />
    <Reference Include="System.Web.ApplicationServices" />
    <Reference Include="System.Web.Extensions" />
    <Reference Include="System.Windows.Forms" />
    <Reference Include="System.Xml" />
    <Reference Include="System.Xml.Linq" />
    <Reference Include="PresentationCore" />
    <Reference Include="PresentationFramework" />
    <Reference Include="UIAutomationProvider" />
    <Reference Include="VSLangProj">
      <EmbedInteropTypes>True</EmbedInteropTypes>
    </Reference>
    <Reference Include="VSLangProj100">
      <EmbedInteropTypes>False</EmbedInteropTypes>
    </Reference>
    <Reference Include="VSLangProj2">
      <EmbedInteropTypes>True</EmbedInteropTypes>
    </Reference>
    <Reference Include="VSLangProj80">
      <EmbedInteropTypes>True</EmbedInteropTypes>
    </Reference>
    <Reference Include="WindowsBase" />
    <Reference Include="System.Xaml" />
    <Reference Include="WindowsFormsIntegration" />
    <Reference Include="Microsoft.VisualStudio.ImageCatalog" />
    <Reference Include="Microsoft.VisualStudio.Imaging" />
    <Reference Include="Microsoft.VisualStudio.Imaging.Interop.14.0.DesignTime">
      <EmbedInteropTypes>True</EmbedInteropTypes>
    </Reference>
    <Reference Include="Microsoft.VisualStudio.Shell.Interop.14.0.DesignTime">
      <EmbedInteropTypes>True</EmbedInteropTypes>
    </Reference>
    <Reference Include="Microsoft.VisualStudio.Utilities" />
    <Reference Include="Microsoft.VisualStudio.Settings.15.0">
      <Private>false</Private>
    </Reference>
    <Reference Include="Microsoft.VisualStudio.Threading" />
    <Reference Include="Microsoft.VisualStudio.Shell.Framework" />
    <Reference Include="Microsoft.VisualStudio.Shell.Interop.15.3.DesignTime">
      <EmbedInteropTypes>True</EmbedInteropTypes>
    </Reference>
    <Reference Include="Microsoft.VisualStudio.Shell.Interop.15.6.DesignTime">
      <EmbedInteropTypes>True</EmbedInteropTypes>
    </Reference>
    <Reference Include="Microsoft.VisualStudio.LanguageServer.Client" />
    <Reference Include="Microsoft.Internal.VisualStudio.Shell.Embeddable">
      <EmbedInteropTypes>True</EmbedInteropTypes>
    </Reference>
  </ItemGroup>
  <ItemGroup>
    <Compile Include="PythonTools\Debugger\CustomDebugAdapterProtocolExtension.cs" />
    <Compile Include="PythonTools\Debugger\DebugAdapterLauncher.cs" />
    <Compile Include="PythonTools\Debugger\DebugAdapterProcess.cs" />
    <Compile Include="PythonTools\Debugger\DebugAdapterProcessStream.cs" />
    <Compile Include="PythonTools\Debugger\DebugAdapterRemoteProcess.cs" />
    <Compile Include="PythonTools\Debugger\PtvsdVersionHelper.cs" />
    <Compile Include="PythonTools\Commands\CurrentEnvironmentListCommand.cs" />
    <Compile Include="PythonTools\Commands\CurrentEnvironmentCommand.cs" />
    <Compile Include="PythonTools\Commands\SwitchToEnvironmentCommand.cs" />
    <Compile Include="PythonTools\Environments\EnvironmentSwitcherFileContext.cs" />
    <Compile Include="PythonTools\Environments\EnvironmentSwitcherProjectContext.cs" />
    <Compile Include="PythonTools\Environments\EnvironmentSwitcherWorkspaceContext.cs" />
    <Compile Include="PythonTools\Environments\IEnvironmentSwitcherContext.cs" />
    <Compile Include="PythonTools\Commands\AddEnvironmentCommand.cs" />
    <Compile Include="PythonTools\Commands\ManagePackagesCommand.cs" />
    <Compile Include="PythonTools\Commands\ViewAllEnvironmentsCommand.cs" />
    <Compile Include="PythonTools\Environments\EnvironmentSwitcherManager.cs" />
    <Compile Include="PythonTools\Environments\InstallPackagesOperation.cs" />
    <Compile Include="PythonTools\Environments\CustomEnv.cs" />
    <Compile Include="PythonTools\Environments\AddEnvironmentTemplateSelector.cs" />
    <Compile Include="PythonTools\Environments\AddCondaEnvironmentView.cs" />
    <Compile Include="PythonTools\Environments\AddInstalledEnvironmentView.cs" />
    <Compile Include="PythonTools\Environments\AddInstalledEnvironmentControl.xaml.cs">
      <DependentUpon>AddInstalledEnvironmentControl.xaml</DependentUpon>
    </Compile>
    <Compile Include="PythonTools\Environments\AddExistingEnvironmentView.cs" />
    <Compile Include="PythonTools\Environments\AddVirtualEnvironmentView.cs" />
    <Compile Include="PythonTools\Environments\EnvironmentViewBase.cs" />
    <Compile Include="PythonTools\Environments\ProjectView.cs" />
    <Compile Include="PythonTools\Environments\UserSpecifiedCondaLocator.cs" />
    <Compile Include="PythonTools\Intellisense\WorkspaceAnalyzer.cs" />
    <Compile Include="PythonTools\Intellisense\WorkspaceAnalysis.cs" />
    <Compile Include="PythonTools\Options\CondaOptions.cs" />
    <Compile Include="PythonTools\Options\PythonCondaOptionsControl.cs">
      <SubType>UserControl</SubType>
    </Compile>
    <Compile Include="PythonTools\Options\PythonCondaOptionsControl.Designer.cs">
      <DependentUpon>PythonCondaOptionsControl.cs</DependentUpon>
    </Compile>
    <Compile Include="PythonTools\Options\PythonCondaOptionsPage.cs">
      <SubType>Component</SubType>
    </Compile>
    <Compile Include="PythonTools\Environments\AddCondaEnvironmentControl.xaml.cs">
      <DependentUpon>AddCondaEnvironmentControl.xaml</DependentUpon>
    </Compile>
    <Compile Include="PythonTools\Environments\AddEnvironmentView.cs" />
    <Compile Include="PythonTools\Environments\AddCondaEnvironmentOperation.cs" />
    <Compile Include="PythonTools\Environments\AddExistingEnvironmentControl.xaml.cs">
      <DependentUpon>AddExistingEnvironmentControl.xaml</DependentUpon>
    </Compile>
    <Compile Include="PythonTools\Environments\AddVirtualEnvironmentControl.xaml.cs">
      <DependentUpon>AddVirtualEnvironmentControl.xaml</DependentUpon>
    </Compile>
    <Compile Include="PythonTools\Options\PythonDebugOptionsService.cs" />
    <Compile Include="PythonTools\Project\PythonInfoBar.cs" />
    <Compile Include="PythonTools\Project\PackageInstallInfoBar.cs" />
    <Compile Include="PythonTools\Project\VirtualEnvCreateInfoBar.cs" />
    <Compile Include="PythonTools\Project\CondaEnvCreateInfoBar.cs" />
    <Compile Include="ProvideFeatureFlagAttribute.cs" />
    <Compile Include="ProvidePeekSupportedContentTypeAttribute.cs" />
    <Compile Include="PythonTools\CodeCoverage\CoverageExporter.cs" />
    <Compile Include="PythonTools\CodeCoverage\CoverageFileInfo.cs" />
    <Compile Include="PythonTools\CodeCoverage\CoverageHit.cs" />
    <Compile Include="PythonTools\CodeCoverage\CoverageLineInfo.cs" />
    <Compile Include="PythonTools\CodeCoverage\CoverageMapper.cs" />
    <Compile Include="PythonTools\CodeCoverage\CoveragePyConverter.cs" />
    <Compile Include="PythonTools\CodeCoverage\CoverageScope.cs" />
    <Compile Include="PythonTools\Commands\DiagnosticsCommand.cs" />
    <Compile Include="PythonTools\Commands\ImportCoverageCommand.cs" />
    <Compile Include="PythonTools\Commands\OpenWebUrlCommand.cs" />
    <Compile Include="PythonTools\Debugger\NoStartupFileException.cs" />
    <Compile Include="PythonTools\Debugger\DebugLaunchHelper.cs" />
    <Compile Include="PythonTools\Debugger\ProvideDebugAdapterAttributes.cs" />
    <Compile Include="PythonTools\Editor\IPythonTextBufferInfoEventSink.cs" />
    <Compile Include="PythonTools\Editor\IVsFeatureFlags.cs" />
    <Compile Include="PythonTools\Editor\PythonEditorServices.cs" />
    <Compile Include="PythonTools\Editor\PythonTextBufferInfo.cs" />
    <Compile Include="PythonTools\Editor\ReplPromptHelpers.cs" />
    <Compile Include="PythonTools\Editor\TokenizerExtensions.cs" />
    <Compile Include="PythonTools\Intellisense\AbnormalAnalysisExitEventArgs.cs" />
    <Compile Include="PythonTools\Intellisense\AnalysisVariable.cs" />
    <Compile Include="PythonTools\Intellisense\BufferParser.cs" />
    <Compile Include="PythonTools\Intellisense\CodeCellAnalysis.cs" />
    <Compile Include="PythonTools\Intellisense\CompletionOptions.cs" />
    <Compile Include="PythonTools\Intellisense\ExpansionCompletionSource.cs" />
    <Compile Include="PythonTools\Intellisense\ExpressionAtPoint.cs" />
    <Compile Include="PythonTools\Intellisense\BufferAnalysisSquiggleProviderBase.cs" />
    <Compile Include="PythonTools\Intellisense\PreviewChangesService.cs" />
    <Compile Include="PythonTools\Intellisense\CompletionResult.cs" />
    <Compile Include="PythonTools\Intellisense\ExtractMethodSuggestedActionSourceProvider.cs" />
    <Compile Include="PythonTools\Intellisense\InterpreterLog.cs" />
    <Compile Include="PythonTools\Intellisense\LocationTracker.cs" />
    <Compile Include="PythonTools\Intellisense\NavigationInfo.cs" />
    <Compile Include="PythonTools\Intellisense\FileCookie.cs" />
    <Compile Include="PythonTools\Intellisense\IIntellisenseCookie.cs" />
    <Compile Include="PythonTools\Intellisense\AnalysisEntry.cs" />
    <Compile Include="PythonTools\Intellisense\QuickInfo.cs" />
    <Compile Include="PythonTools\Intellisense\InvalidEncodingSquiggleProvider.cs" />
    <Compile Include="PythonTools\Editor\BraceCompletion\BraceCompletionContext.cs" />
    <Compile Include="PythonTools\Editor\BraceCompletion\BraceCompletionContextProvider.cs" />
    <Compile Include="PythonTools\Intellisense\UriEqualityComparer.cs" />
    <Compile Include="PythonTools\Logging\ActivityLogLogger.cs" />
    <Compile Include="PythonTools\Navigation\Navigable\NavigableSymbol.cs" />
    <Compile Include="PythonTools\Navigation\Navigable\NavigableSymbolSourceProvider.cs" />
    <Compile Include="PythonTools\Navigation\Navigable\NavigableSymbolSource.cs" />
    <Compile Include="PythonTools\Navigation\Peek\PythonPeekResultSource.cs" />
    <Compile Include="PythonTools\Options\CodeFormattingCategory.cs" />
    <Compile Include="PythonTools\Options\DiagnosticsOptions.cs" />
    <Compile Include="PythonTools\Options\LanguageServerOptions.cs" />
    <Compile Include="PythonTools\Options\LanguageServerOptionsControl.cs">
      <SubType>UserControl</SubType>
    </Compile>
    <Compile Include="PythonTools\Options\LanguageServerOptionsControl.Designer.cs">
      <DependentUpon>LanguageServerOptionsControl.cs</DependentUpon>
    </Compile>
    <Compile Include="PythonTools\Options\LanguageServerOptionsPage.cs">
      <SubType>Component</SubType>
    </Compile>
    <Compile Include="PythonTools\Options\PythonDiagnosticsOptionsControl.cs">
      <SubType>UserControl</SubType>
    </Compile>
    <Compile Include="PythonTools\Options\PythonDiagnosticsOptionsControl.Designer.cs">
      <DependentUpon>PythonDiagnosticsOptionsControl.cs</DependentUpon>
    </Compile>
    <Compile Include="PythonTools\Options\PythonDiagnosticsOptionsPage.cs">
      <SubType>Component</SubType>
    </Compile>
    <Compile Include="PythonTools\Navigation\Peek\PythonPeekableItem.cs" />
    <Compile Include="PythonTools\Navigation\Peek\PythonPeekableItemSource.cs" />
    <Compile Include="PythonTools\Navigation\Peek\PythonPeekableItemSourceProvider.cs" />
    <Compile Include="PythonTools\Environments\AddEnvironmentDialog.xaml.cs">
      <DependentUpon>AddEnvironmentDialog.xaml</DependentUpon>
    </Compile>
    <Compile Include="PythonTools\Project\DeprecatedReferenceNode.cs" />
<<<<<<< HEAD
    <Compile Include="PythonTools\WebProject\PythonAzureWebPropertyPageControl.cs">
      <SubType>UserControl</SubType>
    </Compile>
    <Compile Include="PythonTools\WebProject\PythonAzureWebPropertyPageControl.Designer.cs">
      <DependentUpon>PythonAzureWebPropertyPageControl.cs</DependentUpon>
    </Compile>
    <Compile Include="PythonTools\WebProject\PythonAzureWebPropertyPage.cs" />
=======
    <Compile Include="PythonTools\PythonFeedbackDiagnosticFileProvider.cs" />
>>>>>>> b97166e9
    <Compile Include="PythonTools\WorkspaceInfoBarManager.cs" />
    <Compile Include="PythonTools\Wpf\ModernDialog.cs" />
    <Compile Include="PythonTools\Wpf\ModernDialogHeaderControl.xaml.cs">
      <DependentUpon>ModernDialogHeaderControl.xaml</DependentUpon>
    </Compile>
    <Compile Include="PythonTools\Repl\PythonCommonInteractiveEvaluator.cs" />
    <Compile Include="PythonTools\Repl\PythonDebugProcessReplEvaluator.cs" />
    <Compile Include="PythonTools\SearchPathManager.cs" />
    <Compile Include="PythonTools\Project\VsPackageManagerUI.cs" />
    <Compile Include="PythonTools\ProvideBraceCompletionAttribute.cs" />
    <Compile Include="PythonTools\Options\PythonInteractiveOptionsControl.cs">
      <SubType>UserControl</SubType>
    </Compile>
    <Compile Include="PythonTools\Options\PythonInteractiveOptionsControl.Designer.cs">
      <DependentUpon>PythonInteractiveOptionsControl.cs</DependentUpon>
    </Compile>
    <Compile Include="PythonTools\Options\PythonInteractiveOptionsPage.cs">
      <SubType>Component</SubType>
    </Compile>
    <Compile Include="PythonTools\Options\SuppressDialogOptions.cs" />
    <Compile Include="PythonTools\Repl\IMultipleScopeEvaluator.cs" />
    <Compile Include="PythonTools\Repl\InlineReplAdornment.cs" />
    <Compile Include="PythonTools\Repl\InlineReplAdornmentManager.cs" />
    <Compile Include="PythonTools\Repl\InteractiveWindowCommands.cs" />
    <Compile Include="PythonTools\Repl\InteractiveWindowProvider.cs" />
    <Compile Include="IPythonToolsToolWindowService.cs" />
    <Compile Include="MissingInterpreterException.cs" />
    <Compile Include="PythonTools\Repl\IInteractiveEvaluatorProvider.cs" />
    <Compile Include="PythonTools\Repl\InteractiveRoleAttribute.cs" />
    <Compile Include="PythonTools\Repl\PythonInteractiveEvaluator.cs" />
    <Compile Include="PythonTools\Repl\PythonReplEvaluatorProvider.cs" />
    <Compile Include="PythonTools\Repl\ReplEditFilter.cs" />
    <Compile Include="PythonTools\Repl\ReplOutputClassificationFormatDefinitions.cs" />
    <Compile Include="PythonTools\Repl\ReplOutputClassifier.cs" />
    <Compile Include="PythonTools\Repl\ReplOutputClassifierProvider.cs" />
    <Compile Include="PythonTools\Intellisense\PythonSuggestedActionsSource.cs" />
    <Compile Include="PythonTools\Intellisense\PythonSuggestedActionsSourceProvider.cs" />
    <Compile Include="PythonTools\Intellisense\PythonSuggestedImportAction.cs" />
    <Compile Include="PythonTools\Repl\ResizingAdorner.cs" />
    <Compile Include="PythonTools\Repl\SelectableReplEvaluator.cs" />
    <Compile Include="PythonTools\Repl\ZoomableInlineAdornment.cs" />
    <Compile Include="PythonTools\Options\GeneralOptions.cs" />
    <Compile Include="PythonTools\Options\DebuggerOptions.cs" />
    <Compile Include="PythonTools\Options\AdvancedEditorOptions.cs" />
    <Compile Include="Legacy\ObsoleteResources.cs" />
    <Compile Include="ProvideLanguageTemplatesAttribute.cs" />
    <Compile Include="PythonToolsService.cs" />
    <Compile Include="PythonTools\AzureToolsContracts.cs" />
    <Compile Include="PythonTools\Intellisense\EntryEventArgs.cs" />
    <Compile Include="PythonTools\Intellisense\TaskProvider.cs" />
    <Compile Include="PythonTools\Logging\InMemoryLogger.cs" />
    <Compile Include="PythonTools\Logging\PythonToolsLogger.cs" />
    <Compile Include="PythonTools\Intellisense\ExpansionClient.cs" />
    <Compile Include="PythonTools\Options\IPythonToolsOptionsService.cs" />
    <Compile Include="PythonTools\Options\PythonGeneralOptionsControl.cs">
      <SubType>UserControl</SubType>
    </Compile>
    <Compile Include="PythonTools\Options\PythonGeneralOptionsControl.Designer.cs">
      <DependentUpon>PythonGeneralOptionsControl.cs</DependentUpon>
    </Compile>
    <Compile Include="PythonTools\Options\PythonGeneralOptionsPage.cs">
      <SubType>Component</SubType>
    </Compile>
    <Compile Include="PythonTools\Options\PythonToolsOptionsService.cs" />
    <Compile Include="PythonTools\Environments\AddVirtualEnvironmentOperation.cs" />
    <Compile Include="PythonTools\Project\AnalyzerChangingEventArgs.cs" />
    <Compile Include="PythonTools\Project\Attributes.cs" />
    <Compile Include="ProvideComponentPickerPropertyPageAttribute.cs" />
    <Compile Include="ProvideDiffSupportedContentTypeAttribute.cs" />
    <Compile Include="ProvideEditorExtension2Attribute.cs" />
    <Compile Include="ProvideFileFilterAttribute.cs" />
    <Compile Include="PythonTools\Commands\OpenInterpreterListCommand.cs" />
    <Compile Include="PythonTools\InterpreterList\InterpreterListToolWindow.cs" />
    <Compile Include="PythonTools\Environments\InterpreterView.cs" />
    <Compile Include="PythonTools\Navigation\NavigateTo\PythonNavigateToItemDisplay.cs" />
    <Compile Include="PythonTools\Navigation\NavigateTo\PythonNavigateToItemDisplayFactory.cs" />
    <Compile Include="PythonTools\Navigation\NavigateTo\PythonNavigateToItemProviderFactory.cs" />
    <Compile Include="PythonTools\Navigation\NavigateTo\PythonNavigateToItemProvider.cs" />
    <Compile Include="PythonTools\Intellisense\CompletionComparer.cs" />
    <Compile Include="PythonTools\Intellisense\FuzzyStringMatcher.cs" />
    <Compile Include="PythonTools\Intellisense\FuzzyCompletionSet.cs" />
    <Compile Include="PythonTools\Options\InterpreterPlaceholder.cs">
      <SubType>Code</SubType>
    </Compile>
    <Compile Include="PythonTools\Options\SurveyNewsPolicy.cs" />
    <Compile Include="PythonTools\Project\CustomCommand.cs" />
    <Compile Include="PythonTools\Project\IAsyncCommand.cs" />
    <Compile Include="PythonTools\Project\ImportWizard\ProjectCustomizations.cs" />
    <Compile Include="PythonTools\Project\ImportWizard\SaveProjectPage.xaml.cs">
      <DependentUpon>SaveProjectPage.xaml</DependentUpon>
    </Compile>
    <Compile Include="PythonTools\Project\ImportWizard\InterpreterPage.xaml.cs">
      <DependentUpon>InterpreterPage.xaml</DependentUpon>
    </Compile>
    <Compile Include="PythonTools\Project\ImportWizard\FileSourcePage.xaml.cs">
      <DependentUpon>FileSourcePage.xaml</DependentUpon>
    </Compile>
    <Compile Include="PythonTools\Project\ImportWizard\ImportSettings.cs" />
    <Compile Include="PythonTools\Project\ImportWizard\ImportWizard.xaml.cs">
      <DependentUpon>ImportWizard.xaml</DependentUpon>
    </Compile>
    <Compile Include="PythonTools\Commands\ImportWizardCommand.cs" />
    <Compile Include="PythonTools\Project\LoadedProjectInterpreterFactoryProvider.cs" />
    <Compile Include="PythonTools\Project\PythonProjectImageName.cs" />
    <Compile Include="PythonTools\Environments\VirtualEnv.cs" />
    <Compile Include="PythonTools\PythonAnalysisClassifier.cs" />
    <Compile Include="PythonTools\PythonAnalysisClassifierProvider.cs" />
    <Compile Include="PythonTools\PeekableEnumerator.cs" />
    <Compile Include="PythonTools\Repl\InteractiveWindowEvents.cs" />
    <Compile Include="PythonTools\Logging\VsTelemetryLogger.cs" />
    <Compile Include="PythonTools\WebProject\PythonWebLauncher.cs" />
    <Compile Include="PythonTools\WebProject\PythonWebLauncherOptions.cs">
      <SubType>UserControl</SubType>
    </Compile>
    <Compile Include="PythonTools\WebProject\PythonWebLauncherOptions.Designer.cs">
      <DependentUpon>PythonWebLauncherOptions.cs</DependentUpon>
    </Compile>
    <Compile Include="PythonTools\WebProject\PythonWebLauncherProvider.cs" />
    <Compile Include="PythonTools\WebProject\PythonWebProject.cs" />
    <Compile Include="PythonTools\WebProject\PythonWebProjectConfig.cs" />
    <Compile Include="PythonTools\WebProject\PythonWebProjectFactory.cs" />
    <Compile Include="PythonTools\Project\PythonInterpreterView.cs" />
    <Compile Include="PythonTools\Project\InterpretersContainerNode.cs" />
    <Compile Include="PythonTools\Project\InterpretersContainerNodeProperties.cs" />
    <Compile Include="PythonTools\Project\InterpretersNode.cs" />
    <Compile Include="PythonTools\Project\InterpretersNodeProperties.cs" />
    <Compile Include="PythonTools\Project\InterpretersPackageNode.cs" />
    <Compile Include="PythonTools\Project\InterpretersPackageNodeProperties.cs" />
    <Compile Include="PythonTools\Commands\OpenDebugReplCommand.cs" />
    <Compile Include="PythonTools\Commands\RemoveImportsCommand.cs" />
    <Compile Include="PythonTools\DiagnosticsProvider.cs" />
    <Compile Include="PythonTools\Commands\ExecuteInReplCommand.cs" />
    <Compile Include="PythonTools\Commands\FillParagraphCommand.cs" />
    <Compile Include="PythonTools\Commands\OpenReplCommand.cs" />
    <Compile Include="PythonTools\Commands\SendToReplCommand.cs" />
    <Compile Include="PythonTools\Intellisense\IContentTypeMetadata.cs" />
    <Compile Include="PythonTools\Intellisense\IOrderableContentTypeMetadata.cs" />
    <Compile Include="PythonTools\Intellisense\RefactoringIconKind.cs" />
    <Compile Include="PythonTools\Navigation\TextViewFilter.cs" />
    <Compile Include="PythonTools\Options\PythonFormattingWrappingOptionsPage.cs">
      <SubType>Component</SubType>
    </Compile>
    <Compile Include="PythonTools\Options\OptionCategory.cs" />
    <Compile Include="PythonTools\Options\OptionInfo.cs" />
    <Compile Include="PythonTools\Options\OptionsTreeView.cs">
      <SubType>Component</SubType>
    </Compile>
    <Compile Include="PythonTools\Options\PythonFormattingGeneralOptionsControl.cs">
      <SubType>UserControl</SubType>
    </Compile>
    <Compile Include="PythonTools\Options\PythonFormattingGeneralOptionsControl.Designer.cs">
      <DependentUpon>PythonFormattingGeneralOptionsControl.cs</DependentUpon>
    </Compile>
    <Compile Include="PythonTools\Options\PythonFormattingGeneralOptionsPage.cs">
      <SubType>Component</SubType>
    </Compile>
    <Compile Include="PythonTools\Options\PythonFormattingOptionsControl.cs">
      <SubType>UserControl</SubType>
    </Compile>
    <Compile Include="PythonTools\Options\PythonFormattingOptionsControl.Designer.cs">
      <DependentUpon>PythonFormattingOptionsControl.cs</DependentUpon>
    </Compile>
    <Compile Include="PythonTools\Options\PythonFormattingNewLinesOptionsPage.cs" />
    <Compile Include="PythonTools\Options\PythonFormattingOptionsPage.cs">
      <SubType>Component</SubType>
    </Compile>
    <Compile Include="PythonTools\Options\PythonFormattingSpacingOptionsPage.cs">
      <SubType>Component</SubType>
    </Compile>
    <Compile Include="PythonTools\Options\PythonFormattingStatementsOptionsPage.cs">
      <SubType>Component</SubType>
    </Compile>
    <Compile Include="PythonTools\Options\PythonInteractiveOptions.cs" />
    <Compile Include="PythonTools\Project\PythonAssemblyReferenceNode.cs" />
    <Compile Include="PythonTools\Project\Automation\OADeprecatedReference.cs" />
    <Compile Include="PythonTools\Project\PythonEncodingDetector.cs" />
    <Compile Include="PythonTools\Project\PythonProjectReferenceNode.cs" />
    <Compile Include="PythonTools\Project\PythonReferenceContainerNode.cs" />
    <Compile Include="PythonTools\Refactoring\ExtractMethodRequestView.cs" />
    <Compile Include="PythonTools\Refactoring\RenameVariableRequestView.cs" />
    <Compile Include="PythonTools\Repl\DebugReplFrameCommand.cs" />
    <Compile Include="PythonTools\Repl\DebugReplFrameDownCommand.cs" />
    <Compile Include="PythonTools\Repl\DebugReplFramesCommand.cs" />
    <Compile Include="PythonTools\Repl\DebugReplFrameUpCommand.cs" />
    <Compile Include="PythonTools\Repl\DebugReplGoCommand.cs" />
    <Compile Include="PythonTools\Repl\DebugReplProcessCommand.cs" />
    <Compile Include="PythonTools\Repl\DebugReplProcessesCommand.cs" />
    <Compile Include="PythonTools\Repl\DebugReplStepIntoCommand.cs" />
    <Compile Include="PythonTools\Repl\DebugReplStepOutCommand.cs" />
    <Compile Include="PythonTools\Repl\DebugReplStepOverCommand.cs" />
    <Compile Include="PythonTools\Repl\DebugReplThreadCommand.cs" />
    <Compile Include="PythonTools\Repl\DebugReplThreadsCommand.cs" />
    <Compile Include="PythonTools\Repl\IPythonInteractiveEvaluator.cs" />
    <Compile Include="PythonTools\Repl\IPythonInteractiveIntellisense.cs" />
    <Compile Include="PythonTools\Repl\PythonDebugReplEvaluator.cs" />
    <Compile Include="PythonTools\Repl\PythonDebugReplEvaluatorProvider.cs" />
    <Compile Include="PythonTools\Editor\SmartIndentProvider.cs" />
    <Compile Include="PythonTools\Intellisense\XamlTextViewCreationListener.cs" />
    <Compile Include="PythonTools\IVsPython.cs" />
    <Compile Include="PythonTools\Navigation\PythonFileLibraryNode.cs" />
    <Compile Include="PythonTools\Navigation\WaitForCompleteAnalysisDialog.xaml.cs">
      <DependentUpon>WaitForCompleteAnalysisDialog.xaml</DependentUpon>
    </Compile>
    <Compile Include="PythonTools\Project\DefaultLauncherProvider.cs" />
    <Compile Include="PythonTools\Project\DefaultPythonLauncherOptions.cs">
      <SubType>UserControl</SubType>
    </Compile>
    <Compile Include="PythonTools\Project\DefaultPythonLauncherOptions.Designer.cs">
      <DependentUpon>DefaultPythonLauncherOptions.cs</DependentUpon>
    </Compile>
    <Compile Include="PythonTools\Project\DefaultPythonProject.cs" />
    <Compile Include="PythonTools\Project\FtpPublisher.cs" />
    <Compile Include="PythonTools\Project\FilePublisher.cs" />
    <Compile Include="PythonTools\Project\IPythonLauncherOptions.cs" />
    <Compile Include="PythonTools\Project\IPythonLauncherProvider.cs" />
    <Compile Include="PythonTools\Project\IPythonProject.cs" />
    <Compile Include="PythonTools\Project\PublishPropertyControl.cs">
      <SubType>UserControl</SubType>
    </Compile>
    <Compile Include="PythonTools\Project\PublishPropertyControl.Designer.cs">
      <DependentUpon>PublishPropertyControl.cs</DependentUpon>
    </Compile>
    <Compile Include="PythonTools\Project\PublishPropertyPage.cs" />
    <Compile Include="PythonTools\Project\PythonDebugPropertyPage.cs" />
    <Compile Include="PythonTools\Project\PythonDebugPropertyPageControl.cs">
      <SubType>UserControl</SubType>
    </Compile>
    <Compile Include="PythonTools\Project\PythonDebugPropertyPageControl.Designer.cs">
      <DependentUpon>PythonDebugPropertyPageControl.cs</DependentUpon>
    </Compile>
    <Compile Include="PythonTools\Project\PythonProjectConfig.cs" />
    <Compile Include="PythonTools\Project\StartWithErrorsDialog.cs">
      <SubType>Form</SubType>
    </Compile>
    <Compile Include="PythonTools\Project\StartWithErrorsDialog.Designer.cs">
      <DependentUpon>StartWithErrorsDialog.cs</DependentUpon>
    </Compile>
    <Compile Include="PythonTools\Editor\AutoIndent.cs" />
    <Compile Include="PythonTools\Intellisense\AnalysisPriority.cs" />
    <Compile Include="PythonTools\ISnapshotTextReader.cs" />
    <Compile Include="PythonTools\PythonAutomation.cs" />
    <Compile Include="PythonTools\Options\IPythonOptions.cs" />
    <Compile Include="PythonTools\Project\BaseSearchPathNode.cs" />
    <Compile Include="PythonTools\Project\CommonSearchPathContainerNodeProperties.cs" />
    <Compile Include="PythonTools\Project\CommonSearchPathContainerNode.cs" />
    <Compile Include="PythonTools\Project\CommonSearchPathNode.cs" />
    <Compile Include="PythonTools\Project\CommonSearchPathNodeProperties.cs" />
    <Compile Include="PythonTools\Project\DefaultPythonLauncher.cs" />
    <Compile Include="PythonTools\Project\CurrentWorkingDirectoryNode.cs" />
    <Compile Include="PythonTools\Project\PythonProjectNodeProperties.cs" />
    <Compile Include="PythonTools\Refactoring\FilePreviewItem.cs" />
    <Compile Include="PythonTools\Refactoring\IPreviewItem.cs" />
    <Compile Include="PythonTools\Refactoring\LocationPreviewItem.cs" />
    <Compile Include="PythonTools\Refactoring\PreviewChangesEngine.cs" />
    <Compile Include="PythonTools\Refactoring\PreviewList.cs" />
    <Compile Include="PythonTools\Refactoring\RenameVariableRequest.cs" />
    <Compile Include="PythonTools\Refactoring\RenameVariableUserInput.cs" />
    <Compile Include="PythonTools\Refactoring\IRenameVariableInput.cs" />
    <Compile Include="PythonTools\Refactoring\ExtractMethodDialog.xaml.cs">
      <DependentUpon>ExtractMethodDialog.xaml</DependentUpon>
    </Compile>
    <Compile Include="PythonTools\Refactoring\ExtractMethodRequest.cs" />
    <Compile Include="PythonTools\Refactoring\ExtractMethodResult.cs" />
    <Compile Include="PythonTools\Refactoring\ExtractMethodUserInput.cs" />
    <Compile Include="PythonTools\Refactoring\IExtractMethodInput.cs" />
    <Compile Include="PythonTools\Refactoring\MethodExtractor.cs" />
    <Compile Include="PythonTools\Refactoring\RenameVariableDialog.xaml.cs">
      <DependentUpon>RenameVariableDialog.xaml</DependentUpon>
    </Compile>
    <Compile Include="PythonTools\Refactoring\VariableRenamer.cs" />
    <Compile Include="PythonTools\Repl\LoadReplCommand.cs" />
    <Compile Include="PythonTools\Repl\OverloadDoc.cs" />
    <Compile Include="PythonTools\PythonClassifier.cs" />
    <Compile Include="PythonTools\PythonPredefinedClassificationTypeNames.cs" />
    <Compile Include="PythonTools\Editor\BraceMatcher.cs" />
    <Compile Include="PythonTools\Editor\EditorExtensions.cs" />
    <Compile Include="PythonTools\Editor\LanguagePreferences.cs" />
    <Compile Include="PythonTools\Editor\ReplWindowCreationListener.cs" />
    <Compile Include="PythonTools\Extensions.cs" />
    <Compile Include="PythonTools\Intellisense\CompletionAnalysis.cs" />
    <Compile Include="PythonTools\Intellisense\CompletionSource.cs" />
    <Compile Include="PythonTools\Intellisense\CompletionSourceProvider.cs" />
    <Compile Include="PythonTools\Intellisense\ExpressionAnalysis.cs" />
    <Compile Include="PythonTools\Intellisense\ProjectAnalyzer.cs" />
    <Compile Include="PythonTools\Intellisense\PythonParameter.cs" />
    <Compile Include="PythonTools\Intellisense\PythonSignature.cs" />
    <Compile Include="PythonTools\Intellisense\AsyncQuickInfoSource.cs" />
    <Compile Include="PythonTools\Intellisense\AsyncQuickInfoSourceProvider.cs" />
    <Compile Include="PythonTools\Intellisense\ReverseExpressionParser.cs" />
    <Compile Include="PythonTools\Intellisense\SignatureAnalysis.cs" />
    <Compile Include="PythonTools\Intellisense\SignatureHelpSource.cs" />
    <Compile Include="PythonTools\Intellisense\SignatureHelpSourceProvider.cs" />
    <Compile Include="PythonTools\Intellisense\SnapshotCookie.cs" />
    <Compile Include="PythonTools\Options\PythonDialogPage.cs">
      <SubType>Component</SubType>
    </Compile>
    <Compile Include="PythonTools\Options\PythonAdvancedEditorOptionsPage.cs">
      <SubType>Component</SubType>
    </Compile>
    <Compile Include="PythonTools\Options\PythonAdvancedEditorOptionsControl.cs">
      <SubType>UserControl</SubType>
    </Compile>
    <Compile Include="PythonTools\Options\PythonAdvancedEditorOptionsControl.Designer.cs">
      <DependentUpon>PythonAdvancedEditorOptionsControl.cs</DependentUpon>
    </Compile>
    <Compile Include="PythonTools\OutliningTaggerProvider.cs" />
    <Compile Include="PythonTools\Options\PythonDebuggingOptionsControl.cs">
      <SubType>UserControl</SubType>
    </Compile>
    <Compile Include="PythonTools\Options\PythonDebuggingOptionsControl.Designer.cs">
      <DependentUpon>PythonDebuggingOptionsControl.cs</DependentUpon>
    </Compile>
    <Compile Include="PythonTools\Options\PythonDebuggingOptionsPage.cs">
      <SubType>Component</SubType>
    </Compile>
    <Compile Include="PythonTools\Project\PythonGeneralPropertyPageControl.cs">
      <SubType>UserControl</SubType>
    </Compile>
    <Compile Include="PythonTools\Project\PythonGeneralPropertyPageControl.Designer.cs">
      <DependentUpon>PythonGeneralPropertyPageControl.cs</DependentUpon>
    </Compile>
    <Compile Include="PythonTools\Project\PythonFolderNode.cs" />
    <Compile Include="PythonTools\Project\PythonNonCodeFileNode.cs" />
    <Compile Include="PythonTools\PythonClassifierProvider.cs" />
    <Compile Include="PythonTools\PythonCoreConstants.cs" />
    <Compile Include="PythonTools\Repl\ReplIntellisenseMode.cs" />
    <Compile Include="PythonTools\Repl\SwitchModuleCommand.cs" />
    <Compile Include="PythonTools\SnapshotSpanSourceCodeReader.cs" />
    <Compile Include="PythonTools\Intellisense\IntellisenseController.cs" />
    <Compile Include="PythonTools\Intellisense\IntellisenseControllerProvider.cs" />
    <Compile Include="PythonTools\Navigation\CodeWindowManager.cs" />
    <Compile Include="PythonTools\Navigation\DropDownBarClient.cs" />
    <Compile Include="PythonTools\Navigation\EditFilter.cs" />
    <Compile Include="PythonConstants.cs" />
    <Compile Include="PythonTools\Navigation\PythonLibraryManager.cs" />
    <Compile Include="PythonTools\Navigation\PythonLibraryNode.cs" />
    <Compile Include="PythonTools\Navigation\PythonLanguageInfo.cs" />
    <Compile Include="PythonTools\Project\PythonEditorFactory.cs" />
    <Compile Include="PythonTools\Project\PythonFileNode.cs" />
    <Compile Include="PythonTools\Project\PythonGeneralPropertyPage.cs" />
    <Compile Include="PythonTools\Project\PythonProjectFactory.cs" />
    <Compile Include="PythonTools\Project\PythonProjectNode.cs" />
    <Compile Include="PythonTools\Project\PythonProjectPackage.cs" />
    <Compile Include="Guids.cs" />
    <Compile Include="PythonTools\TokenCache.cs" />
    <Compile Include="PythonToolsPackage.cs" />
    <Compile Include="Properties\AssemblyInfo.cs" />
    <Compile Include="PkgCmdID.cs" />
    <Compile Include="PythonTools\Wpf\ModernStyles.cs" />
    <Compile Include="PythonTools\Wpf\VisualTreeExtensions.cs" />
    <Compile Include="VsCredentials.cs" />
    <Compile Include="PythonTools\Commands\UsePythonStepping.cs" />
    <Compile Include="PythonTools\Commands\ShowNativePythonFrames.cs" />
    <Compile Include="PythonTools\Commands\DkmDebuggerCommand.cs" />
    <Compile Include="PythonTools\Commands\ShowCppViewCommand.cs" />
    <Compile Include="PythonTools\Commands\ShowPythonViewCommand.cs" />
    <Compile Include="PythonTools\Debugger\CustomDebuggerEventHandler.cs" />
  </ItemGroup>
  <ItemDefinitionGroup>
    <ZipProject>
      <Language>Python</Language>
      <OutputSubPath>Web</OutputSubPath>
    </ZipProject>
    <ZipItem>
      <Language>Python</Language>
    </ZipItem>
  </ItemDefinitionGroup>
  <ItemGroup>
    <!-- VSIX -->
    <Compile Include="PythonTools\Repl\PythonInteractiveEvaluator.CommandProcessorThread.cs" />
    <Content Include="images\AddPackage_16x.png" />
    <Content Include="images\AddPackage_16x.svg" />
    <Content Include="Theme\Microsoft.PythonTools.theme.v16.0.pkgdef" />
    <Content Include="Theme\Repl\Microsoft.PythonTools.Repl.theme.v15.0.pkgdef" />
    <Content Include="Theme\Repl\Microsoft.PythonTools.Repl.theme.v16.0.pkgdef" />
    <None Include="Theme\contrast.vstheme" />
    <None Include="NoInterpreters.htmlsrc" />
    <None Include="Theme\Microsoft.PythonTools.theme.v15.0.pkgdef" />
    <None Include="Theme\dark.vstheme" />
    <None Include="Theme\blue.vstheme" />
    <None Include="Theme\light.vstheme" />
    <None Include="Theme\additionalcontrast.vstheme" />
    <None Include="Theme\make_theme_pkgdef.py" />
    <None Include="Theme\Repl\dark.vstheme" />
    <None Include="Theme\Repl\blue.vstheme" />
    <None Include="Theme\Repl\light.vstheme" />
    <None Include="Theme\Repl\additionalcontrast.vstheme" />
    <None Include="Theme\Repl\make_theme_pkgdef.py" />
    <Content Include="$(PackagesPath)\Microsoft.VisualStudio.Python.LanguageServer\lib\vs16\scrape_module.py">
      <CopyToOutputDirectory>PreserveNewest</CopyToOutputDirectory>
      <IncludeInVSIX>true</IncludeInVSIX>
      <VSIXSubPath>.</VSIXSubPath>
    </Content>
    <Content Include="$(PackagesPath)\Microsoft.VisualStudio.Python.LanguageServer\lib\vs16\BuiltinScraper.py">
      <CopyToOutputDirectory>PreserveNewest</CopyToOutputDirectory>
      <IncludeInVSIX>true</IncludeInVSIX>
      <VSIXSubPath>.</VSIXSubPath>
    </Content>
    <Content Include="$(PackagesPath)\Microsoft.VisualStudio.Python.LanguageServer\lib\vs16\ExtensionScraper.py">
      <CopyToOutputDirectory>PreserveNewest</CopyToOutputDirectory>
      <IncludeInVSIX>true</IncludeInVSIX>
      <VSIXSubPath>.</VSIXSubPath>
    </Content>
    <Content Include="$(PackagesPath)\Microsoft.VisualStudio.Python.LanguageServer\lib\vs16\IronPythonScraper.py">
      <CopyToOutputDirectory>PreserveNewest</CopyToOutputDirectory>
      <IncludeInVSIX>true</IncludeInVSIX>
      <VSIXSubPath>.</VSIXSubPath>
    </Content>
    <Content Include="$(PackagesPath)\Microsoft.VisualStudio.Python.LanguageServer\lib\vs16\PythonScraper.py">
      <CopyToOutputDirectory>PreserveNewest</CopyToOutputDirectory>
      <IncludeInVSIX>true</IncludeInVSIX>
      <VSIXSubPath>.</VSIXSubPath>
    </Content>
    <Content Include="$(PackagesPath)\Microsoft.VisualStudio.Python.LanguageServer\lib\vs16\get_search_paths.py">
      <CopyToOutputDirectory>PreserveNewest</CopyToOutputDirectory>
      <IncludeInVSIX>true</IncludeInVSIX>
      <VSIXSubPath>.</VSIXSubPath>
    </Content>
    <Content Include="$(PackagesPath)\Microsoft.VisualStudio.Python.LanguageServer\lib\vs16\typing-stub.pyi">
      <CopyToOutputDirectory>PreserveNewest</CopyToOutputDirectory>
      <IncludeInVSIX>true</IncludeInVSIX>
      <VSIXSubPath>.</VSIXSubPath>
    </Content>
    <Content Include="NoInterpreters.html">
      <CopyToOutputDirectory>PreserveNewest</CopyToOutputDirectory>
      <IncludeInVSIX>true</IncludeInVSIX>
    </Content>
    <Content Include="pip_downloader.py">
      <CopyToOutputDirectory>PreserveNewest</CopyToOutputDirectory>
      <IncludeInVSIX>true</IncludeInVSIX>
    </Content>
    <Content Include="missing_req_packages.py">
      <CopyToOutputDirectory>PreserveNewest</CopyToOutputDirectory>
      <IncludeInVSIX>true</IncludeInVSIX>
    </Content>
    <Content Include="ptvsd\repl\ipython_client.py">
      <CopyToOutputDirectory>PreserveNewest</CopyToOutputDirectory>
      <IncludeInVSIX>true</IncludeInVSIX>
      <VSIXSubPath>ptvsd\repl</VSIXSubPath>
    </Content>
    <Content Include="ptvsd\repl\jupyter_client.py">
      <CopyToOutputDirectory>PreserveNewest</CopyToOutputDirectory>
      <IncludeInVSIX>true</IncludeInVSIX>
      <VSIXSubPath>ptvsd\repl</VSIXSubPath>
    </Content>
    <Content Include="ptvsd\repl\jupyter_client-helpers.py">
      <CopyToOutputDirectory>PreserveNewest</CopyToOutputDirectory>
      <IncludeInVSIX>true</IncludeInVSIX>
      <VSIXSubPath>ptvsd\repl</VSIXSubPath>
    </Content>
    <Content Include="ptvsd_repl_launcher.py">
      <CopyToOutputDirectory>PreserveNewest</CopyToOutputDirectory>
      <IncludeInVSIX>true</IncludeInVSIX>
    </Content>
    <Content Include="ptvsd_loader.py">
      <IncludeInVSIX>true</IncludeInVSIX>
      <CopyToOutputDirectory>PreserveNewest</CopyToOutputDirectory>
    </Content>
    <None Include="ptvsd\setup.py" />
    <Content Include="Snippets\Python\for.snippet">
      <VSIXSubPath>Snippets\1033\Python</VSIXSubPath>
      <IncludeInVSIX>true</IncludeInVSIX>
      <SubType>Designer</SubType>
      <CopyToOutputDirectory>PreserveNewest</CopyToOutputDirectory>
    </Content>
    <Content Include="Snippets\SnippetsIndex.xml">
      <IncludeInVSIX>true</IncludeInVSIX>
      <CopyToOutputDirectory>PreserveNewest</CopyToOutputDirectory>
    </Content>
    <Content Include="Snippets\Test\testclass.snippet">
      <SubType>Designer</SubType>
      <VSIXSubPath>Snippets\1033\Test</VSIXSubPath>
      <IncludeInVSIX>true</IncludeInVSIX>
      <CopyToOutputDirectory>PreserveNewest</CopyToOutputDirectory>
    </Content>
    <Content Include="Snippets\Python\while.snippet">
      <SubType>Designer</SubType>
      <VSIXSubPath>Snippets\1033\Python</VSIXSubPath>
      <IncludeInVSIX>true</IncludeInVSIX>
      <CopyToOutputDirectory>PreserveNewest</CopyToOutputDirectory>
    </Content>
    <Content Include="Snippets\Python\def.snippet">
      <SubType>Designer</SubType>
      <VSIXSubPath>Snippets\1033\Python</VSIXSubPath>
      <IncludeInVSIX>true</IncludeInVSIX>
      <CopyToOutputDirectory>PreserveNewest</CopyToOutputDirectory>
    </Content>
    <Content Include="Snippets\Python\class.snippet">
      <SubType>Designer</SubType>
      <VSIXSubPath>Snippets\1033\Python</VSIXSubPath>
      <IncludeInVSIX>true</IncludeInVSIX>
      <CopyToOutputDirectory>PreserveNewest</CopyToOutputDirectory>
    </Content>
    <Content Include="Snippets\Python\if.snippet">
      <SubType>Designer</SubType>
      <VSIXSubPath>Snippets\1033\Python</VSIXSubPath>
      <IncludeInVSIX>true</IncludeInVSIX>
      <CopyToOutputDirectory>PreserveNewest</CopyToOutputDirectory>
    </Content>
    <Content Include="Snippets\Python\with.snippet">
      <SubType>Designer</SubType>
      <VSIXSubPath>Snippets\1033\Python</VSIXSubPath>
      <IncludeInVSIX>true</IncludeInVSIX>
      <CopyToOutputDirectory>PreserveNewest</CopyToOutputDirectory>
    </Content>
    <Content Include="Snippets\Python\try.snippet">
      <SubType>Designer</SubType>
      <VSIXSubPath>Snippets\1033\Python</VSIXSubPath>
      <IncludeInVSIX>true</IncludeInVSIX>
      <CopyToOutputDirectory>PreserveNewest</CopyToOutputDirectory>
    </Content>
    <Content Include="Snippets\Python\except.snippet">
      <SubType>Designer</SubType>
      <VSIXSubPath>Snippets\1033\Python</VSIXSubPath>
      <IncludeInVSIX>true</IncludeInVSIX>
      <CopyToOutputDirectory>PreserveNewest</CopyToOutputDirectory>
    </Content>
    <Content Include="Snippets\Python\main.snippet">
      <SubType>Designer</SubType>
      <VSIXSubPath>Snippets\1033\Python</VSIXSubPath>
      <IncludeInVSIX>true</IncludeInVSIX>
      <CopyToOutputDirectory>PreserveNewest</CopyToOutputDirectory>
    </Content>
    <Content Include="Snippets\Python\arg_path.snippet">
      <SubType>Designer</SubType>
      <VSIXSubPath>Snippets\1033\Python</VSIXSubPath>
      <IncludeInVSIX>true</IncludeInVSIX>
      <CopyToOutputDirectory>PreserveNewest</CopyToOutputDirectory>
    </Content>
    <Content Include="Snippets\Python\arg_path_positional.snippet">
      <SubType>Designer</SubType>
      <VSIXSubPath>Snippets\1033\Python</VSIXSubPath>
      <IncludeInVSIX>true</IncludeInVSIX>
      <CopyToOutputDirectory>PreserveNewest</CopyToOutputDirectory>
    </Content>
    <Content Include="Snippets\Python\arg_str.snippet">
      <SubType>Designer</SubType>
      <VSIXSubPath>Snippets\1033\Python</VSIXSubPath>
      <IncludeInVSIX>true</IncludeInVSIX>
      <CopyToOutputDirectory>PreserveNewest</CopyToOutputDirectory>
    </Content>
    <Content Include="Snippets\Python\arg_str_positional.snippet">
      <SubType>Designer</SubType>
      <VSIXSubPath>Snippets\1033\Python</VSIXSubPath>
      <IncludeInVSIX>true</IncludeInVSIX>
      <CopyToOutputDirectory>PreserveNewest</CopyToOutputDirectory>
    </Content>
    <Content Include="Snippets\Python\arg_switch.snippet">
      <SubType>Designer</SubType>
      <VSIXSubPath>Snippets\1033\Python</VSIXSubPath>
      <IncludeInVSIX>true</IncludeInVSIX>
      <CopyToOutputDirectory>PreserveNewest</CopyToOutputDirectory>
    </Content>
    <Content Include="Snippets\Python\argparse.snippet">
      <SubType>Designer</SubType>
      <VSIXSubPath>Snippets\1033\Python</VSIXSubPath>
      <IncludeInVSIX>true</IncludeInVSIX>
      <CopyToOutputDirectory>PreserveNewest</CopyToOutputDirectory>
    </Content>
    <Content Include="ReadmeStyle.css" />
    <Content Include="ptvsd\__init__.py">
      <IncludeInVSIX>true</IncludeInVSIX>
      <CopyToOutputDirectory>PreserveNewest</CopyToOutputDirectory>
      <VSIXSubPath>ptvsd</VSIXSubPath>
    </Content>
    <Content Include="ptvsd\__main__.py">
      <IncludeInVSIX>true</IncludeInVSIX>
      <CopyToOutputDirectory>PreserveNewest</CopyToOutputDirectory>
      <VSIXSubPath>ptvsd</VSIXSubPath>
    </Content>
    <Content Include="ptvsd\attach_server.py">
      <IncludeInVSIX>true</IncludeInVSIX>
      <CopyToOutputDirectory>PreserveNewest</CopyToOutputDirectory>
      <VSIXSubPath>ptvsd</VSIXSubPath>
    </Content>
    <Content Include="ptvsd\ipcjson.py">
      <CopyToOutputDirectory>PreserveNewest</CopyToOutputDirectory>
      <IncludeInVSIX>true</IncludeInVSIX>
      <VSIXSubPath>ptvsd</VSIXSubPath>
    </Content>
    <Content Include="ptvsd\debugger.py">
      <IncludeInVSIX>true</IncludeInVSIX>
      <CopyToOutputDirectory>PreserveNewest</CopyToOutputDirectory>
      <VSIXSubPath>ptvsd</VSIXSubPath>
    </Content>
    <Content Include="ptvsd\repl\__init__.py">
      <CopyToOutputDirectory>PreserveNewest</CopyToOutputDirectory>
      <IncludeInVSIX>true</IncludeInVSIX>
      <VSIXSubPath>ptvsd\repl</VSIXSubPath>
    </Content>
    <Content Include="ptvsd\repl\ipython.py">
      <CopyToOutputDirectory>PreserveNewest</CopyToOutputDirectory>
      <IncludeInVSIX>true</IncludeInVSIX>
      <VSIXSubPath>ptvsd\repl</VSIXSubPath>
    </Content>
    <Content Include="ptvsd\util.py">
      <CopyToOutputDirectory>PreserveNewest</CopyToOutputDirectory>
      <IncludeInVSIX>true</IncludeInVSIX>
      <VSIXSubPath>ptvsd</VSIXSubPath>
    </Content>
    <Content Include="..\Icons\Dev$(VSTarget)\PythonProject.ico">
      <CopyToOutputDirectory>PreserveNewest</CopyToOutputDirectory>
      <VSIXSubPath>.</VSIXSubPath>
      <IncludeInVSIX>true</IncludeInVSIX>
    </Content>
    <Content Include="..\Icons\Dev$(VSTarget)\PythonProjectBig.ico">
      <CopyToOutputDirectory>PreserveNewest</CopyToOutputDirectory>
      <VSIXSubPath>.</VSIXSubPath>
      <IncludeInVSIX>true</IncludeInVSIX>
    </Content>
    <Content Include="NewFileItems\class.py">
      <CopyToOutputDirectory>PreserveNewest</CopyToOutputDirectory>
      <IncludeInVSIX>true</IncludeInVSIX>
    </Content>
    <Content Include="NewFileItems\class.pyw">
      <CopyToOutputDirectory>PreserveNewest</CopyToOutputDirectory>
      <IncludeInVSIX>true</IncludeInVSIX>
    </Content>
    <Content Include="NewFileItems\module.pyw">
      <CopyToOutputDirectory>PreserveNewest</CopyToOutputDirectory>
      <IncludeInVSIX>true</IncludeInVSIX>
    </Content>
    <Content Include="NewFileItems\module.py">
      <CopyToOutputDirectory>PreserveNewest</CopyToOutputDirectory>
      <IncludeInVSIX>true</IncludeInVSIX>
    </Content>
    <Content Include="..\Icons\Dev$(VSTarget)\PythonFile.ico">
      <IncludeInVSIX>true</IncludeInVSIX>
      <VSIXSubPath>.</VSIXSubPath>
      <CopyToOutputDirectory>PreserveNewest</CopyToOutputDirectory>
    </Content>
    <Content Include="NewFileItems\NewPythonItems.vsdir">
      <CopyToOutputDirectory>PreserveNewest</CopyToOutputDirectory>
      <IncludeInVSIX>true</IncludeInVSIX>
    </Content>
    <VSCTCompile Include="PythonTools.vsct">
      <ResourceName>Menus.ctmenu</ResourceName>
      <SubType>Designer</SubType>
    </VSCTCompile>
  </ItemGroup>
  <ItemGroup>
    <Content Include="ptvsd_launcher.py">
      <IncludeInVSIX>true</IncludeInVSIX>
      <CopyToOutputDirectory>PreserveNewest</CopyToOutputDirectory>
    </Content>
    <EmbeddedResource Include="..\Icons\Dev$(VSTarget)\PythonImageList.png" />
    <EmbeddedResource Include="Legacy\ObsoleteResources.resx">
      <ManifestResourceName>Microsoft.VisualStudioTools.SharedProject</ManifestResourceName>
      <SubType>Designer</SubType>
    </EmbeddedResource>
    <EmbeddedResource Include="PythonTools\Options\LanguageServerOptionsControl.resx" />
    <EmbeddedResource Include="PythonTools\Options\PythonCondaOptionsControl.resx">
      <DependentUpon>PythonCondaOptionsControl.cs</DependentUpon>
    </EmbeddedResource>
    <EmbeddedResource Include="PythonTools\Options\PythonDiagnosticsOptionsControl.resx">
      <DependentUpon>PythonDiagnosticsOptionsControl.cs</DependentUpon>
    </EmbeddedResource>
    <EmbeddedResource Include="PythonTools\Options\PythonGeneralOptionsControl.resx">
      <DependentUpon>PythonGeneralOptionsControl.cs</DependentUpon>
    </EmbeddedResource>
    <EmbeddedResource Include="PythonTools\Options\PythonFormattingGeneralOptionsControl.resx">
      <DependentUpon>PythonFormattingGeneralOptionsControl.cs</DependentUpon>
    </EmbeddedResource>
    <EmbeddedResource Include="PythonTools\Options\PythonFormattingOptionsControl.resx">
      <DependentUpon>PythonFormattingOptionsControl.cs</DependentUpon>
    </EmbeddedResource>
    <EmbeddedResource Include="PythonTools\Options\PythonInteractiveOptionsControl.resx">
      <DependentUpon>PythonInteractiveOptionsControl.cs</DependentUpon>
    </EmbeddedResource>
    <EmbeddedResource Include="PythonTools\Project\DefaultPythonLauncherOptions.resx">
      <DependentUpon>DefaultPythonLauncherOptions.cs</DependentUpon>
    </EmbeddedResource>
    <EmbeddedResource Include="PythonTools\Project\PublishPropertyControl.resx">
      <DependentUpon>PublishPropertyControl.cs</DependentUpon>
    </EmbeddedResource>
    <EmbeddedResource Include="PythonTools\Project\PythonDebugPropertyPageControl.resx">
      <DependentUpon>PythonDebugPropertyPageControl.cs</DependentUpon>
    </EmbeddedResource>
  </ItemGroup>
  <ItemGroup>
    <!-- Resources -->
    <EmbeddedResource Include="PythonTools\Project\StartWithErrorsDialog.resx">
      <DependentUpon>StartWithErrorsDialog.cs</DependentUpon>
    </EmbeddedResource>
    <EmbeddedResource Include="PythonTools\Options\PythonAdvancedEditorOptionsControl.resx">
      <DependentUpon>PythonAdvancedEditorOptionsControl.cs</DependentUpon>
    </EmbeddedResource>
    <EmbeddedResource Include="PythonTools\Options\PythonDebuggingOptionsControl.resx">
      <DependentUpon>PythonDebuggingOptionsControl.cs</DependentUpon>
    </EmbeddedResource>
    <EmbeddedResource Include="PythonTools\Project\PythonGeneralPropertyPageControl.resx">
      <DependentUpon>PythonGeneralPropertyPageControl.cs</DependentUpon>
    </EmbeddedResource>
    <ConditionalEmbeddedResource Include="VSPackage.resx">
      <SubType>Designer</SubType>
      <CustomToolNamespace>Microsoft.PythonTools</CustomToolNamespace>
      <ManifestResourceName>Microsoft.VSPackage</ManifestResourceName>
    </ConditionalEmbeddedResource>
    <EmbeddedResource Include="PythonTools\WebProject\PythonAzureWebPropertyPageControl.resx">
      <DependentUpon>PythonAzureWebPropertyPageControl.cs</DependentUpon>
    </EmbeddedResource>
    <EmbeddedResource Include="PythonTools\WebProject\PythonWebLauncherOptions.resx">
      <DependentUpon>PythonWebLauncherOptions.cs</DependentUpon>
    </EmbeddedResource>
    <EmbeddedResource Include="Resources.resx">
      <SubType>Designer</SubType>
      <MergeWithCTO>true</MergeWithCTO>
      <CustomToolNamespace>Microsoft.PythonTools</CustomToolNamespace>
      <ManifestResourceName>Microsoft.PythonTools.Resources</ManifestResourceName>
    </EmbeddedResource>
  </ItemGroup>
  <ItemGroup>
    <Page Include="images\AddPackage_16x.xaml">
      <Generator>MSBuild:Compile</Generator>
      <SubType>Designer</SubType>
    </Page>
    <Page Include="PythonTools\Environments\AddCondaEnvironmentControl.xaml">
      <SubType>Designer</SubType>
      <Generator>MSBuild:Compile</Generator>
    </Page>
    <Page Include="PythonTools\Environments\AddInstalledEnvironmentControl.xaml">
      <Generator>MSBuild:Compile</Generator>
      <SubType>Designer</SubType>
    </Page>
    <Page Include="PythonTools\Environments\AddEnvironmentDialog.xaml">
      <SubType>Designer</SubType>
      <Generator>MSBuild:Compile</Generator>
    </Page>
    <Page Include="PythonTools\Environments\AddExistingEnvironmentControl.xaml">
      <SubType>Designer</SubType>
      <Generator>MSBuild:Compile</Generator>
    </Page>
    <Page Include="PythonTools\Navigation\WaitForCompleteAnalysisDialog.xaml">
      <SubType>Designer</SubType>
      <Generator>MSBuild:Compile</Generator>
      <Generator>MSBuild:Compile</Generator>
      <SubType>Designer</SubType>
    </Page>
    <Page Include="images\images.xaml">
      <SubType>Designer</SubType>
    </Page>
    <Page Include="PythonTools\Environments\AddVirtualEnvironmentControl.xaml">
      <SubType>Designer</SubType>
      <Generator>MSBuild:Compile</Generator>
    </Page>
    <Page Include="PythonTools\Project\ImportWizard\SaveProjectPage.xaml">
      <Generator>MSBuild:Compile</Generator>
      <SubType>Designer</SubType>
    </Page>
    <Page Include="PythonTools\Project\ImportWizard\InterpreterPage.xaml">
      <Generator>MSBuild:Compile</Generator>
      <SubType>Designer</SubType>
    </Page>
    <Page Include="PythonTools\Project\ImportWizard\FileSourcePage.xaml">
      <SubType>Designer</SubType>
      <Generator>MSBuild:Compile</Generator>
    </Page>
    <Page Include="PythonTools\Project\ImportWizard\ImportWizard.xaml">
      <SubType>Designer</SubType>
      <Generator>MSBuild:Compile</Generator>
    </Page>
    <Page Include="PythonTools\Project\ImportWizard\ImportWizardDictionary.xaml">
      <SubType>Designer</SubType>
      <Generator>MSBuild:Compile</Generator>
    </Page>
    <Page Include="PythonTools\Wpf\ModernStyles.xaml">
      <Generator>MSBuild:Compile</Generator>
      <SubType>Designer</SubType>
    </Page>
    <Page Include="PythonTools\Wpf\ModernDialogHeaderControl.xaml">
      <SubType>Designer</SubType>
      <Generator>MSBuild:Compile</Generator>
    </Page>
    <Page Include="PythonTools\Refactoring\ExtractMethodDialog.xaml">
      <SubType>Designer</SubType>
      <Generator>MSBuild:Compile</Generator>
      <Generator>MSBuild:Compile</Generator>
      <SubType>Designer</SubType>
    </Page>
    <Page Include="PythonTools\Refactoring\RenameVariableDialog.xaml">
      <SubType>Designer</SubType>
      <Generator>MSBuild:Compile</Generator>
      <Generator>MSBuild:Compile</Generator>
      <SubType>Designer</SubType>
    </Page>
  </ItemGroup>
  <ItemGroup />
  <PropertyGroup>
    <SharedProject_IncludeUIThreadBase>false</SharedProject_IncludeUIThreadBase>
  </PropertyGroup>
  <Import Project="$(BuildRoot)\Common\Product\SharedProject\SharedProject.proj" />
  <Import Project="..\ProjectAfter.settings" />
  <!-- To modify your build process, add your task inside one of the targets below and uncomment it. 
       Other similar extension points exist, see Microsoft.Common.targets.
  <Target Name="BeforeBuild">
  </Target>
  <Target Name="AfterBuild">
  </Target>
  -->
</Project><|MERGE_RESOLUTION|>--- conflicted
+++ resolved
@@ -394,7 +394,7 @@
       <DependentUpon>AddEnvironmentDialog.xaml</DependentUpon>
     </Compile>
     <Compile Include="PythonTools\Project\DeprecatedReferenceNode.cs" />
-<<<<<<< HEAD
+    <Compile Include="PythonTools\PythonFeedbackDiagnosticFileProvider.cs" />
     <Compile Include="PythonTools\WebProject\PythonAzureWebPropertyPageControl.cs">
       <SubType>UserControl</SubType>
     </Compile>
@@ -402,9 +402,6 @@
       <DependentUpon>PythonAzureWebPropertyPageControl.cs</DependentUpon>
     </Compile>
     <Compile Include="PythonTools\WebProject\PythonAzureWebPropertyPage.cs" />
-=======
-    <Compile Include="PythonTools\PythonFeedbackDiagnosticFileProvider.cs" />
->>>>>>> b97166e9
     <Compile Include="PythonTools\WorkspaceInfoBarManager.cs" />
     <Compile Include="PythonTools\Wpf\ModernDialog.cs" />
     <Compile Include="PythonTools\Wpf\ModernDialogHeaderControl.xaml.cs">
