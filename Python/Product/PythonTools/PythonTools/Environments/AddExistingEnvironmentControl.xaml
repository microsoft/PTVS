--- conflicted
+++ resolved
@@ -111,11 +111,8 @@
                     Margin="0 0 265 18"
                     Text="{Binding PrefixPath,Mode=TwoWay,UpdateSourceTrigger=PropertyChanged,ValidatesOnNotifyDataErrors=False}"
                     Watermark="{x:Static common:Strings.ConfigurationExtensionPrefixPathWatermark}"
-<<<<<<< HEAD
                     IsRequiredForForm="True"
-=======
                     HelpText="{x:Static common:Strings.ConfigurationExtensionPrefixPathWatermark}"
->>>>>>> 96410a8d
                     AutomationProperties.LabeledBy="{Binding ElementName=PrefixPathLabel}"
                     AutomationProperties.AutomationId="PrefixPath"
                     BrowseButtonStyle="{StaticResource BrowseFolderButton}"
@@ -172,11 +169,8 @@
                                 IsReadOnly="{Binding Path=IsCustomVirtualEnv}"
                                 Text="{Binding InterpreterPath,Mode=TwoWay,UpdateSourceTrigger=PropertyChanged,ValidatesOnNotifyDataErrors=False}"
                                 Watermark="{x:Static common:Strings.ConfigurationExtensionInterpreterPathWatermark}"
-<<<<<<< HEAD
                                 IsRequiredForForm="{Binding Path=IsCustomVirtualEnv, Converter={x:Static wpf:Converters.Not}}"
-=======
                                 HelpText="{x:Static common:Strings.ConfigurationExtensionInterpreterPathWatermark}"
->>>>>>> 96410a8d
                                 AutomationProperties.LabeledBy="{Binding ElementName=InterpreterPathLabel}"
                                 AutomationProperties.AutomationId="InterpreterPath"
                                 BrowseButtonStyle="{StaticResource BrowseOpenFileButton}"
@@ -195,11 +189,8 @@
                                 IsReadOnly="{Binding Path=IsCustomVirtualEnv}"
                                 Text="{Binding WindowsInterpreterPath,Mode=TwoWay,UpdateSourceTrigger=PropertyChanged,ValidatesOnNotifyDataErrors=False}"
                                 Watermark="{x:Static common:Strings.ConfigurationExtensionWindowedInterpreterPathWatermark}"
-<<<<<<< HEAD
                                 IsRequiredForForm="False"
-=======
                                 HelpText="{x:Static common:Strings.ConfigurationExtensionWindowedInterpreterPathWatermark}"
->>>>>>> 96410a8d
                                 AutomationProperties.LabeledBy="{Binding ElementName=WindowsInterpreterPathLabel}"
                                 AutomationProperties.AutomationId="WindowsInterpreterPath"
                                 BrowseButtonStyle="{StaticResource BrowseOpenFileButton}"
@@ -240,11 +231,8 @@
                                 Value="{Binding ArchitectureName,Mode=TwoWay,ValidatesOnNotifyDataErrors=False}"
                                 Values="{Binding ArchitectureNames}"
                                 Watermark="{x:Static common:Strings.ConfigurationExtensionArchitectureWatermark}"
-<<<<<<< HEAD
                                 IsRequiredForForm="{Binding Path=IsCustomVirtualEnv, Converter={x:Static wpf:Converters.Not}}"
-=======
                                 HelpText="{x:Static common:Strings.ConfigurationExtensionArchitectureWatermark}"
->>>>>>> 96410a8d
                                 AutomationProperties.AutomationId="Architecture"
                                 AutomationProperties.LabeledBy="{Binding ElementName=ArchitectureLabel}"/>
 
@@ -260,11 +248,8 @@
                                 IsReadOnly="{Binding Path=IsCustomVirtualEnv}"
                                 Text="{Binding PathEnvironmentVariable,Mode=TwoWay,UpdateSourceTrigger=PropertyChanged,ValidatesOnNotifyDataErrors=False}"
                                 Watermark="{x:Static common:Strings.ConfigurationExtensionPathEnvVarWatermark}"
-<<<<<<< HEAD
                                 IsRequiredForForm="False"
-=======
                                 HelpText="{x:Static common:Strings.ConfigurationExtensionPathEnvVarWatermark}"
->>>>>>> 96410a8d
                                 AutomationProperties.AutomationId="PathEnvironmentVariable"
                                 AutomationProperties.LabeledBy="{Binding ElementName=PathEnvVarLabel}"/>
                         </StackPanel>
