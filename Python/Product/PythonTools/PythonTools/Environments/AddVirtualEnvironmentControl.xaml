﻿<UserControl x:Class="Microsoft.PythonTools.Environments.AddVirtualEnvironmentControl"
             xmlns="http://schemas.microsoft.com/winfx/2006/xaml/presentation"
             xmlns:x="http://schemas.microsoft.com/winfx/2006/xaml"
             xmlns:mc="http://schemas.openxmlformats.org/markup-compatibility/2006" 
             xmlns:d="http://schemas.microsoft.com/expression/blend/2008" 
             xmlns:l="clr-namespace:Microsoft.PythonTools.Environments"
             xmlns:wpf="clr-namespace:Microsoft.VisualStudioTools.Wpf"
             xmlns:ptwpf="clr-namespace:Microsoft.PythonTools.Wpf"
             xmlns:vsui="clr-namespace:Microsoft.VisualStudio.PlatformUI;assembly=Microsoft.VisualStudio.Shell.15.0"
             xmlns:common="clr-namespace:Microsoft.PythonTools;assembly=Microsoft.PythonTools.Common"
             mc:Ignorable="d" 
             d:DesignHeight="450" d:DesignWidth="730">
    <UserControl.CommandBindings>
        <CommandBinding Command="{x:Static wpf:Commands.BrowseFolder}"
                        CanExecute="Browse_CanExecute"
                        Executed="Browse_Executed" />
        <CommandBinding Command="{x:Static wpf:Commands.BrowseOpenFile}"
                        CanExecute="Browse_CanExecute"
                        Executed="Browse_Executed" />
        <CommandBinding Command="{x:Static l:AddVirtualEnvironmentControl.ChangeLocation}"
                        CanExecute="ChangeLocation_CanExecute"
                        Executed="ChangeLocation_Executed" />
    </UserControl.CommandBindings>
    <UserControl.Resources>
        <ResourceDictionary>
            <ResourceDictionary.MergedDictionaries>
                <ResourceDictionary Source="pack://application:,,,/Microsoft.PythonTools;component/PythonTools/Wpf/ModernStyles.xaml" />
                <ResourceDictionary>
                    <DataTemplate x:Key="ProjectTemplate">
                        <TextBlock Text="{Binding Name}" />
                    </DataTemplate>

                    <DataTemplate x:Key="NameTemplate" DataType="{x:Type l:InterpreterView}">
                        <TextBlock Name="InterpreterName"
                                   Text="{Binding Name}"
                                   Padding="3"/>
                    </DataTemplate>
                </ResourceDictionary>
            </ResourceDictionary.MergedDictionaries>
        </ResourceDictionary>
    </UserControl.Resources>
    <Grid Margin="0 7 0 0">
        <Grid Visibility="{Binding Path=NoInterpretersInstalled, Converter={x:Static wpf:Converters.FalseIsHidden}}">
            <TextBlock
                HorizontalAlignment="Center"
                VerticalAlignment="Center"
                Text="{x:Static common:Strings.AddVirtualEnvironmentWindow_NoInterpreterHelp}"
                TextWrapping="Wrap"/>
        </Grid>

        <Grid Visibility="{Binding Path=NoInterpretersInstalled, Converter={x:Static wpf:Converters.TrueIsHidden}}">
            <Grid.ColumnDefinitions>
                <ColumnDefinition Width="514*"/>
                <ColumnDefinition Width="28"/>
                <ColumnDefinition Width="188*"/>
            </Grid.ColumnDefinitions>

            <!--Main options-->
            <ScrollViewer
                Grid.Column="0"
                VerticalScrollBarVisibility="Auto">

                <StackPanel Orientation="Vertical">
                    <!--Project-->
                    <Label
                        x:Name="ProjectLabel"
                        Content="{x:Static common:Strings.AddEnvironmentProjectLabel}"
                        Target="{Binding ElementName=ProjectComboBox}"
                        Style="{StaticResource ModernLabel}"/>

                    <ComboBox
                        x:Name="ProjectComboBox"
                        Style="{DynamicResource {x:Static ptwpf:ModernStyles.ThemedDialogComboBoxStyleKey}}"
                        Margin="0 0 0 17"
                        MinHeight="29"
                        Width="249"
                        HorizontalAlignment="Left"
                        ItemsSource="{Binding Path=Projects}"
                        SelectedItem="{Binding Path=SelectedProject}"
                        ItemTemplate="{StaticResource ProjectTemplate}"
                        AutomationProperties.AutomationId="Project"
                        AutomationProperties.IsRequiredForForm="{Binding Path=Projects, Converter={x:Static wpf:Converters.NullOrEmptyIsFalse}}"
                        AutomationProperties.LabeledBy="{Binding ElementName=ProjectLabel}"/>

                    <Grid>
                        <Grid.ColumnDefinitions>
                            <ColumnDefinition Width="Auto"/>
                            <ColumnDefinition Width="16"/>
                            <ColumnDefinition Width="Auto"/>
                        </Grid.ColumnDefinitions>
                        <StackPanel Grid.Column="0">
                            <!--Virtual environment name-->
                            <Label
                                x:Name="EnvNameLabel"
                                Content="{x:Static common:Strings.AddVirtualEnvironmentNameLabel}"
                                Target="{Binding ElementName=EnvNameTextBox}"
                                Style="{StaticResource ModernLabel}"/>

                            <TextBox
                                x:Name="EnvNameTextBox"
                                Margin="0 0 0 17"
                                MinHeight="29"
                                Width="249"
                                HorizontalAlignment="Left"
                                Text="{Binding Path=VirtualEnvName,Mode=TwoWay,UpdateSourceTrigger=PropertyChanged,ValidatesOnNotifyDataErrors=False}"
                                AutomationProperties.AutomationId="EnvName"
                                AutomationProperties.IsRequiredForForm="True"
                                AutomationProperties.LabeledBy="{Binding ElementName=EnvNameLabel}"/>
                        </StackPanel>
                        <StackPanel Grid.Column="2">
                            <!--Base interpreter-->
                            <Label
                                x:Name="BaseInterpreterLabel"
                                Content="{x:Static common:Strings.AddVirtualEnvironmentBaseInterpreterLabel}"
                                Target="{Binding ElementName=BaseInterpreterComboBox}"
                                Style="{StaticResource ModernLabel}"/>

                            <ComboBox
                                x:Name="BaseInterpreterComboBox"
                                Grid.Row="8"
                                Margin="0 0 0 17"
                                MinHeight="29"
                                Width="249"
                                HorizontalAlignment="Left"
                                Style="{DynamicResource {x:Static ptwpf:ModernStyles.ThemedDialogComboBoxStyleKey}}"
                                AutomationProperties.AutomationId="BaseInterpreter"
                                AutomationProperties.IsRequiredForForm="True"
                                AutomationProperties.LabeledBy="{Binding ElementName=BaseInterpreterLabel}"
                                ItemsSource="{Binding Interpreters}"
                                ItemTemplate="{StaticResource NameTemplate}"
                                SelectedItem="{Binding BaseInterpreter}" />
                        </StackPanel>
                    </Grid>

                    <!--Parent folder location-->
                    <Label x:Name="LocationLabel"
                        Content="{x:Static common:Strings.AddVirtualEnvironmentLocationLabel}"
                        Style="{StaticResource ModernLabel}"/>

                    <TextBlock
                        Text="{Binding Path=LocationPath}"
                        Margin="0 0 0 7"
                        AutomationProperties.AutomationId="Location"/>

                    <vsui:HyperlinkButton
                        Margin="0 0 0 18"
                        Content="{x:Static common:Strings.AddVirtualEnvironmentChangeLocationLink}"
                        AutomationProperties.AutomationId="ChangeLocation"
                        Command="{x:Static l:AddVirtualEnvironmentControl.ChangeLocation}"/>

                    <!--Requirements file-->
                    <Label
                        x:Name="RequirementsPathLabel"
                        Content="{x:Static common:Strings.AddVirtualEnvironmentRequirementsPathLabel}"
                        Target="{Binding ElementName=RequirementsPathTextBox}"
                        Style="{StaticResource ModernLabel}"/>

                    <wpf:ConfigurationTextBoxWithHelp
                        x:Name="RequirementsPathTextBox"
                        Margin="0 0 0 20"
                        Text="{Binding RequirementsPath,Mode=TwoWay,UpdateSourceTrigger=PropertyChanged,ValidatesOnNotifyDataErrors=False}"
                        Watermark="{x:Static common:Strings.AddVirtualEnvironmentFileWatermark}"
                        HelpText="{x:Static common:Strings.AddVirtualEnvironmentFileWatermark}"
                        AutomationProperties.LabeledBy="{Binding ElementName=RequirementsPathLabel}"
                        AutomationProperties.AutomationId="RequirementsPath"
                        BrowseButtonStyle="{StaticResource BrowseOpenFileButton}"
                        BrowseCommandParameter="{x:Static common:Strings.AddVirtualEnvironmentFileBrowseFilter}"
                        BrowseAutomationName="{x:Static common:Strings.AddVirtualEnvironmentFileBrowseButton}"/>

                    <CheckBox
                        Margin="0 0 0 10"
                        IsChecked="{Binding Path=SetAsCurrent}"
                        IsEnabled="{Binding Path=SelectedProject, Converter={x:Static wpf:Converters.NullIsFalse}}"
                        Content="{x:Static common:Strings.AddEnvironmentSetAsCurrentLabel}"
                        AutomationProperties.AutomationId="SetAsCurrent"
                        AutomationProperties.Name="{x:Static common:Strings.AddEnvironmentSetAsCurrentLabel}"
                        Style="{DynamicResource {x:Static ptwpf:ModernStyles.ThemedDialogCheckBoxStyleKey}}"/>

                    <CheckBox
                        Margin="0 0 0 10"
                        IsChecked="{Binding Path=SetAsDefault}"
                        IsEnabled="{Binding Path=IsRegisterCustomEnv}"
                        Content="{x:Static common:Strings.AddEnvironmentSetAsDefaultLabel}"
                        AutomationProperties.AutomationId="SetAsDefault"
                        AutomationProperties.Name="{x:Static common:Strings.AddEnvironmentSetAsDefaultLabel}"
                        Style="{DynamicResource {x:Static ptwpf:ModernStyles.ThemedDialogCheckBoxStyleKey}}"/>

                    <CheckBox
                        Margin="0 0 0 10"
                        IsChecked="{Binding Path=ViewInEnvironmentWindow}"
                        Content="{x:Static common:Strings.AddEnvironmentViewInEnvWindowLabel}"
                        AutomationProperties.AutomationId="ViewInEnvironmentWindow"
                        AutomationProperties.Name="{x:Static common:Strings.AddEnvironmentViewInEnvWindowLabel}"
                        Style="{DynamicResource {x:Static ptwpf:ModernStyles.ThemedDialogCheckBoxStyleKey}}"/>

                    <CheckBox
                        Margin="0 0 0 3"
                        x:Name="RegisterCustomEnvCheckBox"
                        IsEnabled="{Binding Path=IsRegisterCustomEnvEnabled}"
                        IsChecked="{Binding Path=IsRegisterCustomEnv}"
                        Content="{x:Static common:Strings.AddExistingEnvironmentRegisterGloballyCheckBox}"
                        AutomationProperties.AutomationId="RegisterGlobally"
                        Style="{DynamicResource {x:Static ptwpf:ModernStyles.ThemedDialogCheckBoxStyleKey}}"/>

                    <wpf:ConfigurationTextBoxWithHelp
                        Margin="23 0 0 24"
                        Text="{Binding Path=Description,Mode=TwoWay,UpdateSourceTrigger=PropertyChanged,ValidatesOnNotifyDataErrors=False}"
                        IsEnabled="{Binding Path=IsRegisterCustomEnv}"
                        Watermark="{x:Static common:Strings.AddVirtualEnvironmentDescriptionWatermark}"
<<<<<<< HEAD
                        IsRequiredForForm="{Binding Path=IsRegisterCustomEnv}"
=======
                        HelpText="{x:Static common:Strings.AddVirtualEnvironmentDescriptionWatermark}"
>>>>>>> 96410a8d
                        AutomationProperties.AutomationId="Description"
                        AutomationProperties.LabeledBy="{Binding ElementName=RegisterCustomEnvCheckBox}"/>
                </StackPanel>
            </ScrollViewer>

            <!--Preview-->
            <Grid Grid.Column="2">
                <Grid.RowDefinitions>
                    <RowDefinition Height="Auto"/>
                    <RowDefinition Height="*"/>
                </Grid.RowDefinitions>

                <Label
                    Grid.Row="0"
                    Content="{x:Static common:Strings.AddVirtualEnvironmentPreviewLabel}"
                    Style="{StaticResource ModernLabel}"/>

                <!-- Progress bar, wrap in a grid to avoid accessibility issues when not visible -->
                <Grid Grid.Row="1" Visibility="{Binding Progress.IsProgressDisplayed, Converter={x:Static wpf:Converters.FalseIsCollapsed}}">
                    <vsui:ProgressControl
                        HorizontalAlignment="Center"
                        DataContext="{Binding Progress}"/>
                </Grid>

                <!-- Preview results -->
                <StackPanel
                    Grid.Row="1"
                    Visibility="{Binding Path=Progress.IsProgressDisplayed, Converter={x:Static wpf:Converters.TrueIsCollapsed}}">

                    <StackPanel.Resources>
                        <Style TargetType="TextBlock" BasedOn="{StaticResource {x:Type TextBlock}}">
                            <Setter Property="Margin" Value="0 0 0 7"/>
                        </Style>
                    </StackPanel.Resources>

                    <TextBlock
                        Text="{x:Static common:Strings.AddVirtualEnvironmentWindow_InstallPip}"
                        Visibility="{Binding Path=WillInstallPip, Converter={x:Static wpf:Converters.FalseIsCollapsed}}"/>

                    <TextBlock
                        Text="{x:Static common:Strings.AddVirtualEnvironmentWindow_InstallVirtualEnv}"
                        Visibility="{Binding Path=WillInstallVirtualEnv, Converter={x:Static wpf:Converters.FalseIsCollapsed}}"/>

                    <TextBlock Text="{x:Static common:Strings.AddVirtualEnvironmentWindow_CreateVirtualEnv}">
                        <TextBlock.Visibility>
                            <MultiBinding Converter="{x:Static wpf:Converters.AllIsNotCollapsed}">
                                <Binding Path="UseVirtualEnv"/>
                                <Binding Path="WillCreateVirtualEnv"/>
                            </MultiBinding>
                        </TextBlock.Visibility>
                    </TextBlock>

                    <TextBlock Text="{x:Static common:Strings.AddVirtualEnvironmentWindow_CreateVEnv}">
                        <TextBlock.Visibility>
                            <MultiBinding Converter="{x:Static wpf:Converters.AllIsNotCollapsed}">
                                <Binding Path="UseVEnv"/>
                                <Binding Path="WillCreateVirtualEnv"/>
                            </MultiBinding>
                        </TextBlock.Visibility>
                    </TextBlock>

                    <TextBlock
                        Text="{x:Static common:Strings.AddVirtualEnvironmentWindow_InstallPackages}"
                        Visibility="{Binding Path=WillInstallRequirementsTxt, Converter={x:Static wpf:Converters.FalseIsCollapsed}}"/>

                    <TextBlock
                        Text="{x:Static common:Strings.AddVirtualEnvironmentWindow_RegisterGlobally}"
                        Visibility="{Binding Path=WillRegisterGlobally, Converter={x:Static wpf:Converters.FalseIsCollapsed}}"/>

                    <TextBlock
                        Text="{x:Static common:Strings.AddVirtualEnvironmentWindow_CannotCreate}"
                        Visibility="{Binding CannotCreateVirtualEnv, Converter={x:Static wpf:Converters.FalseIsCollapsed}}"/>
                </StackPanel>
            </Grid>
        </Grid>
    </Grid>
</UserControl><|MERGE_RESOLUTION|>--- conflicted
+++ resolved
@@ -207,11 +207,8 @@
                         Text="{Binding Path=Description,Mode=TwoWay,UpdateSourceTrigger=PropertyChanged,ValidatesOnNotifyDataErrors=False}"
                         IsEnabled="{Binding Path=IsRegisterCustomEnv}"
                         Watermark="{x:Static common:Strings.AddVirtualEnvironmentDescriptionWatermark}"
-<<<<<<< HEAD
                         IsRequiredForForm="{Binding Path=IsRegisterCustomEnv}"
-=======
                         HelpText="{x:Static common:Strings.AddVirtualEnvironmentDescriptionWatermark}"
->>>>>>> 96410a8d
                         AutomationProperties.AutomationId="Description"
                         AutomationProperties.LabeledBy="{Binding ElementName=RegisterCustomEnvCheckBox}"/>
                 </StackPanel>
