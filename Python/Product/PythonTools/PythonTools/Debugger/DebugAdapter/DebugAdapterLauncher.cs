﻿// Python Tools for Visual Studio
// Copyright(c) Microsoft Corporation
// All rights reserved.
//
// Licensed under the Apache License, Version 2.0 (the License); you may not use
// this file except in compliance with the License. You may obtain a copy of the
// License at http://www.apache.org/licenses/LICENSE-2.0
//
// THIS CODE IS PROVIDED ON AN  *AS IS* BASIS, WITHOUT WARRANTIES OR CONDITIONS
// OF ANY KIND, EITHER EXPRESS OR IMPLIED, INCLUDING WITHOUT LIMITATION ANY
// IMPLIED WARRANTIES OR CONDITIONS OF TITLE, FITNESS FOR A PARTICULAR PURPOSE,
// MERCHANTABILITY OR NON-INFRINGEMENT.
//
// See the Apache Version 2.0 License for specific language governing
// permissions and limitations under the License.

using System;
using System.Collections.Generic;
using System.IO;
using System.Linq;
using System.Runtime.InteropServices;
using System.Web;
using System.Windows.Forms;
using Microsoft.PythonTools.Infrastructure;
using Microsoft.VisualStudio.Debugger.DebugAdapterHost.Interfaces;
using Microsoft.VisualStudio.Shell;
using Newtonsoft.Json.Linq;

namespace Microsoft.PythonTools.Debugger {
    [ComVisible(true)]
    [Guid(DebugAdapterLauncherCLSIDNoBraces)]
    public sealed class DebugAdapterLauncher : IAdapterLauncher {
        public const string DebugAdapterLauncherCLSIDNoBraces = "C2990BF1-A87B-4459-9478-322482C535D6";
        public const string DebugAdapterLauncherCLSID = "{" + DebugAdapterLauncherCLSIDNoBraces + "}";
        public const string VSCodeDebugEngineId = "{86432F39-ADFD-4C56-AA8F-AF8FCDC66039}";
        public static Guid VSCodeDebugEngine = new Guid(VSCodeDebugEngineId);

        private IDebugAdapterHostContext _adapterHostContext;
        private DebugInfo _debugInfo;

        public DebugAdapterLauncher() { }

        public void Initialize(IDebugAdapterHostContext context) => _adapterHostContext = context ?? throw new ArgumentNullException(nameof(context));

        public ITargetHostProcess LaunchAdapter(IAdapterLaunchInfo launchInfo, ITargetHostInterop targetInterop) {
            if (launchInfo.LaunchType == LaunchType.Attach) {
                var debugAttachInfo = (DebugAttachInfo)_debugInfo;

                return DebugAdapterRemoteProcess.Attach(debugAttachInfo);
            }

            var debugLaunchInfo = (DebugLaunchInfo)_debugInfo;
            var debugPydAdapterDirectory = Path.GetDirectoryName(PythonToolsInstallPath.GetFile("debugpy\\adapter\\__init__.py"));

<<<<<<< HEAD
            var targetProcess = new DebugAdapterProcess(_adapterHostContext, targetInterop, ptvsdAdapterDirectory);
            return targetProcess.StartProcess(debugLaunchInfo.InterpreterPathAndArguments.FirstOrDefault(), debugLaunchInfo.LaunchWebPageUrl);
=======
            var targetProcess = new DebugAdapterProcess(targetInterop, debugPydAdapterDirectory);
            return targetProcess.StartProcess(debugLaunchInfo.InterpreterPathAndArguments.FirstOrDefault(), debugLaunchInfo.WebPageUrl);
>>>>>>> bcabf673
        }

        public void UpdateLaunchOptions(IAdapterLaunchInfo adapterLaunchInfo) {
            if (adapterLaunchInfo.LaunchType == LaunchType.Launch) {
                _debugInfo = GetLaunchDebugInfo(adapterLaunchInfo.LaunchJson);
            } else {
                _debugInfo = GetTcpAttachDebugInfo(adapterLaunchInfo);
            }

            AddDebugOptions(adapterLaunchInfo, _debugInfo);

            adapterLaunchInfo.LaunchJson = _debugInfo.GetJsonString();
        }

        #region Launch
        private static DebugLaunchInfo GetLaunchDebugInfo(string adapterLaunchJson) {
            var adapterLaunchInfoJson = JObject.Parse(adapterLaunchJson);
            adapterLaunchInfoJson = adapterLaunchInfoJson.Value<JObject>("ConfigurationProperties") ?? adapterLaunchInfoJson;//Based on the VS version, the JSON could be nested in ConfigurationProperties

            var debugLaunchInfo = new DebugLaunchInfo() {
                CurrentWorkingDirectory = adapterLaunchInfoJson.Value<string>("cwd"),
                Console = "externalTerminal",
            };

            SetInterpreterPathAndArguments(debugLaunchInfo, adapterLaunchInfoJson);
            SetScriptPathAndArguments(debugLaunchInfo, adapterLaunchInfoJson);
            SetEnvVariables(debugLaunchInfo, adapterLaunchInfoJson);
            SetLaunchDebugOptions(debugLaunchInfo, adapterLaunchInfoJson);

            return debugLaunchInfo;
        }

        private static void SetInterpreterPathAndArguments(DebugLaunchInfo debugLaunchInfo, JObject adapterLaunchInfoJson) {
            debugLaunchInfo.InterpreterPathAndArguments = new List<string>() {
                adapterLaunchInfoJson.Value<string>("exe").Replace("\"", "")
            };

            string interpreterArgs = adapterLaunchInfoJson.Value<string>("interpreterArgs");
            try {
                debugLaunchInfo.InterpreterPathAndArguments.AddRange(GetParsedCommandLineArguments(interpreterArgs));
            } catch (Exception) {
                MessageBox.Show(Strings.UnableToParseInterpreterArgs.FormatUI(interpreterArgs), Strings.ProductTitle, MessageBoxButtons.OK, MessageBoxIcon.Warning);
                debugLaunchInfo.ScriptPathAndArguments = new List<string> {
                    adapterLaunchInfoJson.Value<string>("exe")
                };
            }
        }

        private static void SetScriptPathAndArguments(DebugLaunchInfo debugLaunchInfo, JObject adapterLaunchInfoJson) {
            debugLaunchInfo.ScriptPathAndArguments = new List<string> {
                adapterLaunchInfoJson.Value<string>("scriptName")
            };

            string scriptArgs = adapterLaunchInfoJson.Value<string>("scriptArgs");
            try {
                debugLaunchInfo.ScriptPathAndArguments.AddRange(GetParsedCommandLineArguments(scriptArgs));
            } catch (Exception) {
                MessageBox.Show(Strings.UnableToParseScriptArgs.FormatUI(scriptArgs), Strings.ProductTitle, MessageBoxButtons.OK, MessageBoxIcon.Warning);
                debugLaunchInfo.ScriptPathAndArguments = new List<string> {
                    adapterLaunchInfoJson.Value<string>("scriptName")
                };
            }
        }

        private static void SetEnvVariables(DebugLaunchInfo debugLaunchInfo, JObject adapterLaunchInfoJson) {
            var env = new Dictionary<string, string>();
            foreach (var envVariable in adapterLaunchInfoJson.Value<JArray>("env")) {
                env[envVariable.Value<string>("name")] = envVariable.Value<string>("value");
            }

            debugLaunchInfo.Env = env.Count == 0 ? null : env;
        }

        private static void SetLaunchDebugOptions(DebugLaunchInfo debugLaunchInfo, JObject adapterLaunchInfoJson) {
            string[] options = SplitDebugOptions(adapterLaunchInfoJson.Value<string>("options"));

            string djangoOption = options.FirstOrDefault(x => x.StartsWith("DJANGO_DEBUG"));
            if (djangoOption != null) {
                string[] parsedOption = djangoOption.Split('=');
                if (parsedOption.Length == 2) {
                    debugLaunchInfo.DebugDjango = parsedOption[1].Trim().ToLower().Equals("true");
                }
            }

            string webPageUrlOption = options.FirstOrDefault(x => x.StartsWith("WEB_BROWSER_URL"));
            if (webPageUrlOption != null) {
                string[] parsedOption = webPageUrlOption.Split('=');
                if (parsedOption.Length == 2) {
                    debugLaunchInfo.LaunchWebPageUrl = HttpUtility.UrlDecode(parsedOption[1]);
                }
            }
        }

        private static string[] SplitDebugOptions(string options) {
            var res = new List<string>();
            int lastStart = 0;
            for (int i = 0; i < options.Length; i++) {
                if (options[i] == ';') {
                    if (i < options.Length - 1 && options[i + 1] != ';') {
                        // valid option boundary
                        res.Add(options.Substring(lastStart, i - lastStart));
                        lastStart = i + 1;
                    } else {
                        i++;
                    }
                }
            }
            if (options.Length - lastStart > 0) {
                res.Add(options.Substring(lastStart, options.Length - lastStart));
            }
            return res.ToArray();
        }

        #endregion

        #region Attach
        private static DebugAttachInfo GetTcpAttachDebugInfo(IAdapterLaunchInfo adapterLaunchInfo) {
            var debugAttachInfo = new DebugAttachInfo();

            adapterLaunchInfo.DebugPort.GetPortName(out var adapterHostPortInfo);
            debugAttachInfo.RemoteUri = new Uri(adapterHostPortInfo);

            var uriInfo = new Uri(adapterHostPortInfo);
            debugAttachInfo.Host = uriInfo.Host;
            debugAttachInfo.Port = uriInfo.Port;

            return debugAttachInfo;
        }

        #endregion

        private static void AddDebugOptions(IAdapterLaunchInfo adapterLaunchInfo, DebugInfo launchJson) {
            var debugService = (IPythonDebugOptionsService)Package.GetGlobalService(typeof(IPythonDebugOptionsService));

            // Stop on entry should always be true for VS Debug Adapter Host.
            // If stop on entry is disabled then VS will automatically issue
            // continue when it sees "stopped" event with "reason=entry".
            launchJson.StopOnEntry = true;

            launchJson.PromptBeforeRunningWithBuildError = debugService.PromptBeforeRunningWithBuildError;
            launchJson.RedirectOutput = debugService.TeeStandardOutput;
            launchJson.WaitOnAbnormalExit = debugService.WaitOnAbnormalExit;
            launchJson.WaitOnNormalExit = debugService.WaitOnNormalExit;
            launchJson.BreakOnSystemExitZero = debugService.BreakOnSystemExitZero;
            launchJson.DebugStdLib = debugService.DebugStdLib;
            launchJson.ShowReturnValue = debugService.ShowFunctionReturnValue;
        }

        [DllImport("shell32.dll", SetLastError = true)]
        private static extern IntPtr CommandLineToArgvW([MarshalAs(UnmanagedType.LPWStr)] string lpCmdLine, out int pNumArgs);

        private static IEnumerable<string> GetParsedCommandLineArguments(string command) {
            if (string.IsNullOrEmpty(command)) {
                yield break;
            }

            IntPtr argPointer = CommandLineToArgvW(command, out var argumentCount);
            if (argPointer == IntPtr.Zero) {
                throw new System.ComponentModel.Win32Exception();
            }

            try {
                for (int i = 0; i < argumentCount; i++) {
                    yield return Marshal.PtrToStringUni(Marshal.ReadIntPtr(argPointer, i * IntPtr.Size));
                }

            } finally {
                Marshal.FreeHGlobal(argPointer);
            }
        }
    }
}<|MERGE_RESOLUTION|>--- conflicted
+++ resolved
@@ -51,14 +51,10 @@
 
             var debugLaunchInfo = (DebugLaunchInfo)_debugInfo;
             var debugPydAdapterDirectory = Path.GetDirectoryName(PythonToolsInstallPath.GetFile("debugpy\\adapter\\__init__.py"));
-
-<<<<<<< HEAD
-            var targetProcess = new DebugAdapterProcess(_adapterHostContext, targetInterop, ptvsdAdapterDirectory);
-            return targetProcess.StartProcess(debugLaunchInfo.InterpreterPathAndArguments.FirstOrDefault(), debugLaunchInfo.LaunchWebPageUrl);
-=======
             var targetProcess = new DebugAdapterProcess(targetInterop, debugPydAdapterDirectory);
-            return targetProcess.StartProcess(debugLaunchInfo.InterpreterPathAndArguments.FirstOrDefault(), debugLaunchInfo.WebPageUrl);
->>>>>>> bcabf673
+            
+            return targetProcess.StartProcess(debugLaunchInfo.InterpreterPathAndArguments.FirstOrDefault(), debugLaunchInfo.
+            );
         }
 
         public void UpdateLaunchOptions(IAdapterLaunchInfo adapterLaunchInfo) {
