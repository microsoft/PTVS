--- conflicted
+++ resolved
@@ -93,34 +93,10 @@
                 Debug.Fail("Should not have called StartAsync when _server is null.");
                 return null;
             }
-<<<<<<< HEAD
-=======
-
-            if (PythonWorkspaceContextProvider.Workspace != null) {
-                _clientContext = new PythonLanguageClientContextWorkspace(PythonWorkspaceContextProvider.Workspace, PythonCoreConstants.ContentType);
-            } else {
-                _clientContext = new PythonLanguageClientContextGlobal(OptionsService, PythonCoreConstants.ContentType);
-            }
-
->>>>>>> 5d1d7c3d
-            return await _server.ActivateAsync();
-        }
-
-        public async Task OnLoadedAsync() {
-            await JoinableTaskContext.Factory.SwitchToMainThreadAsync();
-
-            // Force the package to load, since this is a MEF component,
-            // there is no guarantee it has been loaded.
-            Site.GetPythonToolsService();
-
-<<<<<<< HEAD
-            if (PythonWorkspaceContextProvider.Workspace != null) {
-                var workspace = PythonWorkspaceContextProvider.Workspace;
-                _clientContext = new PythonLanguageClientContextWorkspace(workspace, PythonCoreConstants.ContentType);
-            } else {
-                _clientContext = new PythonLanguageClientContextGlobal(OptionsService, PythonCoreConstants.ContentType);
-            }
-
+
+            _clientContext = PythonWorkspaceContextProvider.Workspace != null 
+                ? (IPythonLanguageClientContext)new PythonLanguageClientContextWorkspace(PythonWorkspaceContextProvider.Workspace, PythonCoreConstants.ContentType) 
+                : new PythonLanguageClientContextGlobal(OptionsService, PythonCoreConstants.ContentType);
 
             _clientContext.InterpreterChanged += OnInterpreterChanged;
             _clientContext.SearchPathsChanged += OnSearchPathsChanged;
@@ -128,18 +104,18 @@
                 _clientContext.InterpreterChanged -= OnInterpreterChanged;
                 _clientContext.SearchPathsChanged -= OnSearchPathsChanged;
             });
-=======
+
+            return await _server.ActivateAsync();
+        }
+
+        public async Task OnLoadedAsync() {
+            await JoinableTaskContext.Factory.SwitchToMainThreadAsync();
+            // Force the package to load, since this is a MEF component,
+            // there is no guarantee it has been loaded.
+            Site.GetPythonToolsService();
+
             // Client context cannot be created here since the is no workspace yet
             // and hence we don't know if this is workspace or a loose files case.
-            _server = PythonLanguageServer.Create(Site, JoinableTaskContext);
-            if (_server == null) {
-                return;
-            }
-
-            InitializationOptions = null;
-            CustomMessageTarget = new PythonLanguageClientCustomTarget(Site, JoinableTaskContext);
->>>>>>> 5d1d7c3d
-
             _server = PythonLanguageServer.Create(Site, JoinableTaskContext);
             if (_server != null) {
                 InitializationOptions = null;
@@ -171,7 +147,7 @@
         public Task InvokeTextDocumentDidChangeAsync(LSP.DidChangeTextDocumentParams request) 
             => _rpc == null ? Task.CompletedTask : _rpc.NotifyWithParameterObjectAsync("textDocument/didChange", request);
 
-        public Task InvokeDidChangeConfigurationAsync(LSP.DidChangeConfigurationParams request, CancellationToken cancellationToken = default)
+        public Task InvokeDidChangeConfigurationAsync(LSP.DidChangeConfigurationParams request)
             => _rpc == null ? Task.CompletedTask : _rpc.NotifyWithParameterObjectAsync("workspace/didChangeConfiguration", request);
 
         public Task<LSP.CompletionList> InvokeTextDocumentCompletionAsync(LSP.CompletionParams request, CancellationToken cancellationToken = default)
@@ -180,13 +156,8 @@
         public Task<TResult> InvokeWithParameterObjectAsync<TResult>(string targetName, object argument = null, CancellationToken cancellationToken = default) 
             => _rpc == null ? Task.FromResult(default(TResult)) : _rpc.InvokeWithParameterObjectAsync<TResult>(targetName, argument, cancellationToken);
 
-        private void OnInterpreterChanged(object sender, EventArgs e) {
-            SendDidChangeConfiguration().DoNotWait();
-        }
-
-        private void OnSearchPathsChanged(object sender, EventArgs e) {
-            SendDidChangeConfiguration().DoNotWait();
-        }
+        private void OnInterpreterChanged(object sender, EventArgs e) => SendDidChangeConfiguration().DoNotWait();
+        private void OnSearchPathsChanged(object sender, EventArgs e) => SendDidChangeConfiguration().DoNotWait();
 
         private async Task SendDidChangeConfiguration() {
             Debug.Assert(_clientContext != null);
