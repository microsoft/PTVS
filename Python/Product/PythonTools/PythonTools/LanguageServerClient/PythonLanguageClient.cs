﻿// Python Tools for Visual Studio
// Copyright(c) Microsoft Corporation
// All rights reserved.
//
// Licensed under the Apache License, Version 2.0 (the License); you may not use
// this file except in compliance with the License. You may obtain a copy of the
// License at http://www.apache.org/licenses/LICENSE-2.0
//
// THIS CODE IS PROVIDED ON AN  *AS IS* BASIS, WITHOUT WARRANTIES OR CONDITIONS
// OF ANY KIND, EITHER EXPRESS OR IMPLIED, INCLUDING WITHOUT LIMITATION ANY
// IMPLIED WARRANTIES OR CONDITIONS OF TITLE, FITNESS FOR A PARTICULAR PURPOSE,
// MERCHANTABILITY OR NON-INFRINGEMENT.
//
// See the Apache Version 2.0 License for specific language governing
// permissions and limitations under the License.

using System;
using System.Collections.Generic;
using System.ComponentModel.Composition;
using System.Diagnostics;
using System.Linq;
using System.Reflection;
using System.Threading;
using System.Threading.Tasks;
using Microsoft.PythonTools.Common.Core.Disposables;
using Microsoft.PythonTools.Common.Infrastructure;
using Microsoft.PythonTools.Common.Parsing;
using Microsoft.PythonTools.Infrastructure;
using Microsoft.PythonTools.Interpreter;
using Microsoft.PythonTools.LanguageServerClient.FileWatcher;
using Microsoft.PythonTools.LanguageServerClient.StreamHacking;
using Microsoft.PythonTools.LanguageServerClient.WorkspaceFolderChanged;
using Microsoft.PythonTools.Options;
using Microsoft.PythonTools.Project;
using Microsoft.PythonTools.Utility;
using Microsoft.VisualStudio.LanguageServer.Client;
using Microsoft.VisualStudio.Shell;
using Microsoft.VisualStudio.Shell.Interop;
using Microsoft.VisualStudio.Text;
using Microsoft.VisualStudio.TextManager.Interop;
using Microsoft.VisualStudio.Threading;
using Microsoft.VisualStudio.Utilities;
using Microsoft.VisualStudio.Workspace.VSIntegration.Contracts;
using Microsoft.VisualStudioTools;
using Newtonsoft.Json.Linq;
using StreamJsonRpc;
using LSP = Microsoft.VisualStudio.LanguageServer.Protocol;
using Task = System.Threading.Tasks.Task;

namespace Microsoft.PythonTools.LanguageServerClient {
    /// <summary>
    /// Implementation of the language server client.
    /// </summary>
    /// <remarks>
    /// See documentation at https://docs.microsoft.com/en-us/visualstudio/extensibility/adding-an-lsp-extension?view=vs-2019
    /// </remarks>
    [Export(typeof(ILanguageClient))]
    [ContentType(PythonCoreConstants.ContentType)]
    [PartCreationPolicy(CreationPolicy.Shared)]
    internal sealed class PythonLanguageClient : ILanguageClient, ILanguageClientCustomMessage2, IDisposable {
        [Import(typeof(SVsServiceProvider))]
        public IServiceProvider Site;

        [Import]
        public IContentTypeRegistryService ContentTypeRegistryService;

        [Import]
        public IPythonWorkspaceContextProvider PythonWorkspaceContextProvider;

        [Import]
        public VsProjectContextProvider ProjectContextProvider;

        [Import]
        public IInterpreterOptionsService OptionsService;

        [Import]
        public JoinableTaskContext JoinableTaskContext;

        [Import]
        public IVsFolderWorkspaceService WorkspaceService;

        [Import]
        public ITextDocumentFactoryService TextDocumentFactoryService;

        /// <summary>
        /// Used for testing. Waits for the language client to be up and connected
        /// </summary>
        public static Task ReadyTask => _readyTcs.Task;

        private readonly Common.Core.Disposables.DisposableBag _disposables;
        private List<IPythonLanguageClientContext> _clientContexts = new List<IPythonLanguageClientContext>();
        private PythonAnalysisOptions _analysisOptions;
        private PythonAdvancedEditorOptions _advancedEditorOptions;
        private ITaskList _taskListService; 
        private LanguageServer _server;
        private JsonRpc _rpc;
        private bool _workspaceFoldersSupported = false;
        private bool _isDebugging = LanguageServer.IsDebugging();
        private bool _sentInitialWorkspaceFolders = false;
        private FileWatcher.Listener _fileListener;
        private static TaskCompletionSource<int> _readyTcs = new System.Threading.Tasks.TaskCompletionSource<int>();
        private bool _modifiedInitialize = false;
        private bool _loaded = false;
        private Timer _deferredSettingsChangedTimer;
        private const int _defaultSettingsDelayMS = 2000;

        public PythonLanguageClient() {
            _disposables = new Common.Core.Disposables.DisposableBag(GetType().Name);
        }

        public string ContentTypeName => PythonCoreConstants.ContentType;

        public string Name => @"Pylance";

        // Called by Microsoft.VisualStudio.LanguageServer.Client.RemoteLanguageServiceBroker.UpdateClientsWithConfigurationSettingsAsync
        // Used to send LS WorkspaceDidChangeConfiguration notification
        public IEnumerable<string> ConfigurationSections => Enumerable.Repeat("python", 1);
        public object InitializationOptions { get; private set; }

        public IEnumerable<string> FilesToWatch => null;
        public object MiddleLayer => null;
        public object CustomMessageTarget { get; private set; }
        public bool IsInitialized { get; private set; }
        public bool Loaded => this._loaded;

        public bool ShowNotificationOnInitializeFailed => true;

        public event AsyncEventHandler<EventArgs> StartAsync;
#pragma warning disable CS0067
        public event AsyncEventHandler<EventArgs> StopAsync;
#pragma warning restore CS0067

        public async Task<Connection> ActivateAsync(CancellationToken token) {
            if (_server == null) {
                Debug.Fail("Should not have called StartAsync when _server is null.");
                return null;
            }
            await JoinableTaskContext.Factory.SwitchToMainThreadAsync();
            CreateClientContexts();

            _deferredSettingsChangedTimer = new Timer(OnDeferredSettingsChanged, state: null, Timeout.Infinite, Timeout.Infinite);
            _analysisOptions = Site.GetPythonToolsService().AnalysisOptions;
            _advancedEditorOptions = Site.GetPythonToolsService().AdvancedEditorOptions;
            _analysisOptions.Changed += OnSettingsChanged;
            _advancedEditorOptions.Changed += OnSettingsChanged;
            _taskListService = Site.GetService<SVsTaskList, ITaskList>();
            _taskListService.PropertyChanged += OnSettingsChanged;
            var dte = (EnvDTE80.DTE2)Site.GetService(typeof(EnvDTE.DTE));
            var solutionEvents = dte.Events.SolutionEvents;
            solutionEvents.Opened += OnSolutionOpened;
            solutionEvents.BeforeClosing += OnSolutionClosing;
            solutionEvents.ProjectAdded += OnProjectAdded;
            solutionEvents.ProjectRemoved += OnProjectRemoved;
            WorkspaceService.OnActiveWorkspaceChanged += OnWorkspaceOpening;

            _disposables.Add(() => {
                _clientContexts.ForEach(c => {
                    c.InterpreterChanged -= OnSettingsChanged;
                    c.SearchPathsChanged -= OnSettingsChanged;
                    c.ReanalyzeChanged -= OnReanalyzeChanged;
                    });
                _analysisOptions.Changed -= OnSettingsChanged;
                _advancedEditorOptions.Changed -= OnSettingsChanged;

                try {
                    var taskListService = Site.GetService<SVsTaskList, ITaskList>();
                    taskListService.PropertyChanged -= OnSettingsChanged;
                } catch (ServiceUnavailableException) {
                }
                
                _clientContexts.ForEach(c => c.Dispose());
                _clientContexts.Clear();
                solutionEvents.Opened -= OnSolutionOpened;
                solutionEvents.ProjectAdded -= OnProjectAdded;
                solutionEvents.ProjectRemoved -= OnProjectRemoved;
                solutionEvents.BeforeClosing -= OnSolutionClosing;
                WorkspaceService.OnActiveWorkspaceChanged -= OnWorkspaceOpening;
                _deferredSettingsChangedTimer.Dispose();
            });

            return await _server.ActivateAsync();
        }

        public async Task OnLoadedAsync() {
            await JoinableTaskContext.Factory.SwitchToMainThreadAsync();
            // Force the package to load, since this is a MEF component,
            // there is no guarantee it has been loaded.
            Site.GetPythonToolsService();

            // Indicate to python tools service we've loaded.
            _loaded = true;

            // Client context cannot be created here since the is no workspace yet
            // and hence we don't know if this is workspace or a loose files case.
            _server = new LanguageServer(Site, JoinableTaskContext, this.OnSendToServer);
            InitializationOptions = null;

            var customTarget = new PythonLanguageClientCustomTarget(Site, JoinableTaskContext);
            CustomMessageTarget = customTarget;
            customTarget.WatchedFilesRegistered += WatchedFilesRegistered;
            customTarget.WorkspaceFolderChangeRegistered += OnWorkspaceFolderWatched;
            customTarget.AnalysisComplete += OnAnalysisComplete;
            customTarget.WorkspaceConfiguration += OnWorkspaceConfiguration;
            await StartAsync.InvokeAsync(this, EventArgs.Empty);
        }

        private async Task OnWorkspaceConfiguration(object sender, WorkspaceConfiguration.ConfigurationArgs args) {
            // This is where we send the settings for each client context.
            // Pylance will send a workspace/configuration request for each workspace
            // We return the language server settings as a response
            List<object> result = new List<object>();

            await JoinableTaskContext.Factory.SwitchToMainThreadAsync();

            // Return the matching results
            foreach (var item in args.requestParams.items) {

                var pythonSetting = GetSettings(item.scopeUri);

                if(pythonSetting == null) {
                    continue;
                }

                // Add to our results based on the section asked for
                if (item.section == "python") {
                    result.Add(pythonSetting);
                } else if (item.section == "python.analysis") {
                    result.Add(pythonSetting.analysis);
                }
            }

            // Convert into an array for serialization
            args.requestResult = result.ToArray();
        }

        public async Task OnServerInitializedAsync() {
            IsInitialized = true;
            // Set _workspaceFoldersSupported to true and send to either workspace open or solution open
            OnWorkspaceFolderWatched(this, EventArgs.Empty);
        }

        public Task OnServerInitializeFailedAsync(Exception e) {
            MessageBox.ShowErrorMessage(Site, Strings.LanguageClientInitializeFailed.FormatUI(e));
            return Task.CompletedTask;
        }

        public Task AttachForCustomMessageAsync(JsonRpc rpc) {
     
            _rpc = rpc;

            // This is a workaround until we have proper API from ILanguageClient for now.
            _rpc.AllowModificationWhileListening = true;
            _rpc.CancellationStrategy = new CustomCancellationStrategy(_server.CancellationFolderName, _rpc);
            _rpc.AllowModificationWhileListening = false;

            // Create our listener for file events
            _fileListener?.Dispose();
            _fileListener = null;
            _fileListener = new FileWatcher.Listener(_rpc, WorkspaceService, Site);
            _disposables.Add(_fileListener);

            // We also need to switch the order on handlers for all of the rpc targets. Until
            // the VSSDK gives us a way to do this, use reflection.
            try {
                var fi = rpc.GetType().GetField("rpcTargetInfo", System.Reflection.BindingFlags.NonPublic | System.Reflection.BindingFlags.Instance);
                if (fi != null) {
                    var rpcTargetInfo = fi.GetValue(rpc);
                    if (rpcTargetInfo != null) {
                        fi = rpcTargetInfo.GetType().GetField("targetRequestMethodToClrMethodMap", System.Reflection.BindingFlags.NonPublic | System.Reflection.BindingFlags.Instance);
                        if (fi != null) {
                            // Have to use reflection all the way down as the type of the entry is private
                            var dictionary = fi.GetValue(rpcTargetInfo);
                            var method = dictionary?.GetType().GetMethod("get_Keys");
                            var keys = method?.Invoke(dictionary, new object[0]) as IEnumerable<string>;
                            foreach (var key in keys) {
                                method = dictionary?.GetType().GetMethod("get_Item");
                                var list = method?.Invoke(dictionary, new object[1] { key });
                                var reverse = list?.GetType().GetMethod(
                                    "Reverse",
                                    BindingFlags.Public | BindingFlags.Instance,
                                    null,
                                    CallingConventions.Any,
                                    new Type[] { },
                                    null);
                                reverse?.Invoke(list, new object[0]);
                            }
                        }
                    }
                }
            } catch {
                // Any exceptions, just skip this part
            }
            
            return Task.CompletedTask;
        }

        public void Dispose() => _disposables.TryDispose();

        public void AddClientContext(IPythonLanguageClientContext context) {
            _clientContexts.Add(context);
            context.InterpreterChanged += OnSettingsChanged;
            context.SearchPathsChanged += OnSettingsChanged;
            context.ReanalyzeChanged += OnReanalyzeChanged;
        }

        public Task InvokeTextDocumentDidOpenAsync(LSP.DidOpenTextDocumentParams request)
            => NotifyWithParametersAsync("textDocument/didOpen", request);

        public Task InvokeTextDocumentDidChangeAsync(LSP.DidChangeTextDocumentParams request)
            => NotifyWithParametersAsync("textDocument/didChange", request);

        public Task InvokeDidChangeConfigurationAsync(LSP.DidChangeConfigurationParams request) {
<<<<<<< HEAD

            return _rpc.NotifyWithParameterObjectAsync("workspace/didChangeConfiguration", request);
=======
            return _rpcWrapper.NotifyWithParameterObjectAsync("workspace/didChangeConfiguration", request);
>>>>>>> 685de726
        }

        public async Task InvokeDidChangeWorkspaceFoldersAsync(WorkspaceFolder[] added, WorkspaceFolder[] removed) {

            await _rpc.NotifyWithParameterObjectAsync("workspace/didChangeWorkspaceFolders",
                new DidChangeWorkspaceFoldersParams {
                    changeEvent = new WorkspaceFoldersChangeEvent {
                        added = added,
                        removed = removed
                    }
                });
                   
            // If we send workspace folder updates, we have to resend document opens
            // await SendDocumentOpensAsync();
        }

        public Task<object> InvokeTextDocumentCompletionAsync(LSP.CompletionParams request, CancellationToken cancellationToken = default)
            => InvokeWithParametersAsync<object>("textDocument/completion", request, cancellationToken);

        public Task<object> InvokeTextDocumentSymbolsAsync(LSP.DocumentSymbolParams request, CancellationToken cancellationToken)
            => InvokeWithParametersAsync<object>("textDocument/documentSymbol", request, cancellationToken);

        public Task<object> InvokeTextDocumentDefinitionAsync(LSP.TextDocumentPositionParams request, CancellationToken cancellationToken)
            => InvokeWithParametersAsync<object>("textDocument/definition", request, cancellationToken);

        public Task<LSP.Location[]> InvokeReferencesAsync(LSP.ReferenceParams request, CancellationToken cancellationToken)
            => InvokeWithParametersAsync<LSP.Location[]>("textDocument/references", request, cancellationToken);

        public Task<LSP.CompletionItem> InvokeResolveAsync(LSP.CompletionItem request, CancellationToken cancellationToken)
            => InvokeWithParametersAsync<LSP.CompletionItem>("completionItem/resolve", request, cancellationToken);

        public Task<object> InvokeCommandAsync(LSP.ExecuteCommandParams request, CancellationToken cancellationToken)
            => InvokeWithParametersAsync<object>("workspace/executeCommand", request, cancellationToken);


        private async Task<R> InvokeWithParametersAsync<R>(string request, object parameters, CancellationToken t) where R : class {
            await _readyTcs.Task.ConfigureAwait(false);

            return await _rpc.InvokeWithParameterObjectAsync<R>(request, parameters, t).ConfigureAwait(false);
        }

        private async Task NotifyWithParametersAsync(string request, object parameters) {
            await _readyTcs.Task.ConfigureAwait(false);

            await _rpc.NotifyWithParameterObjectAsync(request, parameters).ConfigureAwait(false);
        }

        private LanguageServerSettings.PythonSettings GetSettings(Uri scopeUri = null)
        {
            IPythonLanguageClientContext context = null;
            if (scopeUri == null) {
                // REPL context has null RootPath
                context = _clientContexts.Find(c => c.RootPath == null);
                if (context == null) {                  
                    return null;
                }
            }else {
                var pathFromScopeUri = CommonUtils.NormalizeDirectoryPath(scopeUri.LocalPath).ToLower();
                // Find the matching context for the item
                context = _clientContexts.Find(c => scopeUri != null && PathUtils.IsSamePath(c.RootPath.ToLower(), pathFromScopeUri));
            }

            if (context == null) {
                Debug.WriteLine(String.Format("GetSettings() scopeUri not found: {0}", scopeUri));
                return null;
            }

            Debug.Assert(_analysisOptions != null);

            var extraPaths = UserSettings.GetStringSetting(
                PythonConstants.ExtraPathsSetting, null, Site, PythonWorkspaceContextProvider.Workspace, out _)?.Split(';')
                ?? _analysisOptions.ExtraPaths;

            // Add search paths to extraPaths for pylance to look through
            var searchPaths = context.SearchPaths.ToArray();
            extraPaths = extraPaths == null ? searchPaths : extraPaths.Concat(searchPaths).ToArray();

            var stubPath = UserSettings.GetStringSetting(
                PythonConstants.StubPathSetting, null, Site, PythonWorkspaceContextProvider.Workspace, out _)
                ?? _analysisOptions.StubPath;

            var typeCheckingMode = UserSettings.GetStringSetting(
                PythonConstants.TypeCheckingModeSetting, null, Site, PythonWorkspaceContextProvider.Workspace, out _)
                ?? _analysisOptions.TypeCheckingMode;

            var ver3 = new Version(3, 0);
            var version = context.InterpreterConfiguration.Version;
            // show a warning if the python version is not supported
            if (version.ToLanguageVersion() == PythonLanguageVersion.None)
            {
                MessageBox.ShowWarningMessage(Site, Strings.PythonVersionNotSupportedInfoBarText.FormatUI(context.InterpreterConfiguration.Description));
            }
            else if (context.InterpreterConfiguration.Version < ver3)
            {
                MessageBox.ShowWarningMessage(Site, Strings.WarningPython2NotSupported);
            }

            // get task list tokens from options
            var taskListTokens = new List<LanguageServerSettings.PythonSettings.PythonAnalysisSettings.TaskListToken>();
            var taskListService = Site.GetService<SVsTaskList, ITaskList>();
            if (taskListService != null)
            {
                foreach (var commentToken in taskListService.CommentTokens)
                {
                    taskListTokens.Add(new LanguageServerSettings.PythonSettings.PythonAnalysisSettings.TaskListToken()
                    {
                        text = commentToken.Text,
                        priority = commentToken.Priority.ToString()
                    });
                }
            }

            var settings = new LanguageServerSettings.PythonSettings {
                pythonPath = context.InterpreterConfiguration.InterpreterPath,
                venvPath = string.Empty,
                analysis = new LanguageServerSettings.PythonSettings.PythonAnalysisSettings {
                    logLevel = _analysisOptions.LogLevel,
                    autoSearchPaths = _analysisOptions.AutoSearchPaths,
                    diagnosticMode = _analysisOptions.DiagnosticMode,
                    extraPaths = extraPaths,
                    stubPath = stubPath,
                    typeshedPaths = _analysisOptions.TypeshedPaths,
                    typeCheckingMode = typeCheckingMode,
                    useLibraryCodeForTypes = true,
                    completeFunctionParens = _advancedEditorOptions.CompleteFunctionParens,
                    autoImportCompletions = _advancedEditorOptions.AutoImportCompletions,
                    indexing = _analysisOptions.Indexing,
                    extraCommitChars = false,
                    importFormat = _analysisOptions.ImportFormat,
                    inlayHints = new LanguageServerSettings.PythonSettings.PythonAnalysisSettings.PythonAnalysisInlayHintsSettings {
                        variableTypes = false,
                        functionReturnTypes = false
                    },
                    taskListTokens = taskListTokens.ToArray()
                }

            };

            return settings;

        }

        private void OnSettingsChanged(object sender, EventArgs e) {
            try {
                System.Diagnostics.Debug.WriteLine("Settings Changed");
                _deferredSettingsChangedTimer.Change(_defaultSettingsDelayMS, Timeout.Infinite);
            } catch (ObjectDisposedException) {
            }
        }

        private void OnDeferredSettingsChanged(object state) {
            Debug.WriteLine("deferred Settings Changed");
            InvokeDidChangeConfigurationAsync(new LSP.DidChangeConfigurationParams() {
                // If we pass null settings and workspace.configuration is supported, Pylance will ask
                // us for per workspace configuration settings. Otherwise we can send
                // global settings here.
                Settings = null
            }).DoNotWait();

        }

        private void OnAnalysisComplete(object sender, EventArgs e) {
            // Used by test code to know when it's okay to try and use intellisense
            _readyTcs.TrySetResult(0);
        }

        private void OnReanalyzeChanged(object sender, EventArgs e) {
            try {
                Debug.WriteLine("Reanalyze Changed");
                _deferredSettingsChangedTimer.Change(_defaultSettingsDelayMS, Timeout.Infinite);
            } catch (ObjectDisposedException) {
            }
        }
    
        private bool TryGetOpenedDocumentData(RunningDocumentInfo info, out ITextBuffer textBuffer, out string filePath) {
            textBuffer = null;
            filePath = string.Empty;

            if (!info.IsDocumentInitialized) {
                return false;
            }

            IVsUserData vsUserData = info.DocData as IVsUserData;
            if (vsUserData == null) {
                return false;
            }

            // Acquire the text buffer and snapshot from the document
            vsUserData.GetData(Microsoft.VisualStudio.Editor.DefGuidList.guidDocumentTextSnapshot, out object snapshot);
            textBuffer = (snapshot as ITextSnapshot)?.TextBuffer;
            if (textBuffer == null) {
                return false;
            }

            if (!TextDocumentFactoryService.TryGetTextDocument(textBuffer, out ITextDocument textDocument)) {
                return false;
            }

            filePath = textDocument.FilePath;

            return true;
        }

        private void OnWorkspaceOrSolutionOpened() {
            if (WorkspaceService.CurrentWorkspace != null) {
                OnWorkspaceOpening(this, EventArgs.Empty).DoNotWait();
            } else {
                OnSolutionOpened();
            }
        }

        private void OnWorkspaceFolderWatched(object sender, EventArgs e) {
            _workspaceFoldersSupported = true;
            OnWorkspaceOrSolutionOpened();
        }

        private void WatchedFilesRegistered(object sender, DidChangeWatchedFilesRegistrationOptions e) {
            // Add the file globs to our listener. It will listen to the globs
            _fileListener?.AddPatterns(e.Watchers);
        }

        private void CreateClientContexts() {
            if (PythonWorkspaceContextProvider.Workspace != null) {
                AddClientContext(new PythonLanguageClientContextWorkspace(PythonWorkspaceContextProvider.Workspace));
            } else {
                var nodes = from n in ProjectContextProvider.ProjectNodes
                            select new PythonLanguageClientContextProject(n);
                foreach (var n in nodes) {
                    AddClientContext(n);
                }
            }
        }

        // This is all a hack until VSSDK LanguageServer can handle workspace folders and dynamic registration
        private Tuple<StreamData, bool> OnSendToServer(StreamData data) {
            var message = MessageParser.Deserialize(data);
            if (message != null) {
                if (_isDebugging) {
                    System.Diagnostics.Debug.WriteLine($"*** Sending pylance: {message.ToString()}");
                }
                try {
                    // If this is the initialize method, add the workspace folders capability
                    if (message.Value<string>("method") == "initialize") {
                        if (message.TryGetValue("params", out JToken messageParams)) {
                            var capabilities = messageParams["capabilities"];
                            if (capabilities != null) {
                                if (capabilities["workspace"] == null) {
                                    capabilities["workspace"] = JToken.FromObject(new { });
                                }
                                capabilities["workspace"]["workspaceFolders"] = true;
                                capabilities["workspace"]["didChangeWatchedFiles"]["dynamicRegistration"] = true;
                                capabilities["workspace"]["configuration"] = true;

                                // Root path and root URI should not be sent. They're deprecated and will
                                // just confuse pylance with respect to what is the root folder. 
                                // https://microsoft.github.io/language-server-protocol/specifications/specification-current/#initialize
                                // Setting them to empty will make pylance think they're gone.
                                messageParams["rootPath"] = "";
                                messageParams["rootUri"] = "";

                                // Need to rewrite the message now. 
                                _modifiedInitialize = true;
                                return Tuple.Create(MessageParser.Serialize(message), false);
                            }
                        }
                    }
                } catch {
                    // Don't care if this happens. Just skip the message
                }
            }

            // Return the tuple that indicates if we need to keep listening or not
            // We need to keep listening if debugging or haven't modified initialize yet
            return Tuple.Create(data, !_modifiedInitialize || _isDebugging);
        }

        private async Task OnWorkspaceOpening(object sende, EventArgs e) {
            if (_workspaceFoldersSupported && IsInitialized && !_sentInitialWorkspaceFolders && WorkspaceService.CurrentWorkspace != null) {
                _sentInitialWorkspaceFolders = true;
                // Send just this workspace folder. Assumption here is that the language client will be destroyed/recreated on
                // each workspace open
                var folder = new WorkspaceFolder { uri = new System.Uri(WorkspaceService.CurrentWorkspace.Location), name = WorkspaceService.CurrentWorkspace.GetName() };
                await InvokeDidChangeWorkspaceFoldersAsync(new WorkspaceFolder[] { folder }, new WorkspaceFolder[0]);
            }
        }

        private void OnSolutionClosing() {
            this._clientContexts.Clear();
            if (_workspaceFoldersSupported && IsInitialized && _sentInitialWorkspaceFolders) {
                JoinableTaskContext.Factory.RunAsync(async () => {
                    // If workspace folders are supported, then send our workspace folders
                    var folders = from n in this.ProjectContextProvider.ProjectNodes
                                  select new WorkspaceFolder { uri = new System.Uri(n.BaseURI.Directory), name = n.Name };
                    if (folders.Any()) {
                        await InvokeDidChangeWorkspaceFoldersAsync(new WorkspaceFolder[0], folders.ToArray());
                    }
                });
                _workspaceFoldersSupported = false;
                IsInitialized = false;
                _sentInitialWorkspaceFolders = false;
            }
        }

        private void OnSolutionOpened() {
            if (_workspaceFoldersSupported && IsInitialized && !_sentInitialWorkspaceFolders) {
                _sentInitialWorkspaceFolders = true;
                JoinableTaskContext.Factory.RunAsync(async () => {
                    // If workspace folders are supported, then send our workspace folders
                    var folders = from n in this.ProjectContextProvider.ProjectNodes
                                  select new WorkspaceFolder { uri = new System.Uri(n.BaseURI.Directory), name = n.Name };
                    if (folders.Any()) {
                        await InvokeDidChangeWorkspaceFoldersAsync(folders.ToArray(), new WorkspaceFolder[0]);
                    }
                });
            }
        }

        private void OnProjectAdded(EnvDTE.Project project) {
            if (_workspaceFoldersSupported) {
                JoinableTaskContext.Factory.RunAsync(async () => {
                    var pythonProject = project as PythonProjectNode;
                    if (pythonProject != null) {
                        var folder = new WorkspaceFolder { uri = new System.Uri(pythonProject.BaseURI.Directory), name = project.Name };
                        await InvokeDidChangeWorkspaceFoldersAsync(new WorkspaceFolder[] { folder }, new WorkspaceFolder[0]);
                    }
                });
            }
        }

        private void OnProjectRemoved(EnvDTE.Project project) {
            if (_workspaceFoldersSupported) {
                JoinableTaskContext.Factory.RunAsync(async () => {
                    var pythonProject = project as PythonProjectNode;
                    if (pythonProject != null) {
                        var folder = new WorkspaceFolder { uri = new System.Uri(pythonProject.BaseURI.Directory), name = project.Name };
                        await InvokeDidChangeWorkspaceFoldersAsync(new WorkspaceFolder[0], new WorkspaceFolder[] { folder });
                    }
                });
            }
        }

        public async Task<InitializationFailureContext> OnServerInitializeFailedAsync(ILanguageClientInitializationInfo initializationState) {
            var results = new InitializationFailureContext();
            results.FailureMessage = initializationState.InitializationException.Message;
            return results;
        }
    }
}<|MERGE_RESOLUTION|>--- conflicted
+++ resolved
@@ -310,12 +310,8 @@
             => NotifyWithParametersAsync("textDocument/didChange", request);
 
         public Task InvokeDidChangeConfigurationAsync(LSP.DidChangeConfigurationParams request) {
-<<<<<<< HEAD
 
             return _rpc.NotifyWithParameterObjectAsync("workspace/didChangeConfiguration", request);
-=======
-            return _rpcWrapper.NotifyWithParameterObjectAsync("workspace/didChangeConfiguration", request);
->>>>>>> 685de726
         }
 
         public async Task InvokeDidChangeWorkspaceFoldersAsync(WorkspaceFolder[] added, WorkspaceFolder[] removed) {
