// Python Tools for Visual Studio
// Copyright(c) Microsoft Corporation
// All rights reserved.
//
// Licensed under the Apache License, Version 2.0 (the License); you may not use
// this file except in compliance with the License. You may obtain a copy of the
// License at http://www.apache.org/licenses/LICENSE-2.0
//
// THIS CODE IS PROVIDED ON AN  *AS IS* BASIS, WITHOUT WARRANTIES OR CONDITIONS
// OF ANY KIND, EITHER EXPRESS OR IMPLIED, INCLUDING WITHOUT LIMITATION ANY
// IMPLIED WARRANTIES OR CONDITIONS OF TITLE, FITNESS FOR A PARTICULAR PURPOSE,
// MERCHANTABLITY OR NON-INFRINGEMENT.
//
// See the Apache Version 2.0 License for specific language governing
// permissions and limitations under the License.

using System;
using System.Collections.Concurrent;
using System.Collections.Generic;
using System.Diagnostics;
using System.IO;
using System.Linq;
using System.Text;
using System.Threading;
using System.Threading.Tasks;
using Microsoft.PythonTools.Analysis;
using Microsoft.PythonTools.Editor.Core;
using Microsoft.PythonTools.Infrastructure;
using Microsoft.PythonTools.Interpreter;
using Microsoft.PythonTools.Ipc.Json;
using Microsoft.PythonTools.Parsing;
using Microsoft.PythonTools.Parsing.Ast;
using Microsoft.PythonTools.Repl;
using Microsoft.VisualStudio.InteractiveWindow;
using Microsoft.VisualStudio.Language.Intellisense;
using Microsoft.VisualStudio.Shell.Interop;
using Microsoft.VisualStudio.Text;
using Microsoft.VisualStudio.Text.Editor;
using Microsoft.VisualStudio.Text.Editor.OptionsExtensionMethods;
using MSBuild = Microsoft.Build.Evaluation;

namespace Microsoft.PythonTools.Intellisense {
    using VisualStudioTools;
    using AP = AnalysisProtocol;

    public sealed class VsProjectAnalyzer : IDisposable {
        internal readonly Process _analysisProcess;
        private Connection _conn;
        // For entries that were loaded from a .zip file, IProjectEntry.Properties[_zipFileName] contains the full path to that archive.
        private static readonly object _zipFileName = new { Name = "ZipFileName" };

        // For entries that were loaded from a .zip file, IProjectEntry.Properties[_pathInZipFile] contains the path of the item inside the archive.
        private static readonly object _pathInZipFile = new { Name = "PathInZipFile" };

        private readonly Dictionary<BufferParser, AnalysisEntry> _openFiles = new Dictionary<BufferParser, AnalysisEntry>();
        private readonly bool _implicitProject;
        private readonly StringBuilder _stdErr = new StringBuilder();

        private readonly IPythonInterpreterFactory _interpreterFactory;

        private readonly ConcurrentDictionary<string, AnalysisEntry> _projectFiles;
        private readonly ConcurrentDictionary<int, AnalysisEntry> _projectFilesById;

        internal readonly HashSet<AnalysisEntry> _hasParseErrors = new HashSet<AnalysisEntry>();
        internal readonly object _hasParseErrorsLock = new object();

        private const string ParserTaskMoniker = "Parser";
        internal const string UnresolvedImportMoniker = "UnresolvedImport";
        internal bool _analysisComplete;

        private ErrorTaskProvider _errorProvider;
        private CommentTaskProvider _commentTaskProvider;

        private int _userCount;

        private readonly UnresolvedImportSquiggleProvider _unresolvedSquiggles;
        private readonly PythonToolsService _pyService;
        internal readonly IServiceProvider _serviceProvider;
        private readonly CancellationTokenSource _processExitedCancelSource = new CancellationTokenSource();
        private readonly HashSet<ProjectReference> _references = new HashSet<ProjectReference>();
        private bool _disposing;

        internal Task ReloadTask;
        internal int _parsePending;

        internal async Task<VersionedResponse<AP.UnresolvedImportsResponse>> GetMissingImportsAsync(AnalysisEntry analysisEntry, ITextBuffer textBuffer) {
            var lastVersion = analysisEntry.GetAnalysisVersion(textBuffer);

            var resp = await SendRequestAsync(
                new AP.UnresolvedImportsRequest() {
                    fileId = analysisEntry.FileId,
                    bufferId = analysisEntry.GetBufferId(textBuffer)
                },
                null
            ).ConfigureAwait(false);

            if (resp != null) {
                return VersionedResponse(resp, textBuffer, lastVersion);
            }

            return null;
        }

        internal VsProjectAnalyzer(
            IServiceProvider serviceProvider,
            IPythonInterpreterFactory factory,
            bool implicitProject = true,
            MSBuild.Project projectFile = null
        ) {
            _errorProvider = (ErrorTaskProvider)serviceProvider.GetService(typeof(ErrorTaskProvider));
            _commentTaskProvider = (CommentTaskProvider)serviceProvider.GetService(typeof(CommentTaskProvider));
            _unresolvedSquiggles = new UnresolvedImportSquiggleProvider(serviceProvider, _errorProvider);

            _implicitProject = implicitProject;
            _serviceProvider = serviceProvider;
            _interpreterFactory = factory;

            _projectFiles = new ConcurrentDictionary<string, AnalysisEntry>();
            _projectFilesById = new ConcurrentDictionary<int, AnalysisEntry>();

            _pyService = serviceProvider.GetPythonToolsService();

            _commentTaskProvider.TokensChanged += CommentTaskTokensChanged;

            _conn = StartConnection(out _analysisProcess);
            _userCount = 1;

            Task.Run(() => _conn.ProcessMessages());

            // load the interpreter factories available inside of VS into the remote process
            var providers = new HashSet<string>(
                    serviceProvider.GetComponentModel().GetExtensions<IPythonInterpreterFactoryProvider>()
                        .Select(x => x.GetType().Assembly.Location),
                    StringComparer.OrdinalIgnoreCase
            );
            providers.Add(typeof(IInterpreterOptionsService).Assembly.Location);


            var initialize = new AP.InitializeRequest() {
                interpreterId = factory.Configuration.Id,
                mefExtensions = providers.ToArray()
            };

            if (projectFile != null) { 
                initialize.projectFile = projectFile.FullPath;
                initialize.projectHome = CommonUtils.GetAbsoluteDirectoryPath(
                    Path.GetDirectoryName(projectFile.FullPath),
                    projectFile.GetPropertyValue(CommonConstants.ProjectHome)
                );
                initialize.derivedInterpreters = projectFile.GetItems(MSBuildConstants.InterpreterItem).Select(
                    interp => new AP.DerivedInterpreter() {
                        name = interp.EvaluatedInclude,
                        id = interp.GetMetadataValue(MSBuildConstants.IdKey),
                        description = interp.GetMetadataValue(MSBuildConstants.DescriptionKey),
                        version = interp.GetMetadataValue(MSBuildConstants.VersionKey),
                        baseInterpreter = interp.GetMetadataValue(MSBuildConstants.BaseInterpreterKey),
                        path = interp.GetMetadataValue(MSBuildConstants.InterpreterPathKey),
                        windowsPath = interp.GetMetadataValue(MSBuildConstants.WindowsPathKey),
                        arch = interp.GetMetadataValue(MSBuildConstants.ArchitectureKey),
                        libPath = interp.GetMetadataValue(MSBuildConstants.LibraryPathKey),
                        pathEnvVar = interp.GetMetadataValue(MSBuildConstants.PathEnvVarKey)
                    }
                ).ToArray();
            }

            SendRequestAsync(initialize).ContinueWith(
                task => {
                    var result = task.Result;
                    if (!String.IsNullOrWhiteSpace(result.error)) {
                        _pyService.Logger.LogEvent(Logging.PythonLogEvent.AnalysisOpertionFailed, "Initialization: " + result.error);
                        _conn = null;
                    } else {
                        SendEventAsync(
                            new AP.OptionsChangedEvent() {
                                indentation_inconsistency_severity = _pyService.GeneralOptions.IndentationInconsistencySeverity
                            }
                        ).Wait();
                    }
                }
            );

            CommentTaskTokensChanged(null, EventArgs.Empty);
        }

        #region Public API

        public void RegisterExtension(string path) {
            SendEventAsync(
                new AP.ExtensionAddedEvent() {
                    path = path
                }
            ).Wait();
        }

        /// <summary>
        /// Send a command to an extension.  The extension should have been loaded using a 
        /// RegisterExtension call.  The extension is implemented using IAnalysisExtension.
        /// 
        /// The extension name is provided by decorating the exported value with 
        /// AnalysisExtensionNameAttribute.  The command ID and body are free form values
        /// defined by the extension.
        /// 
        /// Returns null if the extension command fails or the remote process exits unexpectedly.
        /// </summary>
        public async Task<string> SendExtensionCommandAsync(string extensionName, string commandId, string body) {
            var res = await SendRequestAsync(new AP.ExtensionRequest() {
                extension = extensionName,
                commandId = commandId,
                body = body
            }).ConfigureAwait(false);

            if (res != null) {
                return res.response;
            }

            return null;
        }

        public PythonLanguageVersion LanguageVersion {
            get {
                return _interpreterFactory.GetLanguageVersion();
            }
        }

        public void AddUser() {
            Interlocked.Increment(ref _userCount);
        }

        /// <summary>
        /// Reduces the number of known users by one and returns true if the
        /// analyzer should be disposed.
        /// </summary>
        public bool RemoveUser() {
            return Interlocked.Decrement(ref _userCount) == 0;
        }

        #region IDisposable Members

        public void Dispose() {
            _disposing = true;
            foreach (var entry in _projectFiles.Values) {
                _errorProvider.Clear(entry, ParserTaskMoniker);
                _errorProvider.Clear(entry, UnresolvedImportMoniker);
                _commentTaskProvider.Clear(entry, ParserTaskMoniker);
            }

            Debug.WriteLine(String.Format("Disposing of parser {0}", _analysisProcess.Id));
            _commentTaskProvider.TokensChanged -= CommentTaskTokensChanged;
                
            lock(_openFiles) {
                foreach (var openFile in _openFiles.Keys) {
                    openFile.Dispose();
                }
            }

            try {
                if (!_analysisProcess.HasExited) {
                    _analysisProcess.Kill();
                }
            } catch (InvalidOperationException) {
                // race w/ process exit...
            }
            _analysisProcess.Dispose();
        }

        #endregion

        /// <summary>
        /// Analyzes a complete directory including all of the contained files and packages.
        /// </summary>
        /// <param name="dir">Directory to analyze.</param>
        /// <param name="onFileAnalyzed">If specified, this callback is invoked for every <see cref="IProjectEntry"/>
        /// that is analyzed while analyzing this directory.</param>
        /// <remarks>The callback may be invoked on a thread different from the one that this function was originally invoked on.</remarks>
        public async Task AnalyzeDirectoryAsync(string dir) {
            await SendRequestAsync(new AP.AddDirectoryRequest() { dir = dir }).ConfigureAwait(false);
        }

        /// <summary>
        /// Analyzes a .zip file including all of the contained files and packages.
        /// </summary>
        /// <param name="dir">.zip file to analyze.</param>
        /// <param name="onFileAnalyzed">If specified, this callback is invoked for every <see cref="IProjectEntry"/>
        /// that is analyzed while analyzing this directory.</param>
        /// <remarks>The callback may be invoked on a thread different from the one that this function was originally invoked on.</remarks>
        public async Task AnalyzeZipArchiveAsync(string zipFileName) {
            await SendRequestAsync(
                new AP.AddZipArchiveRequest() { archive = zipFileName }
            ).ConfigureAwait(false);
        }

        #endregion

        private Connection StartConnection(out Process proc) {
            var libAnalyzer = typeof(AP.FileChangedResponse).Assembly.Location;
            var psi = new ProcessStartInfo(libAnalyzer, "/interactive");
            psi.RedirectStandardInput = true;
            psi.RedirectStandardOutput = true;
            psi.RedirectStandardError = true;
            psi.UseShellExecute = false;
            psi.CreateNoWindow = true;

            var process = Process.Start(psi);

            var conn = new Connection(
                process.StandardInput.BaseStream,
                process.StandardOutput.BaseStream,
                null,
                AP.RegisteredTypes
            );

            process.Exited += OnAnalysisProcessExited;
            Task.Run(async () => {
                try {
                    while (!process.HasExited) {
                        var line = await process.StandardError.ReadLineAsync();
                        if (line == null) {
                            break;
                        }
                        _stdErr.AppendLine(line);
                        Debug.WriteLine("Analysis Std Err: " + line);
                    }
                } catch (InvalidOperationException) {
                    // can race with dispose of the process...
                }
            });
            conn.EventReceived += ConnectionEventReceived;
            proc = process;
            return conn;
        }

        private void OnAnalysisProcessExited(object sender, EventArgs e) {
            _processExitedCancelSource.Cancel();
            if (!_disposing) {
                AbnormalAnalysisExit?.Invoke(
                    this,
                    new AbnormalAnalysisExitEventArgs(
                        _stdErr.ToString(),
                        _analysisProcess.ExitCode
                    )
                );
            }
        }

        internal event EventHandler<AbnormalAnalysisExitEventArgs> AbnormalAnalysisExit;
        internal event EventHandler AnalysisStarted;

        private void ConnectionEventReceived(object sender, EventReceivedEventArgs e) {
            Debug.WriteLine(String.Format("Event received: {0}", e.Event.name));

            AnalysisEntry entry;
            switch (e.Event.name) {
                case AP.AnalysisCompleteEvent.Name:
                    _analysisComplete = true;
                    break;
                case AP.FileAnalysisCompleteEvent.Name:
                    OnAnalysisComplete(e);
                    break;
                case AP.FileParsedEvent.Name:
                    Interlocked.Decrement(ref _parsePending);

                    var parsed = (AP.FileParsedEvent)e.Event;
                    if (_projectFilesById.TryGetValue(parsed.fileId, out entry)) {
                        UpdateErrorsAndWarnings(entry, parsed);
                    } else {
                        Debug.WriteLine("Unknown file id for fileParsed event: {0}", parsed.fileId);
                    }
                    break;
                case AP.ChildFileAnalyzed.Name:
                    var childFile = (AP.ChildFileAnalyzed)e.Event;

                    if (!_projectFilesById.TryGetValue(childFile.fileId, out entry)) {
                        entry = new AnalysisEntry(
                            this,
                            childFile.filename,
                            childFile.fileId
                        );
                        _projectFilesById[childFile.fileId] = _projectFiles[childFile.filename] = entry;
                    }
                    entry.SearchPathEntry = childFile.parent;
                    break;
            }
        }

        private void OnAnalysisComplete(EventReceivedEventArgs e) {
            var analysisComplete = (AP.FileAnalysisCompleteEvent)e.Event;
            AnalysisEntry entry;
            if (_projectFilesById.TryGetValue(analysisComplete.fileId, out entry)) {
                var bufferParser = entry.BufferParser;
                if (bufferParser != null) {
                    foreach (var version in analysisComplete.versions) {
                        bufferParser.Analyzed(version.bufferId, version.version);
                    }
                }

                entry.OnAnalysisComplete();
            }
        }

        internal static string GetZipFileName(AnalysisEntry entry) {
            object result;
            entry.Properties.TryGetValue(_zipFileName, out result);
            return (string)result;
        }

        private static void SetZipFileName(AnalysisEntry entry, string value) {
            entry.Properties[_zipFileName] = value;
        }

        internal static string GetPathInZipFile(AnalysisEntry entry) {
            object result;
            entry.Properties.TryGetValue(_pathInZipFile, out result);
            return (string)result;
        }

        private static void SetPathInZipFile(AnalysisEntry entry, string value) {
            entry.Properties[_pathInZipFile] = value;
        }

        internal async Task<AP.ModuleInfo[]> GetEntriesThatImportModuleAsync(string moduleName, bool includeUnresolved) {
            var modules = await SendRequestAsync(
                new AP.ModuleImportsRequest() {
                    includeUnresolved = includeUnresolved,
                    moduleName = moduleName
                }
            ).ConfigureAwait(false);

            if (modules != null) {
                return modules.modules;
            }
            return Array.Empty<AP.ModuleInfo>();
        }

        private void OnModulesChanged(object sender, EventArgs e) {
            SendEventAsync(new AP.ModulesChangedEvent()).Wait();
        }

        /// <summary>
        /// Creates a new ProjectEntry for the collection of buffers.
        /// </summary>
        internal async void ReAnalyzeTextBuffers(BufferParser oldParser) {
            ITextBuffer[] buffers = oldParser.Buffers;
            if (buffers.Length > 0) {
                _errorProvider.ClearErrorSource(oldParser._analysis, ParserTaskMoniker);
                _errorProvider.ClearErrorSource(oldParser._analysis, UnresolvedImportMoniker);
                _commentTaskProvider.ClearErrorSource(oldParser._analysis, ParserTaskMoniker);

                foreach (var buffer in buffers) {
                    oldParser.UninitBuffer(buffer);
                }

<<<<<<< HEAD
                foreach (var buffer in buffers) {
                    // A buffer may have multiple DropDownBarClients, given one may open multiple CodeWindows
                    // over a single buffer using Window/New Window
                    List<DropDownBarClient> clients;
                    if (buffer.Properties.TryGetProperty(typeof(DropDownBarClient), out clients)) {
                        foreach (var client in clients) {
                            client.UpdateProjectEntry(projEntry);
                        }
=======
                var monitoredResult = await MonitorTextBufferAsync(buffers[0]);
                if (monitoredResult.AnalysisEntry != null) {
                    for (int i = 1; i < buffers.Length; i++) {
                        monitoredResult.BufferParser.AddBuffer(buffers[i]);
>>>>>>> 46c6d45b
                    }
                }

                oldParser._analysis.OnNewAnalysisEntry();
            }
        }

        internal void ConnectErrorList(AnalysisEntry entry, ITextBuffer textBuffer) {
            _errorProvider.AddBufferForErrorSource(entry, ParserTaskMoniker, textBuffer);
            _commentTaskProvider.AddBufferForErrorSource(entry, ParserTaskMoniker, textBuffer);
        }

        internal void DisconnectErrorList(AnalysisEntry entry, ITextBuffer textBuffer) {
            _errorProvider.RemoveBufferForErrorSource(entry, ParserTaskMoniker, textBuffer);
            _commentTaskProvider.RemoveBufferForErrorSource(entry, ParserTaskMoniker, textBuffer);
        }

        internal void SwitchAnalyzers(VsProjectAnalyzer oldAnalyzer) {
            BufferParser[] parsers;
            lock (_openFiles) {
                parsers = oldAnalyzer._openFiles.Keys.ToArray();
            }

            foreach (var bufferParser in parsers) {
                ReAnalyzeTextBuffers(bufferParser);
            }
        }

        /// <summary>
        /// Parses the specified text buffer.  Continues to monitor the parsed buffer and updates
        /// the parse tree asynchronously as the buffer changes.
        /// </summary>
        /// <param name="textBuffer"></param>
        internal BufferParser EnqueueBuffer(AnalysisEntry entry, ITextBuffer textBuffer) {
            // only attach one parser to each buffer, we can get multiple enqueue's
            // for example if a document is already open when loading a project.
            BufferParser bufferParser;
            if (!textBuffer.Properties.TryGetProperty(typeof(BufferParser), out bufferParser)) {
                bufferParser = new BufferParser(entry, this, textBuffer);
            } else {
                bufferParser.AttachedViews++;
            }

            return bufferParser;
        }

        internal void OnAnalysisStarted() {
            AnalysisStarted?.Invoke(this, EventArgs.Empty);
        }

        /// <summary>
        /// Starts monitoring a buffer for changes so we will re-parse the buffer to update the analysis
        /// as the text changes.
        /// </summary>
        internal async Task<MonitoredBufferResult> MonitorTextBufferAsync(ITextBuffer textBuffer) {
            var entry = await CreateProjectEntryAsync(textBuffer, new SnapshotCookie(textBuffer.CurrentSnapshot)).ConfigureAwait(false);
            if (entry == null) {
                return default(MonitoredBufferResult);
            }

            if (!textBuffer.Properties.ContainsProperty(typeof(IInteractiveEvaluator))) {
                ConnectErrorList(entry, textBuffer);
                _errorProvider.AddBufferForErrorSource(entry, UnresolvedImportMoniker, textBuffer);
                _unresolvedSquiggles.ListenForNextNewAnalysis(entry, textBuffer);
            }

            // kick off initial processing on the buffer
            lock (_openFiles) {
                var bufferParser = EnqueueBuffer(entry, textBuffer);
                _openFiles[bufferParser] = entry;
                return new MonitoredBufferResult(bufferParser, entry);
            }
        }

        internal void StopMonitoringTextBuffer(BufferParser bufferParser, ITextView textView) {
            bufferParser.StopMonitoring();
            lock (_openFiles) {
                _openFiles.Remove(bufferParser);
            }

            _errorProvider.ClearErrorSource(bufferParser._analysis, ParserTaskMoniker);
            _errorProvider.ClearErrorSource(bufferParser._analysis, UnresolvedImportMoniker);
            _commentTaskProvider.ClearErrorSource(bufferParser._analysis, ParserTaskMoniker);

<<<<<<< HEAD
            _errorProvider.ClearErrorSource(bufferParser._currentProjEntry, ParserTaskMoniker);
            _errorProvider.ClearErrorSource(bufferParser._currentProjEntry, UnresolvedImportMoniker);

            if (ImplicitProject) {
                // remove the file from the error list
                _errorProvider.Clear(bufferParser._currentProjEntry, ParserTaskMoniker);
                _errorProvider.Clear(bufferParser._currentProjEntry, UnresolvedImportMoniker);
            }

            _commentTaskProvider.ClearErrorSource(bufferParser._currentProjEntry, ParserTaskMoniker);
=======
>>>>>>> 46c6d45b
            if (ImplicitProject) {
                // remove the file from the error list
                _errorProvider.Clear(bufferParser._analysis, ParserTaskMoniker);
                _errorProvider.Clear(bufferParser._analysis, UnresolvedImportMoniker);
                _commentTaskProvider.Clear(bufferParser._analysis, ParserTaskMoniker);
            }
        }

        private async Task<AnalysisEntry> CreateProjectEntryAsync(ITextBuffer textBuffer, IIntellisenseCookie intellisenseCookie) {
            if (_conn == null) {
                // We aren't able to analyze code, so don't create an entry.
                return null;
            }

<<<<<<< HEAD
            var interactive = buffer.GetInteractiveWindow();
            if (interactive != null) {
                // We have a repl window, create an untracked module.
                return _pyAnalyzer.AddModule(null, null, analysisCookie);
=======
            string path;
            var replEval = textBuffer.GetReplEvaluator();
            if (replEval != null) {
                path = Guid.NewGuid().ToString() + ".py";
            } else {
                path = textBuffer.GetFilePath();
>>>>>>> 46c6d45b
            }

            if (path == null) {
                return null;
            }

            AnalysisEntry entry;
            if (!_projectFiles.TryGetValue(path, out entry)) {
                _analysisComplete = false;
                Interlocked.Increment(ref _parsePending);

                var res = await SendRequestAsync(
                    new AP.AddFileRequest() {
                        path = path
                    }).ConfigureAwait(false);

                if (res != null) {
                    OnAnalysisStarted();

                    var id = res.fileId;
                    if (!_projectFilesById.TryGetValue(id, out entry)) {
                        // we awaited between the check and the AddFileRequest, another add could
                        // have snuck in.  So we check again here...
                        entry = _projectFilesById[id] = _projectFiles[path] = new AnalysisEntry(this, path, id);
                    }
                } else {
                    Interlocked.Decrement(ref _parsePending);
                }

            }

            if (entry != null) {
                entry.AnalysisCookie = intellisenseCookie;
            }

            return entry;
        }


        internal async Task<AnalysisEntry> AnalyzeFileAsync(string path, string addingFromDirectory = null) {
            if (_conn == null) {
                // We aren't able to analyze code, so don't create an entry.
                return null;
            }

            AnalysisEntry res;
            if (!_projectFiles.TryGetValue(path, out res)) {
                Interlocked.Increment(ref _parsePending);

                var response = await SendRequestAsync(new AP.AddFileRequest() { path = path }).ConfigureAwait(false);
                if (response != null) {
                    // we awaited between the check and the AddFileRequest, another add could
                    // have snuck in.  So we check again here, and we'll leave the other cookie in 
                    // as it's likely a SnapshotCookie which we prefer over a FileCookie.
                    if (response.fileId != -1 && !_projectFilesById.TryGetValue(response.fileId, out res)) {
                        res = _projectFilesById[response.fileId] = _projectFiles[path] = new AnalysisEntry(this, path, response.fileId);
                        res.AnalysisCookie = new FileCookie(path);
                    }
                }
            }

            return res;
        }


        internal AnalysisEntry GetAnalysisEntryFromPath(string path) {
            AnalysisEntry res;
            if (_projectFiles.TryGetValue(path, out res)) {
                return res;
            }
            return null;
        }

        internal IEnumerable<KeyValuePair<string, AnalysisEntry>> LoadedFiles {
            get {
                return _projectFiles;
            }
        }

        internal static async Task<string[]> GetValueDescriptionsAsync(AnalysisEntry file, string expr, SnapshotPoint point) {
            var analysis = GetApplicableExpression(point);

            if (analysis != null) {
                return await GetValueDescriptionsAsync(file, analysis.Text, analysis.Location).ConfigureAwait(false);
            }

            return Array.Empty<string>();
        }

        internal static async Task<string[]> GetValueDescriptionsAsync(AnalysisEntry file, string expr, SourceLocation location) {
            var req = new AP.ValueDescriptionRequest() {
                expr = expr,
                column = location.Column,
                index = location.Index,
                line = location.Line,
                fileId = file.FileId
            };

            var res = await file.Analyzer.SendRequestAsync(req).ConfigureAwait(false);
            if (res != null) {
                return res.descriptions;
            }

            return Array.Empty<string>();
        }

        internal string[] GetValueDescriptions(AnalysisEntry entry, string expr, SourceLocation translatedLocation) {
            return GetValueDescriptionsAsync(
                entry,
                expr,
                translatedLocation
            ).WaitOrDefault(1000) ?? Array.Empty<string>();
        }

        internal static async Task<ExpressionAnalysis> AnalyzeExpressionAsync(AnalysisEntry file, string expr, SourceLocation location) {
            var req = new AP.AnalyzeExpressionRequest() {
                expr = expr,
                column = location.Column,
                index = location.Index,
                line = location.Line,
                fileId = file.FileId
            };

            var definitions = await file.Analyzer.SendRequestAsync(req).ConfigureAwait(false);
            if (definitions != null) {
                return new ExpressionAnalysis(
                    expr,
                    null,
                    definitions.variables
                        .Where(x => x.file != null)
                        .Select(file.Analyzer.ToAnalysisVariable)
                        .ToArray(),
                    definitions.privatePrefix,
                    definitions.memberName
                );
            }
            return null;
        }

        internal static async Task<ExpressionAnalysis> AnalyzeExpressionAsync(SnapshotPoint point) {
            var analysis = GetApplicableExpression(point);

            if (analysis != null) {
                var location = analysis.Location;
                var req = new AP.AnalyzeExpressionRequest() {
                    expr = analysis.Text,
                    column = location.Column,
                    index = location.Index,
                    line = location.Line,
                    fileId = analysis.Entry.FileId
                };

                var definitions = await analysis.Entry.Analyzer.SendRequestAsync(req);

                if (definitions != null) {
                    return new ExpressionAnalysis(
                        analysis.Text,
                        analysis.Span,
                        definitions.variables
                            .Where(x => x.file != null)
                            .Select(analysis.Entry.Analyzer.ToAnalysisVariable)
                            .ToArray(),
                        definitions.privatePrefix,
                        definitions.memberName
                    );
                }
            }

            return null;
        }

        /// <summary>
        /// Gets a CompletionList providing a list of possible members the user can dot through.
        /// </summary>
        internal static CompletionAnalysis GetCompletions(IServiceProvider serviceProvider, ITextSnapshot snapshot, ITrackingSpan span, ITrackingPoint point, CompletionOptions options) {
            return TrySpecialCompletions(serviceProvider, snapshot, span, point, options) ??
                   GetNormalCompletionContext(serviceProvider, snapshot, span, point, options);
        }

        /// <summary>
        /// Gets a list of signatuers available for the expression at the provided location in the snapshot.
        /// </summary>
        internal static Task<SignatureAnalysis> GetSignaturesAsync(IServiceProvider serviceProvider, ITextSnapshot snapshot, ITrackingSpan span) {
            var analyzer = snapshot.TextBuffer.GetAnalyzer(serviceProvider);

            return analyzer.GetSignaturesAsync(snapshot, span);
        }

        private async Task<SignatureAnalysis> GetSignaturesAsync(ITextSnapshot snapshot, ITrackingSpan span) {
            var buffer = snapshot.TextBuffer;
            ReverseExpressionParser parser = new ReverseExpressionParser(snapshot, buffer, span);

            var loc = parser.Span.GetSpan(parser.Snapshot.Version);

            int paramIndex;
            SnapshotPoint? sigStart;
            string lastKeywordArg;
            bool isParameterName;
            var exprRange = parser.GetExpressionRange(1, out paramIndex, out sigStart, out lastKeywordArg, out isParameterName);
            if (exprRange == null || sigStart == null) {
                return new SignatureAnalysis("", 0, new ISignature[0]);
            }

            var text = new SnapshotSpan(exprRange.Value.Snapshot, new Span(exprRange.Value.Start, sigStart.Value.Position - exprRange.Value.Start)).GetText();
            var applicableSpan = parser.Snapshot.CreateTrackingSpan(exprRange.Value.Span, SpanTrackingMode.EdgeInclusive);

            if (ShouldEvaluateForCompletion(text)) {
                var liveSigs = TryGetLiveSignatures(snapshot, paramIndex, text, applicableSpan, lastKeywordArg);
                if (liveSigs != null) {
                    return liveSigs;
                }
            }

            var projEntry = snapshot.TextBuffer.GetAnalysisEntry();
            var result = new List<ISignature>();
            if (projEntry != null) {
                var start = Stopwatch.ElapsedMilliseconds;
                // TODO: Need to deal with version here...
                var location = TranslateIndex(loc.Start, snapshot, projEntry);
                var sigs = await SendRequestAsync(
                    new AP.SignaturesRequest() {
                        text = text,
                        location = location.Index,
                        column = location.Column,
                        fileId = projEntry.FileId
                    }
                ).ConfigureAwait(false);

                var end = Stopwatch.ElapsedMilliseconds;

                if (/*Logging &&*/ (end - start) > CompletionAnalysis.TooMuchTime) {
                    Trace.WriteLine(String.Format("{0} lookup time {1} for signatures", text, end - start));
                }

                if (sigs != null) {
                    foreach (var sig in sigs.sigs) {
                        result.Add(new PythonSignature(this, applicableSpan, sig, paramIndex, lastKeywordArg));
                    }
                }
            }

            return new SignatureAnalysis(
                text,
                paramIndex,
                result,
                lastKeywordArg
            );
        }

        internal static SourceLocation TranslateIndex(int index, ITextSnapshot fromSnapshot, AnalysisEntry toAnalysisSnapshot) {
            SnapshotCookie snapshotCookie;
            // TODO: buffers differ in the REPL window case, in the future we should handle this better
            if (toAnalysisSnapshot != null &&
                fromSnapshot != null &&
                (snapshotCookie = toAnalysisSnapshot.AnalysisCookie as SnapshotCookie) != null &&
                snapshotCookie.Snapshot != null &&
                snapshotCookie.Snapshot.TextBuffer == fromSnapshot.TextBuffer) {

                var fromPoint = new SnapshotPoint(fromSnapshot, index);
                var fromLine = fromPoint.GetContainingLine();
                var toPoint = fromPoint.TranslateTo(snapshotCookie.Snapshot, PointTrackingMode.Negative);
                var toLine = toPoint.GetContainingLine();

                Debug.Assert(fromLine != null, "Unable to get 'from' line from " + fromPoint.ToString());
                Debug.Assert(toLine != null, "Unable to get 'to' line from " + toPoint.ToString());

                return new SourceLocation(
                    toPoint.Position,
                    (toLine != null ? toLine.LineNumber : fromLine != null ? fromLine.LineNumber : 0) + 1,
                    index - (fromLine != null ? fromLine.Start.Position : 0) + 1
                );
            } else if (fromSnapshot != null) {
                var fromPoint = new SnapshotPoint(fromSnapshot, index);
                var fromLine = fromPoint.GetContainingLine();

                return new SourceLocation(
                    index,
                    fromLine.LineNumber + 1,
                    index - fromLine.Start.Position + 1
                );
            } else {
                return new SourceLocation(index, 1, 1);
            }
        }

        internal static async Task<MissingImportAnalysis> GetMissingImportsAsync(IServiceProvider serviceProvider, ITextSnapshot snapshot, ITrackingSpan span) {
            ReverseExpressionParser parser = new ReverseExpressionParser(snapshot, snapshot.TextBuffer, span);
            var loc = span.GetSpan(snapshot.Version);
            int dummy;
            SnapshotPoint? dummyPoint;
            string lastKeywordArg;
            bool isParameterName;
            var exprRange = parser.GetExpressionRange(0, out dummy, out dummyPoint, out lastKeywordArg, out isParameterName);
            if (exprRange == null || isParameterName) {
                return MissingImportAnalysis.Empty;
            }

            AnalysisEntry entry;
            if (!snapshot.TextBuffer.TryGetAnalysisEntry(out entry)) {
                return MissingImportAnalysis.Empty;
            }

            var text = exprRange.Value.GetText();
            if (string.IsNullOrEmpty(text)) {
                return MissingImportAnalysis.Empty;
            }

            var analyzer = entry.Analyzer;
            var index = (parser.GetStatementRange() ?? span.GetSpan(snapshot)).Start.Position;

            var location = TranslateIndex(
                index,
                snapshot,
                entry
            );

            var isMissing = await analyzer.IsMissingImportAsync(entry, text, location);

            if (isMissing) {
                var applicableSpan = parser.Snapshot.CreateTrackingSpan(
                    exprRange.Value.Span,
                    SpanTrackingMode.EdgeExclusive
                );
                return new MissingImportAnalysis(text, analyzer, applicableSpan);
            }

            // if we have type information don't offer to add imports
            return MissingImportAnalysis.Empty;
        }

        internal static async Task AddImportAsync(AnalysisEntry analysisEntry, string fromModule, string name, ITextView view, ITextBuffer textBuffer) {
            var analysis = textBuffer.GetAnalysisEntry();
            if (analysis != null) {
                var lastVersion = analysis.GetAnalysisVersion(textBuffer);

                var changes = await analysisEntry.Analyzer.AddImportAsync(
                    analysisEntry,
                    textBuffer,
                    fromModule,
                    name,
                    view.Options.GetNewLineCharacter()
                );

                if (changes != null) {
                    ApplyChanges(
                        changes.changes,
                        lastVersion,
                        textBuffer,
                        changes.version
                    );
                }
            }
        }

        internal async Task<bool> IsMissingImportAsync(AnalysisEntry entry, string text, SourceLocation location) {
            var res = await SendRequestAsync(
                new AP.IsMissingImportRequest() {
                    fileId = entry.FileId,
                    text = text,
                    index = location.Index,
                    line = location.Line,
                    column = location.Column
                }
            ).ConfigureAwait(false);

            return res?.isMissing ?? false;
        }

        private static NameExpression GetFirstNameExpression(Statement stmt) {
            return GetFirstNameExpression(Statement.GetExpression(stmt));
        }

        private static NameExpression GetFirstNameExpression(Expression expr) {
            NameExpression nameExpr;
            CallExpression callExpr;
            MemberExpression membExpr;

            if ((nameExpr = expr as NameExpression) != null) {
                return nameExpr;
            }
            if ((callExpr = expr as CallExpression) != null) {
                return GetFirstNameExpression(callExpr.Target);
            }
            if ((membExpr = expr as MemberExpression) != null) {
                return GetFirstNameExpression(membExpr.Target);
            }

            return null;
        }

        private static bool IsDefinition(IAnalysisVariable variable) {
            return variable.Type == VariableType.Definition;
        }

        private static bool IsImplicitlyDefinedName(NameExpression nameExpr) {
            return nameExpr.Name == "__all__" ||
                nameExpr.Name == "__file__" ||
                nameExpr.Name == "__doc__" ||
                nameExpr.Name == "__name__";
        }

        internal bool IsAnalyzing {
            get {

                return _parsePending > 0 || !_analysisComplete;
            }
        }

        internal void WaitForCompleteAnalysis(Func<int, bool> itemsLeftUpdated) {
            if (IsAnalyzing) {
                while (IsAnalyzing) {
                    var res = SendRequestAsync(new AP.AnalysisStatusRequest()).Result;

                    if (res == null) {
                        itemsLeftUpdated(0);
                        return;
                    }

                    if (!itemsLeftUpdated(res.itemsLeft)) {
                        break;
                    }
                }
            } else {
                itemsLeftUpdated(0);
            }
        }

        /// <summary>
        /// True if the project is an implicit project and it should model files on disk in addition
        /// to files which are explicitly added.
        /// </summary>
        internal bool ImplicitProject {
            get {
                return _implicitProject;
            }
        }

        internal IPythonInterpreterFactory InterpreterFactory {
            get {
                return _interpreterFactory;
            }
        }

        private void UpdateErrorsAndWarnings(AnalysisEntry entry, AP.FileParsedEvent parsedEvent) {
            bool hasErrors = false;

            // Update the warn-on-launch state for this entry

            foreach (var buffer in parsedEvent.buffers) {
                hasErrors |= buffer.errors.Any();

                Debug.WriteLine("Received updated parse {0} {1}", parsedEvent.fileId, buffer.version);

                var bufferParser = entry.BufferParser;
                LocationTracker translator = null;
                if (bufferParser != null) {
                    if (bufferParser.IsOldSnapshot(buffer.bufferId, buffer.version)) {
                        // ignore receiving responses out of order...
                        Debug.WriteLine("Ignoring out of order parse {0}", buffer.version);
                        return;
                    }
                    var textBuffer = bufferParser.GetBuffer(buffer.bufferId);
                    translator = new LocationTracker(
                        entry.GetAnalysisVersion(textBuffer),
                        textBuffer, 
                        buffer.version
                    );
                }

                // Update the parser warnings/errors.
                var factory = new TaskProviderItemFactory(translator);
                if (buffer.errors.Any() || buffer.warnings.Any()) {
                    var warningItems = buffer.warnings.Select(er => factory.FromErrorResult(
                        _serviceProvider,
                        er,
                        VSTASKPRIORITY.TP_NORMAL,
                        VSTASKCATEGORY.CAT_BUILDCOMPILE)
                    );
                    var errorItems = buffer.errors.Select(er => factory.FromErrorResult(
                        _serviceProvider,
                        er,
                        VSTASKPRIORITY.TP_HIGH,
                        VSTASKCATEGORY.CAT_BUILDCOMPILE)
                    );

                   
                    _errorProvider.ReplaceItems(
                        entry,
                        ParserTaskMoniker,
                        errorItems.Concat(warningItems).ToList()
                    );
                } else {
                    _errorProvider.Clear(entry, ParserTaskMoniker);
                }

<<<<<<< HEAD
                // update squiggles for the buffer. snapshot may be null if we
                // are analyzing a file that is not open
                UpdateErrorsAndWarnings(entry, snapshot, errorSink, commentTasks);

                // enqueue analysis of the file
                if (ast != null) {
                    _analysisQueue.Enqueue(pyEntry, AnalysisPriority.Normal);
                }
            } else if ((externalEntry = entry as IExternalProjectEntry) != null) {
                externalEntry.ParseContent(reader ?? new StreamReader(content), cookie);
                _analysisQueue.Enqueue(entry, AnalysisPriority.Normal);
            }
        }

        internal void ParseBuffers(BufferParser bufferParser, Severity indentationSeverity, params ITextSnapshot[] snapshots) {
            IProjectEntry entry = bufferParser._currentProjEntry;

            IPythonProjectEntry pyProjEntry = entry as IPythonProjectEntry;
            List<PythonAst> asts = new List<PythonAst>();
            foreach (var snapshot in snapshots) {
                if (snapshot.TextBuffer.Properties.ContainsProperty(ParseQueue.DoNotParse)) {
                    continue;
                }

                if (snapshot.IsReplBufferWithCommand()) {
                    continue;
                }

                if (pyProjEntry != null && snapshot.IsPythonContent()) {
                    PythonAst ast;
                    CollectingErrorSink errorSink;
                    List<TaskProviderItem> commentTasks;
                    var reader = new SnapshotSpanSourceCodeReader(new SnapshotSpan(snapshot, new Span(0, snapshot.Length)));
                    ParsePythonCode(snapshot, reader, indentationSeverity, out ast, out errorSink, out commentTasks);

                    if (ast != null) {
                        asts.Add(ast);
                    }

                    // update squiggles for the buffer
                    UpdateErrorsAndWarnings(entry, snapshot, errorSink, commentTasks);
=======
                if (buffer.tasks.Any()) {
                    var taskItems = buffer.tasks.Select(x => new TaskProviderItem(
                           _serviceProvider,
                           x.message,
                           TaskProviderItemFactory.GetSpan(x),
                           GetPriority(x.priority),
                           GetCategory(x.category),
                           x.squiggle,
                           translator
                       )
                   );

                    _commentTaskProvider.ReplaceItems(
                        entry,
                        ParserTaskMoniker,
                        taskItems.ToList()
                    );
>>>>>>> 46c6d45b
                } else {
                    _commentTaskProvider.Clear(entry, ParserTaskMoniker);
                }
            }

            bool changed = false;
            lock (_hasParseErrorsLock) {
                changed = hasErrors ? _hasParseErrors.Add(entry) : _hasParseErrors.Remove(entry);
            }
<<<<<<< HEAD
        }

        private void ParsePythonCode(
            ITextSnapshot snapshot, Stream content, Severity indentationSeverity,
            out PythonAst ast, out CollectingErrorSink errorSink, out List<TaskProviderItem> commentTasks
        ) {
            ast = null;
            errorSink = new CollectingErrorSink();
            var tasks = commentTasks = new List<TaskProviderItem>();

            var options = new ParserOptions {
                ErrorSink = errorSink,
                IndentationInconsistencySeverity = indentationSeverity,
                BindReferences = true
            };
            options.ProcessComment += (sender, e) => ProcessComment(tasks, snapshot, e.Span, e.Text);

            using (var parser = Parser.CreateParser(content, Project.LanguageVersion, options)) {
                ast = ParseOneFile(ast, parser);
=======
            if (changed) {
                OnShouldWarnOnLaunchChanged(entry);
>>>>>>> 46c6d45b
            }

<<<<<<< HEAD
        private void ParsePythonCode(
            ITextSnapshot snapshot, TextReader content, Severity indentationSeverity,
            out PythonAst ast, out CollectingErrorSink errorSink, out List<TaskProviderItem> commentTasks
        ) {
            ast = null;
            errorSink = new CollectingErrorSink();
            var tasks = commentTasks = new List<TaskProviderItem>();

            var options = new ParserOptions {
                ErrorSink = errorSink,
                IndentationInconsistencySeverity = indentationSeverity,
                BindReferences = true,
            };
            options.ProcessComment += (sender, e) => ProcessComment(tasks, snapshot, e.Span, e.Text);

            using (var parser = Parser.CreateParser(content, Project.LanguageVersion, options)) {
                ast = ParseOneFile(ast, parser);
            }
        }

        private static PythonAst ParseOneFile(PythonAst ast, Parser parser) {
            if (parser != null) {
                try {
                    ast = parser.ParseFile();
                } catch (BadSourceException) {
                } catch (Exception e) when (!e.IsCriticalException()) {
                    Debug.Assert(false, String.Format("Failure in Python parser: {0}", e.ToString()));
                }

=======
            entry.OnParseComplete();
        }

        private static VSTASKCATEGORY GetCategory(AP.TaskCategory category) {
            switch (category) {
                case AP.TaskCategory.buildCompile: return VSTASKCATEGORY.CAT_BUILDCOMPILE;
                case AP.TaskCategory.comments: return VSTASKCATEGORY.CAT_COMMENTS;
                default: return VSTASKCATEGORY.CAT_MISC;
>>>>>>> 46c6d45b
            }
        }

        private static VSTASKPRIORITY GetPriority(AP.TaskPriority priority) {
            switch (priority) {
                case AP.TaskPriority.high: return VSTASKPRIORITY.TP_HIGH;
                case AP.TaskPriority.low: return VSTASKPRIORITY.TP_LOW;
                default: return VSTASKPRIORITY.TP_NORMAL;
            }
        }

        private AP.TaskPriority GetPriority(VSTASKPRIORITY value) {
            switch (value) {
                case VSTASKPRIORITY.TP_HIGH: return AP.TaskPriority.high;
                case VSTASKPRIORITY.TP_LOW: return AP.TaskPriority.low;
                default: return AP.TaskPriority.normal;
            }
        }

        #region Implementation Details

        private static Stopwatch _stopwatch = MakeStopWatch();

        internal static Stopwatch Stopwatch {
            get {
                return _stopwatch;
            }
        }

        private SignatureAnalysis TryGetLiveSignatures(ITextSnapshot snapshot, int paramIndex, string text, ITrackingSpan applicableSpan, string lastKeywordArg) {
            IInteractiveEvaluator eval;
            IPythonInteractiveIntellisense dlrEval;
            if (snapshot.TextBuffer.Properties.TryGetProperty<IInteractiveEvaluator>(typeof(IInteractiveEvaluator), out eval) &&
                (dlrEval = eval as IPythonInteractiveIntellisense) != null) {
                if (text.EndsWith("(")) {
                    text = text.Substring(0, text.Length - 1);
                }
                var liveSigs = dlrEval.GetSignatureDocumentation(text);

                if (liveSigs != null && liveSigs.Length > 0) {
                    return new SignatureAnalysis(text, paramIndex, GetLiveSignatures(text, liveSigs, paramIndex, applicableSpan, lastKeywordArg), lastKeywordArg);
                }
            }
            return null;
        }

        private ISignature[] GetLiveSignatures(string text, ICollection<OverloadDoc> liveSigs, int paramIndex, ITrackingSpan span, string lastKeywordArg) {
            ISignature[] res = new ISignature[liveSigs.Count];
            int i = 0;
            foreach (var sig in liveSigs) {
                res[i++] = new PythonSignature(
                    this,
                    span,
                    new AP.Signature() {
                        name = text,
                        doc = sig.Documentation,
                        parameters = sig.Parameters
                            .Select(
                                x => new AP.Parameter() {
                                    name = x.Name,
                                    doc = x.Documentation,
                                    type = x.Type,
                                    defaultValue = x.DefaultValue,
                                    optional = x.IsOptional
                                }
                            ).ToArray()
                    },
                    paramIndex,
                    lastKeywordArg
                );
            }
            return res;
        }

        internal PythonToolsService PyService {
            get {
                return _pyService;
            }
        }

        internal bool ShouldEvaluateForCompletion(string source) {
<<<<<<< HEAD
            switch (_pyService.InteractiveOptions.CompletionMode) {
                case ReplIntellisenseMode.AlwaysEvaluate:
                    return true;
                case ReplIntellisenseMode.NeverEvaluate:
                    return false;
=======
            switch (_pyService.GetInteractiveOptions(_interpreterFactory.Configuration).ReplIntellisenseMode) {
                case ReplIntellisenseMode.AlwaysEvaluate: return true;
                case ReplIntellisenseMode.NeverEvaluate: return false;
>>>>>>> 46c6d45b
                case ReplIntellisenseMode.DontEvaluateCalls:
                    using (var parser = Parser.CreateParser(new StringReader(source), _interpreterFactory.GetLanguageVersion())) {
                        var stmt = parser.ParseSingleStatement();
                        var exprWalker = new ExprWalker();

                        stmt.Walk(exprWalker);
                        return exprWalker.ShouldExecute;
                    }
                default:
                    throw new InvalidOperationException();
            }
        }

        class ExprWalker : PythonWalker {
            public bool ShouldExecute = true;

            public override bool Walk(CallExpression node) {
                ShouldExecute = false;
                return base.Walk(node);
            }
        }

        private static CompletionAnalysis TrySpecialCompletions(IServiceProvider serviceProvider, ITextSnapshot snapshot, ITrackingSpan span, ITrackingPoint point, CompletionOptions options) {
            var snapSpan = span.GetSpan(snapshot);
            var buffer = snapshot.TextBuffer;
            var classifier = buffer.GetPythonClassifier();
            if (classifier == null) {
                return null;
            }

            var parser = new ReverseExpressionParser(snapshot, buffer, span);
            var statementRange = parser.GetStatementRange();
            if (!statementRange.HasValue) {
                statementRange = snapSpan.Start.GetContainingLine().Extent;
            }
            if (snapSpan.Start < statementRange.Value.Start) {
                return null;
            }

            var tokens = classifier.GetClassificationSpans(new SnapshotSpan(statementRange.Value.Start, snapSpan.Start));
            if (tokens.Count > 0) {
                // Check for context-sensitive intellisense
                var lastClass = tokens[tokens.Count - 1];

                if (lastClass.ClassificationType == classifier.Provider.Comment) {
                    // No completions in comments
                    return CompletionAnalysis.EmptyCompletionContext;
                } else if (lastClass.ClassificationType == classifier.Provider.StringLiteral) {
                    // String completion
                    if (lastClass.Span.Start.GetContainingLine().LineNumber == lastClass.Span.End.GetContainingLine().LineNumber) {
                        return new StringLiteralCompletionList(span, buffer, options);
                    } else {
                        // multi-line string, no string completions.
                        return CompletionAnalysis.EmptyCompletionContext;
                    }
                } else if (lastClass.ClassificationType == classifier.Provider.Operator &&
                    lastClass.Span.GetText() == "@") {

                    if (tokens.Count == 1) {
                        return new DecoratorCompletionAnalysis(span, buffer, options);
                    }
                    // TODO: Handle completions automatically popping up
                    // after '@' when it is used as a binary operator.
                } else if (CompletionAnalysis.IsKeyword(lastClass, "def")) {
                    return new OverrideCompletionAnalysis(span, buffer, options);
                }

                // Import completions
                var first = tokens[0];
                if (CompletionAnalysis.IsKeyword(first, "import")) {
                    return ImportCompletionAnalysis.Make(tokens, span, buffer, options);
                } else if (CompletionAnalysis.IsKeyword(first, "from")) {
                    return FromImportCompletionAnalysis.Make(tokens, span, buffer, options);
                } else if (CompletionAnalysis.IsKeyword(first, "raise") || CompletionAnalysis.IsKeyword(first, "except")) {
                    if (tokens.Count == 1 ||
                        lastClass.ClassificationType.IsOfType(PythonPredefinedClassificationTypeNames.Comma) ||
                        (lastClass.IsOpenGrouping() && tokens.Count < 3)) {
                        return new ExceptionCompletionAnalysis(span, buffer, options);
                    }
                }
                return null;
            } else if ((tokens = classifier.GetClassificationSpans(snapSpan.Start.GetContainingLine().ExtentIncludingLineBreak)).Count > 0 &&
               tokens[0].ClassificationType == classifier.Provider.StringLiteral) {
                // multi-line string, no string completions.
                return CompletionAnalysis.EmptyCompletionContext;
            } else if (snapshot.IsReplBufferWithCommand()) {
                return CompletionAnalysis.EmptyCompletionContext;
            }

            return null;
        }

        private static CompletionAnalysis GetNormalCompletionContext(IServiceProvider serviceProvider, ITextSnapshot snapshot, ITrackingSpan applicableSpan, ITrackingPoint point, CompletionOptions options) {
            var span = applicableSpan.GetSpan(snapshot);

            if (IsSpaceCompletion(snapshot, point) && !IntellisenseController.ForceCompletions) {
                return CompletionAnalysis.EmptyCompletionContext;
            }

            var parser = new ReverseExpressionParser(snapshot, snapshot.TextBuffer, applicableSpan);
            if (parser.IsInGrouping()) {
                options = options.Clone();
                options.IncludeStatementKeywords = false;
            }

            return new NormalCompletionAnalysis(
                snapshot.TextBuffer.GetAnalyzer(serviceProvider),
                snapshot,
                applicableSpan,
                snapshot.TextBuffer,
                options,
                serviceProvider
            );
        }

        private static bool IsSpaceCompletion(ITextSnapshot snapshot, ITrackingPoint loc) {
            var pos = loc.GetPosition(snapshot);
            if (pos > 0) {
                return snapshot.GetText(pos - 1, 1) == " ";
            }
            return false;
        }

        private static Stopwatch MakeStopWatch() {
            var res = new Stopwatch();
            res.Start();
            return res;
        }

        internal async Task StopAnalyzingDirectoryAsync(string directory) {
            await SendRequestAsync(new AP.RemoveDirectoryRequest() { dir = directory }).ConfigureAwait(false);
        }

        internal async Task UnloadFileAsync(AnalysisEntry entry) {
            _analysisComplete = false;
            await SendRequestAsync(new AP.UnloadFileRequest() { fileId = entry.FileId }).ConfigureAwait(false);
            AnalysisEntry removed;
            _projectFiles.TryRemove(entry.Path, out removed);

            _errorProvider.Clear(entry, ParserTaskMoniker);
            _errorProvider.Clear(entry, UnresolvedImportMoniker);
            _commentTaskProvider.Clear(entry, ParserTaskMoniker);
        }

        internal void ClearAllTasks() {
            _errorProvider.ClearAll();
            _commentTaskProvider.ClearAll();

            lock (_hasParseErrorsLock) {
                _hasParseErrors.Clear();
            }
        }

        internal bool ShouldWarnOnLaunch(AnalysisEntry entry) {
            lock (_hasParseErrorsLock) {
                return _hasParseErrors.Contains(entry);
            }
        }

        private void OnShouldWarnOnLaunchChanged(AnalysisEntry entry) {
            var evt = ShouldWarnOnLaunchChanged;
            if (evt != null) {
                evt(this, new EntryEventArgs(entry));
            }
        }

        internal event EventHandler<EntryEventArgs> ShouldWarnOnLaunchChanged;

        #endregion

        internal async Task<T> SendRequestAsync<T>(Request<T> request, T defaultValue = default(T)) where T : Response, new() {
            var conn = _conn;
            if (conn == null) {
                return default(T);
            }
            Debug.WriteLine(String.Format("{1} Sending request {0}", request.command, DateTime.Now));
            T res = defaultValue;
            try {
                res = await conn.SendRequestAsync(request, _processExitedCancelSource.Token).ConfigureAwait(false);
            } catch (OperationCanceledException) {
                _pyService.Logger.LogEvent(Logging.PythonLogEvent.AnalysisOperationCancelled);
            } catch(IOException) {
                _pyService.Logger.LogEvent(Logging.PythonLogEvent.AnalysisOperationCancelled);
            } catch (FailedRequestException e) {
                _pyService.Logger.LogEvent(Logging.PythonLogEvent.AnalysisOpertionFailed, e.Message);
            }
            Debug.WriteLine(String.Format("{1} Done sending request {0}", request.command, DateTime.Now));
            return res;
        }

        internal async Task SendEventAsync(Event eventValue)  {
            var conn = _conn;
            if (conn == null) {
                return;
            }
            Debug.WriteLine(String.Format("{1} Sending event {0}", eventValue.name, DateTime.Now));
            try {
                await conn.SendEventAsync(eventValue).ConfigureAwait(false);
            } catch (OperationCanceledException) {
                _pyService.Logger.LogEvent(Logging.PythonLogEvent.AnalysisOperationCancelled);
            } catch (IOException) {
                _pyService.Logger.LogEvent(Logging.PythonLogEvent.AnalysisOperationCancelled);
            } catch (FailedRequestException e) {
                _pyService.Logger.LogEvent(Logging.PythonLogEvent.AnalysisOpertionFailed, e.Message);
            }
            Debug.WriteLine(String.Format("{1} Done sending event {0}", eventValue.name, DateTime.Now));
        }

        internal async Task<IEnumerable<CompletionResult>> GetAllAvailableMembersAsync(AnalysisEntry entry, SourceLocation location, GetMemberOptions options) {
            var members = await SendRequestAsync(new AP.TopLevelCompletionsRequest() {
                fileId = entry.FileId,
                options = options,
                location = location.Index,
                column = location.Column
            }).ConfigureAwait(false);

            if (members != null) {
                return ConvertMembers(members.completions);
            }

            return Enumerable.Empty<CompletionResult>();
        }

        private static CompletionResult ToMemberResult(AP.Completion member) {
            return new CompletionResult(
                member.name,
                member.completion,
                member.doc,
                member.memberType,
                member.detailedValues
            );
        }

        internal async Task<IEnumerable<CompletionResult>> GetMembersAsync(AnalysisEntry entry, string text, SourceLocation location, GetMemberOptions options) {
            var members = await SendRequestAsync(new AP.CompletionsRequest() {
                fileId = entry.FileId,
                text = text,
                options = options,
                location = location.Index,
                column = location.Column
            }).ConfigureAwait(false);

            if (members != null) {
                return ConvertMembers(members.completions);
            }

            return Enumerable.Empty<CompletionResult>();
        }

        private IEnumerable<CompletionResult> ConvertMembers(AP.Completion[] completions) {
            foreach (var member in completions) {
                yield return ToMemberResult(member);
            }
        }

        internal async Task<IEnumerable<CompletionResult>> GetModulesResult(bool topLevelOnly) {
            var members = await SendRequestAsync(new AP.GetModulesRequest() {
                topLevelOnly = topLevelOnly
            }).ConfigureAwait(false);

            if (members != null) {
                return ConvertMembers(members.completions);
            }

            return Enumerable.Empty<CompletionResult>();
        }

        internal async Task<IEnumerable<CompletionResult>> GetModuleMembersAsync(AnalysisEntry entry, string[] package, bool includeMembers) {
            var members = await SendRequestAsync(new AP.GetModuleMembers() {
                fileId = entry.FileId,
                package = package,
                includeMembers = includeMembers
            }).ConfigureAwait(false);

            if (members != null) {
                return ConvertMembers(members.completions);
            }

            return Enumerable.Empty<CompletionResult>();
        }

        private BufferParser GetBufferParser(ITextBuffer textBuffer) {
            var analysis = textBuffer.GetAnalysisEntry();
            return null;
        }

        internal async Task<string[]> FindMethodsAsync(AnalysisEntry entry, ITextBuffer textBuffer, string className, int? paramCount) {
            var res = await SendRequestAsync(
                new AP.FindMethodsRequest() {
                    fileId = entry.FileId,
                    bufferId = entry.GetBufferId(textBuffer),
                    className = className,
                    paramCount = paramCount
                }
            ).ConfigureAwait(false);
            
            return res?.names ?? Array.Empty<string>();
        }

        internal async Task<InsertionPoint> GetInsertionPointAsync(AnalysisEntry entry, ITextBuffer textBuffer, string className) {
            var lastVersion = entry.GetAnalysisVersion(textBuffer);

            var res = await SendRequestAsync(
                    new AP.MethodInsertionLocationRequest() {
                        fileId = entry.FileId,
                        bufferId = entry.GetBufferId(textBuffer),
                        className = className
                    }
                ).ConfigureAwait(false);

            if (res != null) {
                var translator = new LocationTracker(lastVersion, textBuffer, res.version);

                return new InsertionPoint(
                    translator.TranslateForward(res.location),
                    res.indentation
                );
            }
            return null;
        }

        internal async Task<AP.MethodInfoResponse> GetMethodInfoAsync(AnalysisEntry entry, ITextBuffer textBuffer, string className, string methodName) {
            return await SendRequestAsync(
                new AP.MethodInfoRequest() {
                    fileId = entry.FileId,
                    bufferId = entry.GetBufferId(textBuffer),
                    className = className,
                    methodName = methodName
                }
            ).ConfigureAwait(false);
        }


        private VersionedResponse<T> VersionedResponse<T>(T data, ITextBuffer textBuffer, ITextVersion versionBeforeRequest) {
            return new VersionedResponse<T>(data, textBuffer, versionBeforeRequest);
        }

        internal async Task<VersionedResponse<AP.AnalysisClassificationsResponse>> GetAnalysisClassificationsAsync(AnalysisEntry projFile, ITextBuffer textBuffer, bool colorNames) {
            var lastVersion = projFile.GetAnalysisVersion(textBuffer);

            var res = await SendRequestAsync(
                    new AP.AnalysisClassificationsRequest() {
                        fileId = projFile.FileId,
                        bufferId = projFile.GetBufferId(textBuffer),
                        colorNames = colorNames
                    }
                ).ConfigureAwait(false);

            if (res != null) {
                return VersionedResponse(
                    res,
                    textBuffer,
                    lastVersion
                );
            }
            return null;
        }

        internal async Task<AP.LocationNameResponse> GetNameOfLocationAsync(AnalysisEntry entry, ITextBuffer textBuffer, int line, int column) {
            return await SendRequestAsync(
                new AP.LocationNameRequest() {
                    fileId = entry.FileId,
                    bufferId = entry.GetBufferId(textBuffer),
                    line = line,
                    column = column
                }
            ).ConfigureAwait(false);
        }

        internal async Task<string[]> GetProximityExpressionsAsync(AnalysisEntry entry, ITextBuffer textBuffer, int line, int column, int lineCount) {
            return (await SendRequestAsync(
                new AP.ProximityExpressionsRequest() {
                    fileId = entry.FileId,
                    bufferId = entry.GetBufferId(textBuffer),
                    line = line,
                    column = column,
                    lineCount = lineCount
                }
            ).ConfigureAwait(false)).names ?? Array.Empty<string>();
        }

        internal async Task FormatCodeAsync(SnapshotSpan span, ITextView view, CodeFormattingOptions options, bool selectResult) {
            var fileInfo = span.Snapshot.TextBuffer.GetAnalysisEntry();
            var buffer = span.Snapshot.TextBuffer;
            
            await fileInfo.EnsureCodeSyncedAsync(buffer);

            var bufferId = fileInfo.GetBufferId(buffer);
            var lastAnalyzed = fileInfo.GetAnalysisVersion(buffer);

            var res = await SendRequestAsync(
                new AP.FormatCodeRequest() {
                    fileId = fileInfo.FileId,
                    bufferId = bufferId,
                    startIndex = span.Start,
                    endIndex = span.End,
                    options = options,
                    newLine = view.Options.GetNewLineCharacter()
                }
            );

            if (res != null && res.version != -1) {
                ITrackingSpan selectionSpan = null;
                if (selectResult) {
                    var translator = new LocationTracker(lastAnalyzed, buffer, res.version);
                    int start = translator.TranslateForward(res.startIndex);
                    int end = translator.TranslateForward(res.endIndex);
                    Debug.Assert(
                        start < view.TextBuffer.CurrentSnapshot.Length, 
                        String.Format("Bad span: {0} vs {1} (was {2} before translation, from {3} to {4})", 
                            start, 
                            view.TextBuffer.CurrentSnapshot.Length, 
                            res.startIndex,
                            res.version,
                            view.TextBuffer.CurrentSnapshot.Version.VersionNumber
                        )
                    );
                    Debug.Assert(
                        end <= view.TextBuffer.CurrentSnapshot.Length, 
                        String.Format(
                            "Bad span: {0} vs {1} (was {2} before translation, from {3} to {4})", 
                            end, 
                            view.TextBuffer.CurrentSnapshot.Length, 
                            res.endIndex,
                            res.version,
                            view.TextBuffer.CurrentSnapshot.Version.VersionNumber
                        )
                    );

                    selectionSpan = view.TextBuffer.CurrentSnapshot.CreateTrackingSpan(
                        Span.FromBounds(start, end),
                        SpanTrackingMode.EdgeInclusive
                    );
                }

                ApplyChanges(res.changes, lastAnalyzed, buffer, res.version);

                if (selectResult && !view.IsClosed) {
                    view.Selection.Select(selectionSpan.GetSpan(view.TextBuffer.CurrentSnapshot), false);
                }
            }
        }

        internal async Task RemoveImportsAsync(ITextBuffer textBuffer, int index, bool allScopes) {
            var fileInfo = textBuffer.GetAnalysisEntry();
            await fileInfo.EnsureCodeSyncedAsync(textBuffer);
            var lastAnalyzed = fileInfo.GetAnalysisVersion(textBuffer);

            var res = await SendRequestAsync(
                new AP.RemoveImportsRequest() {
                    fileId = fileInfo.FileId,
                    bufferId = fileInfo.GetBufferId(textBuffer),
                    allScopes = allScopes,
                    index = index
                }
            );

            if (res != null) {
                ApplyChanges(
                    res.changes,
                    lastAnalyzed,
                    textBuffer,
                    res.version
                );
            }
        }

        internal async Task<IEnumerable<ExportedMemberInfo>> FindNameInAllModulesAsync(string name, CancellationToken cancel = default(CancellationToken)) {
            CancellationTokenRegistration registration1 = default(CancellationTokenRegistration), registration2 = default(CancellationTokenRegistration);
            if (cancel.CanBeCanceled) {
                CancellationTokenSource source = new CancellationTokenSource();
                registration1 = cancel.Register(() => source.Cancel());
                registration2 = _processExitedCancelSource.Token.Register(() => source.Cancel());
                cancel = source.Token;
            } else {
                cancel = _processExitedCancelSource.Token;
            }

            var conn = _conn;
            if(conn == null) {
                return new ExportedMemberInfo[0];
            }

            try {
                try {
                    return (await conn.SendRequestAsync(new AP.AvailableImportsRequest() {
                        name = name
                    }, cancel)).imports.Select(x => new ExportedMemberInfo(x.fromName, x.importName));
                } catch (OperationCanceledException) {
                    _pyService.Logger.LogEvent(Logging.PythonLogEvent.AnalysisOperationCancelled);
                } catch (FailedRequestException e) {
                    _pyService.Logger.LogEvent(Logging.PythonLogEvent.AnalysisOpertionFailed, e.Message);
                }
                return Enumerable.Empty<ExportedMemberInfo>();
            } finally {
                registration1.Dispose();
                registration2.Dispose();
            }
        }

        internal async Task<VersionedResponse<AP.ExtractMethodResponse>> ExtractMethodAsync(AnalysisEntry entry, ITextBuffer textBuffer, ITextView view, string name, string[] parameters, int? targetScope = null) {
            var bufferId = entry.GetBufferId(textBuffer);

            await entry.EnsureCodeSyncedAsync(textBuffer);
            var lastAnalyzed = entry.GetAnalysisVersion(textBuffer);

            var res = await SendRequestAsync(new AP.ExtractMethodRequest() {
                fileId = entry.FileId,
                bufferId = bufferId,
                indentSize = view.Options.GetIndentSize(),
                convertTabsToSpaces = view.Options.IsConvertTabsToSpacesEnabled(),
                newLine = view.Options.GetNewLineCharacter(),
                startIndex = view.Selection.Start.Position,
                endIndex = view.Selection.End.Position,
                parameters = parameters,
                name = name,
                scope = targetScope,
                shouldExpandSelection = true
            });

            if (res != null) {
                return VersionedResponse(
                    res,
                    textBuffer,
                    lastAnalyzed
                );
            }
            return null;
        }

        internal async Task<AP.AddImportResponse> AddImportAsync(AnalysisEntry entry, ITextBuffer textBuffer, string fromModule, string name, string newLine) {
            var bufferId = entry.GetBufferId(textBuffer);

            return await SendRequestAsync(
                new AP.AddImportRequest() {
                    fromModule = fromModule,
                    name = name,
                    fileId = entry.FileId,
                    bufferId = bufferId,
                    newLine = newLine
                }
            ).ConfigureAwait(false);
        }

        private void CommentTaskTokensChanged(object sender, EventArgs e) {
            Dictionary<string, AP.TaskPriority> priorities = new Dictionary<string, AP.TaskPriority>();
            foreach (var keyValue in _commentTaskProvider.Tokens) {
                priorities[keyValue.Key] = GetPriority(keyValue.Value);
            }
            SendEventAsync(
                new AP.SetCommentTaskTokens() {
                    tokens = priorities
                }
            ).Wait();
        }

        internal async Task<NavigationInfo> GetNavigationsAsync(ITextBuffer textBuffer) {
            AnalysisEntry entry;
            if (textBuffer.TryGetAnalysisEntry(out entry)) {
                var lastVersion = entry.GetAnalysisVersion(textBuffer);

                var navigations = await SendRequestAsync(
                    new AP.NavigationRequest() {
                        fileId = entry.FileId,
                        bufferId = entry.GetBufferId(textBuffer)
                    }
                );

                if (navigations != null && navigations.version != -1) {
                    List<NavigationInfo> bufferNavs = new List<NavigationInfo>();

                    LocationTracker translator = new LocationTracker(
                        lastVersion,
                        textBuffer,
                        navigations.version
                    );
                    bufferNavs.AddRange(ConvertNavigations(textBuffer.CurrentSnapshot, translator, navigations.navigations));

                    return new NavigationInfo(
                        null,
                        NavigationKind.None,
                        new SnapshotSpan(),
                        bufferNavs.ToArray()
                    );
                }
            }

            return new NavigationInfo(null, NavigationKind.None, new SnapshotSpan(), Array.Empty<NavigationInfo>());
        }

        private NavigationInfo[] ConvertNavigations(ITextSnapshot snapshot, LocationTracker translator, AP.Navigation[] navigations) {
            if (navigations == null) {
                return null;
            }

            List<NavigationInfo> res = new List<NavigationInfo>();
            foreach (var nav in navigations) {
                // translate the span from the version we last parsed to the current version
                var span = translator.TranslateForward(Span.FromBounds(nav.startIndex, nav.endIndex));

                res.Add(
                    new NavigationInfo(
                        nav.name,
                        GetNavigationKind(nav.type),
                        new SnapshotSpan(snapshot, span),
                        ConvertNavigations(snapshot, translator, nav.children)
                    )
                );
            }
            return res.ToArray();
        }

        internal ProjectReference[] GetReferences() {
            lock (_references) {
                return _references.ToArray();
            }
        }

        internal async Task<AP.AddReferenceResponse> AddReferenceAsync(ProjectReference reference, CancellationToken token = default(CancellationToken)) {
            lock (_references) {
                _references.Add(reference);
            }
            return await SendRequestAsync(new AP.AddReferenceRequest() {
                reference = AP.ProjectReference.Convert(reference)
            }).ConfigureAwait(false);
        }

        internal async Task<AP.RemoveReferenceResponse> RemoveReferenceAsync(ProjectReference reference) {
            lock(_references) {
                _references.Remove(reference);
            }
            return await SendRequestAsync(
                new AP.RemoveReferenceRequest() {
                    reference = AP.ProjectReference.Convert(reference)
                }
            ).ConfigureAwait(false);
        }

        private NavigationKind GetNavigationKind(string type) {
            switch (type) {
                case "property": return NavigationKind.Property;
                case "function": return NavigationKind.Function;
                case "class": return NavigationKind.Class;
                case "classmethod": return NavigationKind.ClassMethod;
                case "staticmethod": return NavigationKind.StaticMethod;
                default: return NavigationKind.None;
            }
        }

        internal async Task<IEnumerable<OutliningTaggerProvider.TagSpan>> GetOutliningTagsAsync(ITextSnapshot snapshot) {
            AnalysisEntry entry;
            var res = Enumerable.Empty<OutliningTaggerProvider.TagSpan>();
            if (snapshot.TextBuffer.TryGetAnalysisEntry(out entry)) {
                var lastVersion = entry.GetAnalysisVersion(snapshot.TextBuffer);

                var outliningTags = await SendRequestAsync(
                    new AP.OutlingRegionsRequest() {
                        fileId = entry.FileId,
                        bufferId = entry.GetBufferId(snapshot.TextBuffer)
                    }
                );

                if (outliningTags != null && outliningTags.version >= lastVersion.VersionNumber) {
                    Debug.WriteLine("Translating from {0} to {1}", outliningTags.version, snapshot.TextBuffer.CurrentSnapshot);
                    var translator = new LocationTracker(
                        lastVersion,
                        snapshot.TextBuffer,
                        outliningTags.version
                    );

                    res = ConvertOutliningTags(snapshot, translator, outliningTags.tags);
                } else {
                    return null;
                }
            }

            return res;
        }

        private static IEnumerable<OutliningTaggerProvider.TagSpan> ConvertOutliningTags(ITextSnapshot currentSnapshot, LocationTracker translator, AP.OutliningTag[] tags) {
            foreach (var tag in tags) {
                // translate the span from the version we last parsed to the current version
                var span = translator.TranslateForward(Span.FromBounds(tag.startIndex, tag.endIndex));

                int headerIndex = tag.headerIndex;
                if (tag.headerIndex != -1) {
                    headerIndex = translator.TranslateForward(headerIndex);
                }

                yield return OutliningTaggerProvider.OutliningTagger.GetTagSpan(
                    currentSnapshot,
                    span.Start,
                    span.End,
                    headerIndex
                );
            }
        }

        internal async Task<AP.OverridesCompletionResponse> GetOverrideCompletionsAsync(AnalysisEntry entry, ITextBuffer textBuffer, SourceLocation location, string indentation) {
            var res = await SendRequestAsync(
                new AP.OverridesCompletionRequest() {
                    fileId = entry.FileId,
                    bufferId = entry.GetBufferId(textBuffer),
                    column = location.Column,
                    index = location.Index,
                    line = location.Line,
                    indentation = indentation
                }
            ).ConfigureAwait(false);

            return res;
        }

        internal static void ApplyChanges(AP.ChangeInfo[] changes, ITextVersion lastVersion, ITextBuffer textBuffer, int fromVersion) {
            var translator = new LocationTracker(lastVersion, textBuffer, fromVersion);

            ApplyChanges(changes, textBuffer, translator);
        }

        internal static void ApplyChanges(AP.ChangeInfo[] changes, ITextBuffer textBuffer, LocationTracker translator) {
            using (var edit = textBuffer.CreateEdit()) {
                foreach (var change in changes) {
                    edit.Replace(
                        translator.TranslateForward(new Span(change.start, change.length)),
                        change.newText
                    );
                }
                edit.Apply();
            }
        }

        internal static async Task<QuickInfo> GetQuickInfoAsync(SnapshotPoint point) {
            var analysis = GetApplicableExpression(point);

            if (analysis != null) {
                var location = analysis.Location;
                var req = new AP.QuickInfoRequest() {
                    expr = analysis.Text,
                    column = location.Column,
                    index = location.Index,
                    line = location.Line,
                    fileId = analysis.Entry.FileId
                };

                var quickInfo = await analysis.Entry.Analyzer.SendRequestAsync(req).ConfigureAwait(false);

                if (quickInfo != null) {
                    return new QuickInfo(quickInfo.text, analysis.Span);
                }
            }

            return null;
        }

        internal AnalysisVariable ToAnalysisVariable(AP.AnalysisReference arg) {
            VariableType type = VariableType.None;
            switch (arg.kind) {
                case "definition": type = VariableType.Definition; break;
                case "reference": type = VariableType.Reference; break;
                case "value": type = VariableType.Value; break;
            }

            var location = new AnalysisLocation(
                arg.file,
                arg.line,
                arg.column
            );
            return new AnalysisVariable(type, location);
        }

        class ApplicableExpression {
            public readonly string Text;
            public readonly AnalysisEntry Entry;
            public readonly ITrackingSpan Span;
            public readonly SourceLocation Location;

            public ApplicableExpression(AnalysisEntry entry, string text, ITrackingSpan span, SourceLocation location) {
                Entry = entry;
                Text = text;
                Span = span;
                Location = location;
            }
        }

        private static ApplicableExpression GetApplicableExpression(SnapshotPoint point) {
            var snapshot = point.Snapshot;
            var buffer = snapshot.TextBuffer;
            var span = snapshot.CreateTrackingSpan(
                point.Position == snapshot.Length ?
                    new Span(point.Position, 0) :
                    new Span(point.Position, 1),
                SpanTrackingMode.EdgeInclusive
            );

            ReverseExpressionParser parser = new ReverseExpressionParser(snapshot, buffer, span);

            var exprRange = parser.GetExpressionRange(false);
            if (exprRange != null) {
                string text = exprRange.Value.GetText();

                var applicableTo = parser.Snapshot.CreateTrackingSpan(
                    exprRange.Value.Span,
                    SpanTrackingMode.EdgeExclusive
                );

                AnalysisEntry entry;
                if (buffer.TryGetAnalysisEntry(out entry) && text.Length > 0) {
                    var loc = parser.Span.GetSpan(parser.Snapshot.Version);
                    var lineNo = parser.Snapshot.GetLineNumberFromPosition(loc.Start);

                    var location = TranslateIndex(loc.Start, parser.Snapshot, entry);
                    return new ApplicableExpression(
                        entry,
                        text,
                        applicableTo,
                        location
                    );
                }
            }

            return null;
        }

    }
}<|MERGE_RESOLUTION|>--- conflicted
+++ resolved
@@ -449,7 +449,6 @@
                     oldParser.UninitBuffer(buffer);
                 }
 
-<<<<<<< HEAD
                 foreach (var buffer in buffers) {
                     // A buffer may have multiple DropDownBarClients, given one may open multiple CodeWindows
                     // over a single buffer using Window/New Window
@@ -458,12 +457,10 @@
                         foreach (var client in clients) {
                             client.UpdateProjectEntry(projEntry);
                         }
-=======
                 var monitoredResult = await MonitorTextBufferAsync(buffers[0]);
                 if (monitoredResult.AnalysisEntry != null) {
                     for (int i = 1; i < buffers.Length; i++) {
                         monitoredResult.BufferParser.AddBuffer(buffers[i]);
->>>>>>> 46c6d45b
                     }
                 }
 
@@ -548,19 +545,6 @@
             _errorProvider.ClearErrorSource(bufferParser._analysis, UnresolvedImportMoniker);
             _commentTaskProvider.ClearErrorSource(bufferParser._analysis, ParserTaskMoniker);
 
-<<<<<<< HEAD
-            _errorProvider.ClearErrorSource(bufferParser._currentProjEntry, ParserTaskMoniker);
-            _errorProvider.ClearErrorSource(bufferParser._currentProjEntry, UnresolvedImportMoniker);
-
-            if (ImplicitProject) {
-                // remove the file from the error list
-                _errorProvider.Clear(bufferParser._currentProjEntry, ParserTaskMoniker);
-                _errorProvider.Clear(bufferParser._currentProjEntry, UnresolvedImportMoniker);
-            }
-
-            _commentTaskProvider.ClearErrorSource(bufferParser._currentProjEntry, ParserTaskMoniker);
-=======
->>>>>>> 46c6d45b
             if (ImplicitProject) {
                 // remove the file from the error list
                 _errorProvider.Clear(bufferParser._analysis, ParserTaskMoniker);
@@ -575,19 +559,11 @@
                 return null;
             }
 
-<<<<<<< HEAD
             var interactive = buffer.GetInteractiveWindow();
             if (interactive != null) {
-                // We have a repl window, create an untracked module.
-                return _pyAnalyzer.AddModule(null, null, analysisCookie);
-=======
-            string path;
-            var replEval = textBuffer.GetReplEvaluator();
-            if (replEval != null) {
                 path = Guid.NewGuid().ToString() + ".py";
             } else {
                 path = textBuffer.GetFilePath();
->>>>>>> 46c6d45b
             }
 
             if (path == null) {
@@ -1083,49 +1059,6 @@
                     _errorProvider.Clear(entry, ParserTaskMoniker);
                 }
 
-<<<<<<< HEAD
-                // update squiggles for the buffer. snapshot may be null if we
-                // are analyzing a file that is not open
-                UpdateErrorsAndWarnings(entry, snapshot, errorSink, commentTasks);
-
-                // enqueue analysis of the file
-                if (ast != null) {
-                    _analysisQueue.Enqueue(pyEntry, AnalysisPriority.Normal);
-                }
-            } else if ((externalEntry = entry as IExternalProjectEntry) != null) {
-                externalEntry.ParseContent(reader ?? new StreamReader(content), cookie);
-                _analysisQueue.Enqueue(entry, AnalysisPriority.Normal);
-            }
-        }
-
-        internal void ParseBuffers(BufferParser bufferParser, Severity indentationSeverity, params ITextSnapshot[] snapshots) {
-            IProjectEntry entry = bufferParser._currentProjEntry;
-
-            IPythonProjectEntry pyProjEntry = entry as IPythonProjectEntry;
-            List<PythonAst> asts = new List<PythonAst>();
-            foreach (var snapshot in snapshots) {
-                if (snapshot.TextBuffer.Properties.ContainsProperty(ParseQueue.DoNotParse)) {
-                    continue;
-                }
-
-                if (snapshot.IsReplBufferWithCommand()) {
-                    continue;
-                }
-
-                if (pyProjEntry != null && snapshot.IsPythonContent()) {
-                    PythonAst ast;
-                    CollectingErrorSink errorSink;
-                    List<TaskProviderItem> commentTasks;
-                    var reader = new SnapshotSpanSourceCodeReader(new SnapshotSpan(snapshot, new Span(0, snapshot.Length)));
-                    ParsePythonCode(snapshot, reader, indentationSeverity, out ast, out errorSink, out commentTasks);
-
-                    if (ast != null) {
-                        asts.Add(ast);
-                    }
-
-                    // update squiggles for the buffer
-                    UpdateErrorsAndWarnings(entry, snapshot, errorSink, commentTasks);
-=======
                 if (buffer.tasks.Any()) {
                     var taskItems = buffer.tasks.Select(x => new TaskProviderItem(
                            _serviceProvider,
@@ -1143,7 +1076,6 @@
                         ParserTaskMoniker,
                         taskItems.ToList()
                     );
->>>>>>> 46c6d45b
                 } else {
                     _commentTaskProvider.Clear(entry, ParserTaskMoniker);
                 }
@@ -1153,63 +1085,10 @@
             lock (_hasParseErrorsLock) {
                 changed = hasErrors ? _hasParseErrors.Add(entry) : _hasParseErrors.Remove(entry);
             }
-<<<<<<< HEAD
-        }
-
-        private void ParsePythonCode(
-            ITextSnapshot snapshot, Stream content, Severity indentationSeverity,
-            out PythonAst ast, out CollectingErrorSink errorSink, out List<TaskProviderItem> commentTasks
-        ) {
-            ast = null;
-            errorSink = new CollectingErrorSink();
-            var tasks = commentTasks = new List<TaskProviderItem>();
-
-            var options = new ParserOptions {
-                ErrorSink = errorSink,
-                IndentationInconsistencySeverity = indentationSeverity,
-                BindReferences = true
-            };
-            options.ProcessComment += (sender, e) => ProcessComment(tasks, snapshot, e.Span, e.Text);
-
-            using (var parser = Parser.CreateParser(content, Project.LanguageVersion, options)) {
-                ast = ParseOneFile(ast, parser);
-=======
             if (changed) {
                 OnShouldWarnOnLaunchChanged(entry);
->>>>>>> 46c6d45b
-            }
-
-<<<<<<< HEAD
-        private void ParsePythonCode(
-            ITextSnapshot snapshot, TextReader content, Severity indentationSeverity,
-            out PythonAst ast, out CollectingErrorSink errorSink, out List<TaskProviderItem> commentTasks
-        ) {
-            ast = null;
-            errorSink = new CollectingErrorSink();
-            var tasks = commentTasks = new List<TaskProviderItem>();
-
-            var options = new ParserOptions {
-                ErrorSink = errorSink,
-                IndentationInconsistencySeverity = indentationSeverity,
-                BindReferences = true,
-            };
-            options.ProcessComment += (sender, e) => ProcessComment(tasks, snapshot, e.Span, e.Text);
-
-            using (var parser = Parser.CreateParser(content, Project.LanguageVersion, options)) {
-                ast = ParseOneFile(ast, parser);
-            }
-        }
-
-        private static PythonAst ParseOneFile(PythonAst ast, Parser parser) {
-            if (parser != null) {
-                try {
-                    ast = parser.ParseFile();
-                } catch (BadSourceException) {
-                } catch (Exception e) when (!e.IsCriticalException()) {
-                    Debug.Assert(false, String.Format("Failure in Python parser: {0}", e.ToString()));
-                }
-
-=======
+            }
+
             entry.OnParseComplete();
         }
 
@@ -1218,7 +1097,6 @@
                 case AP.TaskCategory.buildCompile: return VSTASKCATEGORY.CAT_BUILDCOMPILE;
                 case AP.TaskCategory.comments: return VSTASKCATEGORY.CAT_COMMENTS;
                 default: return VSTASKCATEGORY.CAT_MISC;
->>>>>>> 46c6d45b
             }
         }
 
@@ -1300,17 +1178,11 @@
         }
 
         internal bool ShouldEvaluateForCompletion(string source) {
-<<<<<<< HEAD
             switch (_pyService.InteractiveOptions.CompletionMode) {
                 case ReplIntellisenseMode.AlwaysEvaluate:
                     return true;
                 case ReplIntellisenseMode.NeverEvaluate:
                     return false;
-=======
-            switch (_pyService.GetInteractiveOptions(_interpreterFactory.Configuration).ReplIntellisenseMode) {
-                case ReplIntellisenseMode.AlwaysEvaluate: return true;
-                case ReplIntellisenseMode.NeverEvaluate: return false;
->>>>>>> 46c6d45b
                 case ReplIntellisenseMode.DontEvaluateCalls:
                     using (var parser = Parser.CreateParser(new StringReader(source), _interpreterFactory.GetLanguageVersion())) {
                         var stmt = parser.ParseSingleStatement();
