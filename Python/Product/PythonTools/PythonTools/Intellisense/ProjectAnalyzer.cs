--- conflicted
+++ resolved
@@ -1012,7 +1012,6 @@
             buffer.Services.ErrorTaskProvider?.AddBufferForErrorSource(buffer.Filename, UnresolvedImportMoniker, buffer.Buffer);
             buffer.Services.ErrorTaskProvider?.AddBufferForErrorSource(buffer.Filename, InvalidEncodingMoniker, buffer.Buffer);
             buffer.Services.CommentTaskProvider?.AddBufferForErrorSource(buffer.Filename, ParserTaskMoniker, buffer.Buffer);
-
             buffer.Services.InvalidEncodingSquiggleProvider?.AddBuffer(buffer);
         }
 
@@ -1027,12 +1026,7 @@
             buffer.Services.MaybeErrorTaskProvider?.RemoveBufferForErrorSource(buffer.Filename, UnresolvedImportMoniker, buffer.Buffer);
             buffer.Services.MaybeErrorTaskProvider?.RemoveBufferForErrorSource(buffer.Filename, InvalidEncodingMoniker, buffer.Buffer);
             buffer.Services.MaybeCommentTaskProvider?.RemoveBufferForErrorSource(buffer.Filename, ParserTaskMoniker, buffer.Buffer);
-<<<<<<< HEAD
-=======
-
-            buffer.Services.MaybeUnresolvedImportSquiggleProvider?.RemoveBuffer(buffer);
             buffer.Services.MaybeInvalidEncodingSquiggleProvider?.RemoveBuffer(buffer);
->>>>>>> e4046b1b
         }
 
         internal void OnAnalysisStarted() {
