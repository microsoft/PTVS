﻿// Python Tools for Visual Studio
// Copyright(c) Microsoft Corporation
// All rights reserved.
//
// Licensed under the Apache License, Version 2.0 (the License); you may not use
// this file except in compliance with the License. You may obtain a copy of the
// License at http://www.apache.org/licenses/LICENSE-2.0
//
// THIS CODE IS PROVIDED ON AN  *AS IS* BASIS, WITHOUT WARRANTIES OR CONDITIONS
// OF ANY KIND, EITHER EXPRESS OR IMPLIED, INCLUDING WITHOUT LIMITATION ANY
// IMPLIED WARRANTIES OR CONDITIONS OF TITLE, FITNESS FOR A PARTICULAR PURPOSE,
// MERCHANTABLITY OR NON-INFRINGEMENT.
//
// See the Apache Version 2.0 License for specific language governing
// permissions and limitations under the License.

using System;
using System.Collections.Generic;
using System.Diagnostics;
using System.Linq;
using System.Threading;
using System.Threading.Tasks;
using Microsoft.PythonTools.Infrastructure;
using Microsoft.PythonTools.Intellisense;
using Microsoft.VisualStudio.Language.Intellisense;
using Microsoft.VisualStudio.Language.StandardClassification;
using Microsoft.VisualStudio.Shell;
using Microsoft.VisualStudio.Text;
using Microsoft.VisualStudio.Text.Classification;
using Microsoft.VisualStudio.Text.Editor;
using Microsoft.VisualStudio.Text.Operations;

namespace Microsoft.PythonTools.Navigation.Navigable {
    class NavigableSymbolSource : INavigableSymbolSource {
        private readonly IServiceProvider _serviceProvider;
        private readonly ITextView _textView;
        private readonly ITextBuffer _buffer;
        private readonly IClassifier _classifier;
        private readonly ITextStructureNavigator _textNavigator;
        private readonly AnalysisEntryService _entryService;

        private static readonly string[] _classifications = new string[] {
            PredefinedClassificationTypeNames.Identifier,
            PythonPredefinedClassificationTypeNames.Class,
            PythonPredefinedClassificationTypeNames.Function,
            PythonPredefinedClassificationTypeNames.Module,
            PythonPredefinedClassificationTypeNames.Parameter,
        };

        public NavigableSymbolSource(IServiceProvider serviceProvider, ITextView textView, ITextBuffer buffer, IClassifier classifier, ITextStructureNavigator textNavigator) {
            _serviceProvider = serviceProvider ?? throw new ArgumentNullException(nameof(serviceProvider));
            _textView = textView ?? throw new ArgumentNullException(nameof(textView));
            _buffer = buffer ?? throw new ArgumentNullException(nameof(buffer));
            _classifier = classifier ?? throw new ArgumentNullException(nameof(classifier));
            _textNavigator = textNavigator ?? throw new ArgumentNullException(nameof(textNavigator));
            _entryService = serviceProvider.GetEntryService();
        }

        public void Dispose() {
        }

        public async Task<INavigableSymbol> GetNavigableSymbolAsync(SnapshotSpan triggerSpan, CancellationToken cancellationToken) {
            Debug.Assert(triggerSpan.Length == 1);

            cancellationToken.ThrowIfCancellationRequested();

            var extent = _textNavigator.GetExtentOfWord(triggerSpan.Start);
            if (!extent.IsSignificant) {
                return null;
            }

            await ThreadHelper.JoinableTaskFactory.SwitchToMainThreadAsync();

            AnalysisEntry entry = null;
            _entryService?.TryGetAnalysisEntry(_textView, _buffer, out entry);
            if (entry == null) {
                return null;
            }

            foreach (var token in _classifier.GetClassificationSpans(extent.Span)) {
                cancellationToken.ThrowIfCancellationRequested();

                // Quickly eliminate anything that isn't the right classification.
                var name = token.ClassificationType.Classification;
                if (!_classifications.Any(c => name.Contains(c))) {
                    continue;
                }

                cancellationToken.ThrowIfCancellationRequested();

                // Check with the analyzer, which will give us a precise
                // result, including the source location.
                var result = await GetDefinitionLocationsAsync(entry, token.Span.Start).ConfigureAwait(false);

                cancellationToken.ThrowIfCancellationRequested();

                if (result.Any()) {
                    return new NavigableSymbol(_serviceProvider, result.First(), token.Span);
                }
            }

            return null;
        }

<<<<<<< HEAD
        internal static async Task<AnalysisLocation[]> GetDefinitionLocationsAsync(AnalysisEntry entry, SnapshotPoint pt) {
            var list = new List<AnalysisLocation>();

            var result = await entry.Analyzer.AnalyzeExpressionAsync(entry, pt).ConfigureAwait(false);
            foreach (var variable in result?.Variables.MaybeEnumerate()) {
=======
        internal static async Task<AnalysisLocation> GetDefinitionLocationAsync(AnalysisEntry entry, ITextView textView, SnapshotSpan span) {
            var result = await entry.Analyzer.AnalyzeExpressionAsync(entry, textView, span.Start).ConfigureAwait(false);
            foreach (var variable in (result?.Variables).MaybeEnumerate()) {
>>>>>>> 00eff7ab
                if (variable.Type == Analysis.VariableType.Definition &&
                    !string.IsNullOrEmpty(variable.Location?.FilePath)) {
                    list.Add(variable.Location);
                }
            }

            return list.ToArray();
        }
    }
}<|MERGE_RESOLUTION|>--- conflicted
+++ resolved
@@ -102,17 +102,11 @@
             return null;
         }
 
-<<<<<<< HEAD
         internal static async Task<AnalysisLocation[]> GetDefinitionLocationsAsync(AnalysisEntry entry, SnapshotPoint pt) {
             var list = new List<AnalysisLocation>();
 
             var result = await entry.Analyzer.AnalyzeExpressionAsync(entry, pt).ConfigureAwait(false);
-            foreach (var variable in result?.Variables.MaybeEnumerate()) {
-=======
-        internal static async Task<AnalysisLocation> GetDefinitionLocationAsync(AnalysisEntry entry, ITextView textView, SnapshotSpan span) {
-            var result = await entry.Analyzer.AnalyzeExpressionAsync(entry, textView, span.Start).ConfigureAwait(false);
             foreach (var variable in (result?.Variables).MaybeEnumerate()) {
->>>>>>> 00eff7ab
                 if (variable.Type == Analysis.VariableType.Definition &&
                     !string.IsNullOrEmpty(variable.Location?.FilePath)) {
                     list.Add(variable.Location);
