--- conflicted
+++ resolved
@@ -1,29 +1,18 @@
 # Copyright (c) Microsoft Corporation. All rights reserved.
 # Licensed under the MIT License.
 
-<<<<<<< HEAD
-=======
 
->>>>>>> 12e7648c
 import io
 import os
 import sys
 import traceback
 
 def main():
-<<<<<<< HEAD
-    cwd, testRunner, secret, port, debugger_search_path, test_file, args = parse_argv()
-    sys.path[0] = os.getcwd()
-    os.chdir(cwd)
-    load_debugger(secret, port, debugger_search_path)
-    run(testRunner, test_file, args)
-=======
     cwd, testRunner, secret, port, debugger_search_path, mixed_mode, coverage_file, test_file, args = parse_argv()
     sys.path[0] = os.getcwd()
     os.chdir(cwd)
     load_debugger(secret, port, debugger_search_path, mixed_mode)
     run(testRunner, coverage_file, test_file, args)
->>>>>>> 12e7648c
 
 def parse_argv():
     """Parses arguments for use with the test launcher.
@@ -33,13 +22,6 @@
     3. debugSecret
     4. debugPort
     5. Debugger search path
-<<<<<<< HEAD
-    6. TestFile, with a list of testIds to run
-    7. Rest of the arguments are passed into the test runner.
-    """
-
-    return (sys.argv[1], sys.argv[2], sys.argv[3], int(sys.argv[4]), sys.argv[5], sys.argv[6], sys.argv[7:])
-=======
     6. Mixed-mode debugging (non-empty string to enable, empty string to disable)
     7. Enable code coverage and specify filename
     8. TestFile, with a list of testIds to run
@@ -47,7 +29,6 @@
     """
 
     return (sys.argv[1], sys.argv[2], sys.argv[3], int(sys.argv[4]), sys.argv[5], sys.argv[6], sys.argv[7], sys.argv[8], sys.argv[9:])
->>>>>>> 12e7648c
 
 def load_debugger(secret, port, debugger_search_path, mixed_mode):
     # Load the debugger package
@@ -102,11 +83,7 @@
             input()
         sys.exit(1)
 
-<<<<<<< HEAD
-def run(testRunner, test_file, args):
-=======
 def run(testRunner, coverage_file, test_file, args):
->>>>>>> 12e7648c
     """Runs the test
     testRunner -- test runner to be used `pytest` or `nose`
     args -- arguments passed into the test runner
@@ -116,10 +93,7 @@
         with io.open(test_file, 'r', encoding='utf-8') as tests:
             args.extend(t.strip() for t in tests)
 
-<<<<<<< HEAD
-=======
     cov = None
->>>>>>> 12e7648c
     try:
         if coverage_file:
             try:
