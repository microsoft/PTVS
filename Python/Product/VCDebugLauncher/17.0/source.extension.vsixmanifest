<?xml version="1.0" encoding="utf-8"?>
<PackageManifest Version="2.0.0" xmlns="http://schemas.microsoft.com/developer/vsx-schema/2011" xmlns:d="http://schemas.microsoft.com/developer/vsx-schema-design/2011">
    <Metadata>
        <Identity Id="PythonVCDebugLauncher.5AF7E179-1406-4804-9267-93F3BD7C7422" Version="17.0.0" Language="en-US" Publisher="Microsoft Corporation" />
<<<<<<< HEAD
        <DisplayName>Change from 2</DisplayName>
=======
        <DisplayName>Change from Adam Temp 1</DisplayName>
>>>>>>> e31c8aca
        <Description xml:space="preserve">Adds a debug launcher for C++ projects that launches with Python debugging enabled.</Description>
        <MoreInfo>http://aka.ms/ptvs</MoreInfo>
        <License>License_en-US.rtf</License>
        <GettingStartedGuide>http://aka.ms/ptvstutorial</GettingStartedGuide>
        <Icon>PythonProject.ico</Icon>
        <PreviewImage>PythonProjectBig.ico</PreviewImage>
        <PackageId>Microsoft.PythonTools.Debugger.VCLauncher.Vsix</PackageId>
    </Metadata>
    <Installation AllUsers="true">
        <InstallationTarget Id="Microsoft.VisualStudio.Community" Version="[17.0,18.0)" >
            <ProductArchitecture>amd64</ProductArchitecture>
        </InstallationTarget>
    </Installation>
    <Dependencies>
        <Dependency Id="Microsoft.Framework.NDP" DisplayName="Microsoft .NET Framework" d:Source="Manual" Version="[4.6,)" />
    </Dependencies>
    <Assets>
        <Asset Type="Microsoft.VisualStudio.MefComponent" d:Source="Project" d:ProjectName="%CurrentProject%" Path="|%CurrentProject%|" />
    </Assets>
    <Prerequisites>
        <Prerequisite Id="Microsoft.Component.PythonTools" Version="[17.0,18.0)" DisplayName="Python development workload" />
        <Prerequisite Id="Microsoft.VisualStudio.Component.VC.CoreIde" Version="[17.0,18.0)" DisplayName="Visual Studio C++ core features" />
    </Prerequisites>
</PackageManifest><|MERGE_RESOLUTION|>--- conflicted
+++ resolved
@@ -2,11 +2,7 @@
 <PackageManifest Version="2.0.0" xmlns="http://schemas.microsoft.com/developer/vsx-schema/2011" xmlns:d="http://schemas.microsoft.com/developer/vsx-schema-design/2011">
     <Metadata>
         <Identity Id="PythonVCDebugLauncher.5AF7E179-1406-4804-9267-93F3BD7C7422" Version="17.0.0" Language="en-US" Publisher="Microsoft Corporation" />
-<<<<<<< HEAD
-        <DisplayName>Change from 2</DisplayName>
-=======
-        <DisplayName>Change from Adam Temp 1</DisplayName>
->>>>>>> e31c8aca
+        <DisplayName>Change from 2 and 1</DisplayName>
         <Description xml:space="preserve">Adds a debug launcher for C++ projects that launches with Python debugging enabled.</Description>
         <MoreInfo>http://aka.ms/ptvs</MoreInfo>
         <License>License_en-US.rtf</License>
