--- conflicted
+++ resolved
@@ -1337,11 +1337,7 @@
                 context = new LS.CompletionContext {
                     triggerKind = LS.CompletionTriggerKind.Invoked,
                     _filterKind = LS.CompletionItemKind.Module,
-<<<<<<< HEAD
-                    //_includeAllModules = true
-=======
-                    _includeAllModules = getModules.package == null
->>>>>>> 1ceee93f
+                    //_includeAllModules = getModules.package == null
                 }
             });
 
