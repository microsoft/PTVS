--- conflicted
+++ resolved
@@ -141,14 +141,11 @@
         /// </summary>
         AddEnvFromToolbar,
         /// <summary>
-<<<<<<< HEAD
         /// Format document
         /// </summary>
         FormatDocument,
-=======
         /// Publish using the button on Python 'Publish' project property page
         /// </summary>
         PythonSpecificPublish,
->>>>>>> f072210a
     }
 }