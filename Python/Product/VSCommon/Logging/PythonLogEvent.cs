--- conflicted
+++ resolved
@@ -107,14 +107,11 @@
         /// </summary>
         PythonSpecificPublish,
         /// <summary>
-<<<<<<< HEAD
         /// Events from language server
         /// </summary>
-        LanguageServer
-=======
+        LanguageServer,
         /// Warn about untrusted workspace.
         /// </summary>
         UntrustedWorkspaceInfoBar,
->>>>>>> 61c71535
     }
 }