--- conflicted
+++ resolved
@@ -218,7 +218,6 @@
         public bool IsIronPython { get; set; }
     }
 
-<<<<<<< HEAD
     sealed class FormatDocumentInfo : PythonToolsLoggerData {
         public string Version { get; set; }
         public string Formatter { get; set; }
@@ -228,8 +227,8 @@
         public bool IsErrorInstallingModule { get; set; }
         public bool IsErrorRangeNotSupported { get; set; }
         public bool IsRange { get; set; }
-=======
-
+    }
+    
     sealed class UntrustedWorkspaceInfoBarInfo : PythonToolsLoggerData {
         public string Action { get; set; }
     }
@@ -239,6 +238,5 @@
         public const string AlwaysTrust = "AlwaysTrust";
         public const string TrustOnce = "TrustOnce";
         public const string DontTrust = "DontTrust";
->>>>>>> 61c71535
     }
 }