﻿// Python Tools for Visual Studio
// Copyright(c) Microsoft Corporation
// All rights reserved.
//
// Licensed under the Apache License, Version 2.0 (the License); you may not use
// this file except in compliance with the License. You may obtain a copy of the
// License at http://www.apache.org/licenses/LICENSE-2.0
//
// THIS CODE IS PROVIDED ON AN  *AS IS* BASIS, WITHOUT WARRANTIES OR CONDITIONS
// OF ANY KIND, EITHER EXPRESS OR IMPLIED, INCLUDING WITHOUT LIMITATION ANY
// IMPLIED WARRANTIES OR CONDITIONS OF TITLE, FITNESS FOR A PARTICULAR PURPOSE,
// MERCHANTABLITY OR NON-INFRINGEMENT.
//
// See the Apache Version 2.0 License for specific language governing
// permissions and limitations under the License.

using System;
using System.Linq;
using System.Threading;
using System.Threading.Tasks;
using Microsoft.DsTools.Core.Disposables;
using Microsoft.DsTools.Core.Services;
using Microsoft.DsTools.Core.Services.Shell;
using Microsoft.PythonTools.Analysis;
using Microsoft.PythonTools.Analysis.Infrastructure;
using Microsoft.PythonTools.Analysis.LanguageServer;
using Microsoft.PythonTools.VsCode.Core.Shell;
using Newtonsoft.Json;
using Newtonsoft.Json.Linq;
using StreamJsonRpc;

namespace Microsoft.PythonTools.VsCode {
    /// <summary>
    /// VS Code language server protocol implementation to use with StreamJsonRpc
    /// https://github.com/Microsoft/language-server-protocol/blob/gh-pages/specification.md
    /// https://github.com/Microsoft/vs-streamjsonrpc/blob/master/doc/index.md
    /// </summary>
    public sealed partial class LanguageServer : IDisposable {
        private readonly DisposableBag _disposables = new DisposableBag(nameof(LanguageServer));
        private readonly Server _server = new Server();
        private readonly CancellationTokenSource _sessionTokenSource = new CancellationTokenSource();
        private readonly RestTextConverter _textConverter = new RestTextConverter();
        private IUIService _ui;
        private ITelemetryService _telemetry;
        private JsonRpc _rpc;

        public CancellationToken Start(IServiceContainer services, JsonRpc rpc) {
            _ui = services.GetService<IUIService>();
            _telemetry = services.GetService<ITelemetryService>();
            _rpc = rpc;

            _server.OnLogMessage += OnLogMessage;
            _server.OnShowMessage += OnShowMessage;
            _server.OnTelemetry += OnTelemetry;
            _server.OnPublishDiagnostics += OnPublishDiagnostics;
            _server.OnApplyWorkspaceEdit += OnApplyWorkspaceEdit;
            _server.OnRegisterCapability += OnRegisterCapability;
            _server.OnUnregisterCapability += OnUnregisterCapability;

            _disposables
                .Add(() => _server.OnLogMessage -= OnLogMessage)
                .Add(() => _server.OnShowMessage -= OnShowMessage)
                .Add(() => _server.OnTelemetry -= OnTelemetry)
                .Add(() => _server.OnPublishDiagnostics -= OnPublishDiagnostics)
                .Add(() => _server.OnApplyWorkspaceEdit -= OnApplyWorkspaceEdit)
                .Add(() => _server.OnRegisterCapability -= OnRegisterCapability)
                .Add(() => _server.OnUnregisterCapability -= OnUnregisterCapability);

            return _sessionTokenSource.Token;
        }

        public void Dispose() {
            _disposables.TryDispose();
            _server.Dispose();
        }

        [JsonObject]
        class PublishDiagnosticsParams {
            [JsonProperty]
            public Uri uri;
            [JsonProperty]
            public Diagnostic[] diagnostics;
        }

        #region Events
        private void OnTelemetry(object sender, TelemetryEventArgs e) => _telemetry.SendTelemetry(e.value);
        private void OnShowMessage(object sender, ShowMessageEventArgs e) => _ui.ShowMessage(e.message, e.type);
        private void OnLogMessage(object sender, LogMessageEventArgs e) => _ui.LogMessage(e.message, e.type);
        private void OnPublishDiagnostics(object sender, PublishDiagnosticsEventArgs e) {
            var parameters = new PublishDiagnosticsParams {
                uri = e.uri,
                diagnostics = e.diagnostics.ToArray()
            };
            _rpc.NotifyWithParameterObjectAsync("textDocument/publishDiagnostics", parameters).DoNotWait();
        }
        private void OnApplyWorkspaceEdit(object sender, ApplyWorkspaceEditEventArgs e)
            => _rpc.NotifyWithParameterObjectAsync("workspace/applyEdit", e.@params).DoNotWait();
        private void OnRegisterCapability(object sender, RegisterCapabilityEventArgs e)
            => _rpc.NotifyWithParameterObjectAsync("client/registerCapability", e.@params).DoNotWait();
        private void OnUnregisterCapability(object sender, UnregisterCapabilityEventArgs e)
<<<<<<< HEAD
            => _vscode.NotifyWithParameterObjectAsync("client/unregisterCapability", e.@params).DoNotWait();
        #endregion

        #region Lifetime
        [JsonRpcMethod("initialize")]
        public Task<InitializeResult> Initialize(JToken token) {
            var p = token.ToObjectPopulateDefaults<InitializeParams>();
            // Monitor parent process
            if (p.processId.HasValue) {
                Process parentProcess = null;
                try {
                    parentProcess = Process.GetProcessById(p.processId.Value);
                } catch (ArgumentException) { }

                Debug.Assert(parentProcess != null, "Parent process does not exist");
                if (parentProcess != null) {
                    parentProcess.Exited += (s, e) => {
                        _sessionTokenSource.Cancel();
                    };
                    MonitorParentProcess(parentProcess);
                }
            }
            return _server.Initialize(p);
        }

        [JsonRpcMethod("initialized")]
        public Task Initialized(JToken token)
            => _server.Initialized(token.ToObject<InitializedParams>());

        [JsonRpcMethod("shutdown")]
        public Task Shutdown() => _server.Shutdown();

        [JsonRpcMethod("exit")]
        public async Task Exit() {
            await _server.Exit();
            _sessionTokenSource.Cancel();
        }

        private void MonitorParentProcess(Process process) {
            Task.Run(async () => {
                while (!_sessionTokenSource.IsCancellationRequested) {
                    await Task.Delay(2000);
                    if (process.HasExited) {
                        _sessionTokenSource.Cancel();
                    }
                }
            }).DoNotWait();
        }
=======
            => _rpc.NotifyWithParameterObjectAsync("client/unregisterCapability", e.@params).DoNotWait();
>>>>>>> 0d6af217
        #endregion

        #region Cancellation
        [JsonRpcMethod("cancelRequest")]
        public void CancelRequest() => _server.CancelRequest();
        #endregion

        #region Workspace
        [JsonRpcMethod("workspace/didChangeConfiguration")]
<<<<<<< HEAD
        public Task DidChangeConfiguration(JToken token) 
            => _server.DidChangeConfiguration(token.ToObject<DidChangeConfigurationParams>());
=======
        public Task DidChangeConfiguration(JToken token) {
            var settings = new LanguageServerSettings();

            var rootSection = token["settings"];
            var pythonSection = rootSection?["python"];
            var autoComplete = pythonSection?["autoComplete"];
            if (autoComplete != null) {
                var showAdvancedMembers = autoComplete["showAdvancedMembers"] as JValue;
                settings.SuppressAdvancedMembers = showAdvancedMembers == null ||
                    (showAdvancedMembers.Type == JTokenType.Boolean && !showAdvancedMembers.ToObject<bool>());
            }
            var p = new DidChangeConfigurationParams() { settings = settings };
            return _server.DidChangeConfiguration(p);
        }
>>>>>>> 0d6af217

        [JsonRpcMethod("workspace/didChangeWatchedFiles")]
        public Task DidChangeWatchedFiles(JToken token)
           => _server.DidChangeWatchedFiles(token.ToObject<DidChangeWatchedFilesParams>());

        [JsonRpcMethod("workspace/symbol")]
        public Task<SymbolInformation[]> WorkspaceSymbols(JToken token)
           => _server.WorkspaceSymbols(token.ToObject<WorkspaceSymbolParams>());
        #endregion

        #region Commands
        [JsonRpcMethod("workspace/executeCommand")]
        public Task<object> ExecuteCommand(JToken token)
           => _server.ExecuteCommand(token.ToObject<ExecuteCommandParams>());
        #endregion

        #region TextDocument
        [JsonRpcMethod("textDocument/didOpen")]
        public Task DidOpenTextDocument(JToken token)
           => _server.DidOpenTextDocument(ToObject<DidOpenTextDocumentParams>(token));

        [JsonRpcMethod("textDocument/didChange")]
        public void DidChangeTextDocument(JToken token)
           => _server.DidChangeTextDocument(ToObject<DidChangeTextDocumentParams>(token));

        [JsonRpcMethod("textDocument/willSave")]
        public Task WillSaveTextDocument(JToken token)
           => _server.WillSaveTextDocument(ToObject<WillSaveTextDocumentParams>(token));

        public Task<TextEdit[]> WillSaveWaitUntilTextDocument(JToken token)
           => _server.WillSaveWaitUntilTextDocument(ToObject<WillSaveTextDocumentParams>(token));

        [JsonRpcMethod("textDocument/didSave")]
        public Task DidSaveTextDocument(JToken token)
           => _server.DidSaveTextDocument(ToObject<DidSaveTextDocumentParams>(token));

        [JsonRpcMethod("textDocument/didClose")]
        public Task DidCloseTextDocument(JToken token)
           => _server.DidCloseTextDocument(ToObject<DidCloseTextDocumentParams>(token));
        #endregion

        #region Editor features
        [JsonRpcMethod("textDocument/completion")]
        public async Task<CompletionList> Completion(JToken token) {
            await IfTestWaitForAnalysisCompleteAsync();
            return await _server.Completion(ToObject<CompletionParams>(token));
        }

        [JsonRpcMethod("completionItem/resolve")]
        public Task<CompletionItem> CompletionItemResolve(JToken token)
           => _server.CompletionItemResolve(ToObject<CompletionItem>(token));

        [JsonRpcMethod("textDocument/hover")]
        public async Task<Hover> Hover(JToken token) {
            await IfTestWaitForAnalysisCompleteAsync();
            return await _server.Hover(ToObject<TextDocumentPositionParams>(token));
        }

        [JsonRpcMethod("textDocument/signatureHelp")]
        public async Task<SignatureHelp> SignatureHelp(JToken token) {
            await IfTestWaitForAnalysisCompleteAsync();
            return await _server.SignatureHelp(ToObject<TextDocumentPositionParams>(token));
        }

        [JsonRpcMethod("textDocument/definition")]
        public async Task<Reference[]> GotoDefinition(JToken token) {
            await IfTestWaitForAnalysisCompleteAsync();
            return await _server.GotoDefinition(ToObject<TextDocumentPositionParams>(token));
        }

        [JsonRpcMethod("textDocument/references")]
        public async Task<Reference[]> FindReferences(JToken token) {
            await IfTestWaitForAnalysisCompleteAsync();
            return await _server.FindReferences(ToObject<ReferencesParams>(token));
        }

        [JsonRpcMethod("textDocument/documentHighlight")]
        public async Task<DocumentHighlight[]> DocumentHighlight(JToken token) {
            await IfTestWaitForAnalysisCompleteAsync();
            return await _server.DocumentHighlight(ToObject<TextDocumentPositionParams>(token));
        }

        [JsonRpcMethod("textDocument/documentSymbol")]
        public async Task<SymbolInformation[]> DocumentSymbol(JToken token) {
            await IfTestWaitForAnalysisCompleteAsync();
            return await _server.DocumentSymbol(ToObject<DocumentSymbolParams>(token));
        }

        [JsonRpcMethod("textDocument/codeAction")]
        public async Task<Command[]> CodeAction(JToken token) {
            await IfTestWaitForAnalysisCompleteAsync();
            return await _server.CodeAction(ToObject<CodeActionParams>(token));
        }

        [JsonRpcMethod("textDocument/codeLens")]
        public async Task<CodeLens[]> CodeLens(JToken token) {
            await IfTestWaitForAnalysisCompleteAsync();
            return await _server.CodeLens(ToObject<TextDocumentPositionParams>(token));
        }

        [JsonRpcMethod("codeLens/resolve")]
        public Task<CodeLens> CodeLensResolve(JToken token)
           => _server.CodeLensResolve(ToObject<CodeLens>(token));

        [JsonRpcMethod("textDocument/documentLink")]
        public async Task<DocumentLink[]> DocumentLink(JToken token) {
            await IfTestWaitForAnalysisCompleteAsync();
            return await _server.DocumentLink(ToObject<DocumentLinkParams>(token));
        }

        [JsonRpcMethod("documentLink/resolve")]
        public Task<DocumentLink> DocumentLinkResolve(JToken token)
           => _server.DocumentLinkResolve(ToObject<DocumentLink>(token));

        [JsonRpcMethod("textDocument/formatting")]
        public async Task<TextEdit[]> DocumentFormatting(JToken token) {
            await IfTestWaitForAnalysisCompleteAsync();
            return await _server.DocumentFormatting(ToObject<DocumentFormattingParams>(token));
        }

        [JsonRpcMethod("textDocument/rangeFormatting")]
        public async Task<TextEdit[]> DocumentRangeFormatting(JToken token) {
            await IfTestWaitForAnalysisCompleteAsync();
            return await _server.DocumentRangeFormatting(ToObject<DocumentRangeFormattingParams>(token));
        }

        [JsonRpcMethod("textDocument/onTypeFormatting")]
        public async Task<TextEdit[]> DocumentOnTypeFormatting(JToken token) {
            await IfTestWaitForAnalysisCompleteAsync();
            return await _server.DocumentOnTypeFormatting(ToObject<DocumentOnTypeFormattingParams>(token));
        }

        [JsonRpcMethod("textDocument/rename")]
        public async Task<WorkspaceEdit> Rename(JToken token) {
            await IfTestWaitForAnalysisCompleteAsync();
            return await _server.Rename(token.ToObject<RenameParams>());
        }
        #endregion

        #region Extensions
        [JsonRpcMethod("python/loadExtension")]
        public Task LoadExtension(JToken token)
            => _server.LoadExtension(ToObject<PythonAnalysisExtensionParams>(token));

        #endregion

        private T ToObject<T>(JToken token) => token.ToObject<T>(_rpc.JsonSerializer);
    }
}<|MERGE_RESOLUTION|>--- conflicted
+++ resolved
@@ -98,58 +98,7 @@
         private void OnRegisterCapability(object sender, RegisterCapabilityEventArgs e)
             => _rpc.NotifyWithParameterObjectAsync("client/registerCapability", e.@params).DoNotWait();
         private void OnUnregisterCapability(object sender, UnregisterCapabilityEventArgs e)
-<<<<<<< HEAD
-            => _vscode.NotifyWithParameterObjectAsync("client/unregisterCapability", e.@params).DoNotWait();
-        #endregion
-
-        #region Lifetime
-        [JsonRpcMethod("initialize")]
-        public Task<InitializeResult> Initialize(JToken token) {
-            var p = token.ToObjectPopulateDefaults<InitializeParams>();
-            // Monitor parent process
-            if (p.processId.HasValue) {
-                Process parentProcess = null;
-                try {
-                    parentProcess = Process.GetProcessById(p.processId.Value);
-                } catch (ArgumentException) { }
-
-                Debug.Assert(parentProcess != null, "Parent process does not exist");
-                if (parentProcess != null) {
-                    parentProcess.Exited += (s, e) => {
-                        _sessionTokenSource.Cancel();
-                    };
-                    MonitorParentProcess(parentProcess);
-                }
-            }
-            return _server.Initialize(p);
-        }
-
-        [JsonRpcMethod("initialized")]
-        public Task Initialized(JToken token)
-            => _server.Initialized(token.ToObject<InitializedParams>());
-
-        [JsonRpcMethod("shutdown")]
-        public Task Shutdown() => _server.Shutdown();
-
-        [JsonRpcMethod("exit")]
-        public async Task Exit() {
-            await _server.Exit();
-            _sessionTokenSource.Cancel();
-        }
-
-        private void MonitorParentProcess(Process process) {
-            Task.Run(async () => {
-                while (!_sessionTokenSource.IsCancellationRequested) {
-                    await Task.Delay(2000);
-                    if (process.HasExited) {
-                        _sessionTokenSource.Cancel();
-                    }
-                }
-            }).DoNotWait();
-        }
-=======
             => _rpc.NotifyWithParameterObjectAsync("client/unregisterCapability", e.@params).DoNotWait();
->>>>>>> 0d6af217
         #endregion
 
         #region Cancellation
@@ -159,25 +108,8 @@
 
         #region Workspace
         [JsonRpcMethod("workspace/didChangeConfiguration")]
-<<<<<<< HEAD
         public Task DidChangeConfiguration(JToken token) 
             => _server.DidChangeConfiguration(token.ToObject<DidChangeConfigurationParams>());
-=======
-        public Task DidChangeConfiguration(JToken token) {
-            var settings = new LanguageServerSettings();
-
-            var rootSection = token["settings"];
-            var pythonSection = rootSection?["python"];
-            var autoComplete = pythonSection?["autoComplete"];
-            if (autoComplete != null) {
-                var showAdvancedMembers = autoComplete["showAdvancedMembers"] as JValue;
-                settings.SuppressAdvancedMembers = showAdvancedMembers == null ||
-                    (showAdvancedMembers.Type == JTokenType.Boolean && !showAdvancedMembers.ToObject<bool>());
-            }
-            var p = new DidChangeConfigurationParams() { settings = settings };
-            return _server.DidChangeConfiguration(p);
-        }
->>>>>>> 0d6af217
 
         [JsonRpcMethod("workspace/didChangeWatchedFiles")]
         public Task DidChangeWatchedFiles(JToken token)
