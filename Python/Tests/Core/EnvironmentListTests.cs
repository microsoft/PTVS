--- conflicted
+++ resolved
@@ -628,7 +628,6 @@
 
         [TestMethod, Priority(0)]
         [TestCategory("10s")]
-<<<<<<< HEAD
         public async Task PipExtension() {
             var service = MakeEmptyVEnv(usePipPackageManager: true);
 
@@ -645,12 +644,13 @@
                 await Task.Delay(500);
                 await ppm._working.WaitAsync(1500);
                 ppm._working.Release();
-=======
+
+        [TestMethod, Priority(0)]
+        [TestCategory("10s")]
         public async Task PipExtensionInVirtualEnv() {
             var service = MakeEmptyVEnv();
             await CheckPipExtensionAsync(service);
         }
->>>>>>> bf71959d
 
         [TestMethod, Priority(0)]
         [TestCategory("10s")]
