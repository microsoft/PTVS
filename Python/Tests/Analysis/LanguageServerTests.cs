--- conflicted
+++ resolved
@@ -336,11 +336,7 @@
 ");
 
             await AssertSignature(s, mod, new SourceLocation(1, 3),
-<<<<<<< HEAD
-                new string[] { "f()", "f(a)", "f(a, b)", "f(a, *b:tuple)", "f(a, **b:dict)", "f(a, *b:tuple, **c:dict)" },
-=======
                 new string[] { "f()", "f(a)", "f(a, b)", "f(a, *b : tuple)", "f(a, **b : dict)", "f(a, *b : tuple, **c : dict)" },
->>>>>>> 6426aa00
                 new string[0]
             );
 
@@ -498,11 +494,7 @@
             await AssertHover(s, mod, new SourceLocation(13, 1), "c: C", new[] { "test-module.C" }, new SourceSpan(13, 1, 13, 2));
             await AssertHover(s, mod, new SourceLocation(14, 7), "c: C", new[] { "test-module.C" }, new SourceSpan(14, 7, 14, 8));
             await AssertHover(s, mod, new SourceLocation(14, 9), "c.f: method f of test-module.C objects*", new[] { "test-module.C.f" }, new SourceSpan(14, 7, 14, 10));
-<<<<<<< HEAD
-            await AssertHover(s, mod, new SourceLocation(14, 1), "c_g: def test-module.C.f.g(self)  \r\ndeclared in C.f", new[] { "test-module.C.f.g" }, new SourceSpan(14, 1, 14, 4));
-=======
             await AssertHover(s, mod, new SourceLocation(14, 1), "c_g: test-module.C.f.g(self)\r\ndeclared in C.f", new[] { "test-module.C.f.g" }, new SourceSpan(14, 1, 14, 4));
->>>>>>> 6426aa00
 
             await AssertHover(s, mod, new SourceLocation(16, 1), "x: int, float", new[] { "int", "float" }, new SourceSpan(16, 1, 16, 2));
         }
