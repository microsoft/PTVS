// Python Tools for Visual Studio
// Copyright(c) Microsoft Corporation
// All rights reserved.
//
// Licensed under the Apache License, Version 2.0 (the License); you may not use
// this file except in compliance with the License. You may obtain a copy of the
// License at http://www.apache.org/licenses/LICENSE-2.0
//
// THIS CODE IS PROVIDED ON AN  *AS IS* BASIS, WITHOUT WARRANTIES OR CONDITIONS
// OF ANY KIND, EITHER EXPRESS OR IMPLIED, INCLUDING WITHOUT LIMITATION ANY
// IMPLIED WARRANTIES OR CONDITIONS OF TITLE, FITNESS FOR A PARTICULAR PURPOSE,
// MERCHANTABILITY OR NON-INFRINGEMENT.
//
// See the Apache Version 2.0 License for specific language governing
// permissions and limitations under the License.

extern alias pt;
using System;
using System.Collections;
using System.Collections.Generic;
using System.IO;
using System.Linq;
using System.Text;
using Microsoft.PythonTools.Infrastructure;
using Microsoft.PythonTools.TestAdapter;
using Microsoft.VisualStudio.TestPlatform.ObjectModel;
using Microsoft.VisualStudio.TestPlatform.ObjectModel.Adapter;
using Microsoft.VisualStudio.TestTools.UnitTesting;
using Microsoft.VisualStudio.TestWindow.Extensibility;
using TestAdapterTests.Mocks;
using TestUtilities;
using TestUtilities.Python;
using pt::Microsoft.PythonTools.CodeCoverage;

namespace TestAdapterTests {
    [TestClass, Ignore]
    public abstract class TestExecutorTests {
        private const string FrameworkPytest = "Pytest";
        private const string FrameworkUnittest = "Unittest";

        protected abstract PythonVersion Version { get; }

        [ClassCleanup]
        public static void Cleanup() {
            TestEnvironment.Clear();
        }

        [TestInitialize]
        public void CheckVersion() {
            if (Version == null) {
                Assert.Inconclusive("Required version of Python is not installed");
            }
        }

        [TestMethod, Priority(0)]
        [TestCategory("10s")]
        public void RunUnittest() {
            var testEnv = TestEnvironment.GetOrCreate(Version, FrameworkUnittest);

            var testFile1Path = Path.Combine(testEnv.SourceFolderPath, "test_ut.py");
            File.Copy(TestData.GetPath("TestData", "TestDiscoverer", "BasicUnittest", "test_ut.py"), testFile1Path);

            var testFile2Path = Path.Combine(testEnv.SourceFolderPath, "test_runtest.py");
            File.Copy(TestData.GetPath("TestData", "TestDiscoverer", "BasicUnittest", "test_runtest.py"), testFile2Path);

            var expectedTests = new[] {
                new TestInfo(
                    "test_ut_fail",
                    "test_ut.py::TestClassUT::test_ut_fail",
                    testFile1Path,
                    4,
                    outcome: TestOutcome.Failed
                ),
                new TestInfo(
                    "test_ut_pass",
                    "test_ut.py::TestClassUT::test_ut_pass",
                    testFile1Path,
                    7,
                    outcome: TestOutcome.Passed
                ),
                new TestInfo(
                    "runTest",
                    "test_runtest.py::TestClassRunTest::runTest",
                    testFile2Path,
                    4,
                    outcome: TestOutcome.Passed
                ),
            };

            var runSettings = new MockRunSettings(
                new MockRunSettingsXmlBuilder(testEnv.TestFramework, testEnv.InterpreterPath, testEnv.ResultsFolderPath, testEnv.SourceFolderPath)
                    .WithTestFilesFromFolder(testEnv.SourceFolderPath)
                    .ToXml()
            );

            ExecuteTests(testEnv, runSettings, expectedTests);
        }

        [TestMethod, Priority(0)]
        [TestCategory("10s")]
        public void RunUnittestLargeTestCount() {
            var testEnv = TestEnvironment.GetOrCreate(Version, FrameworkUnittest);

            // Test that we don't try passing 1000 tests via command line arguments
            // since that would exceed the 32k limit and fail.
            var testContentsFormat = @"import unittest

class ManyTest(unittest.TestCase):
{0}

if __name__ == '__main__':
    unittest.main()
";
            var testFunctions = new StringBuilder();
            var expectedTests = new List<TestInfo>();
            var moduleName = "test_many";
            var className = "ManyTest";
            var testFilePath = Path.Combine(testEnv.SourceFolderPath, $"{moduleName}.py");

            for (int i = 0; i < 1000; i++) {
                var funcName = $"test_func_{i}";
                testFunctions.AppendLine($"    def {funcName}(self): pass");

                expectedTests.Add(new TestInfo(
                    funcName,
                    $"{moduleName}.py::{className}::{funcName}",
                    testFilePath,
                    4 + i,
                    outcome: TestOutcome.Passed
                ));
            }

            var testContents = string.Format(testContentsFormat, testFunctions.ToString());
            File.WriteAllText(testFilePath, testContents);

            var runSettings = new MockRunSettings(
                new MockRunSettingsXmlBuilder(testEnv.TestFramework, testEnv.InterpreterPath, testEnv.ResultsFolderPath, testEnv.SourceFolderPath)
                    .WithTestFilesFromFolder(testEnv.SourceFolderPath)
                    .ToXml()
            );

            ExecuteTests(testEnv, runSettings, expectedTests.ToArray());
        }

        [TestMethod, Priority(0)]
        [TestCategory("10s")]
        public void RunPytest() {
            var testEnv = TestEnvironment.GetOrCreate(Version, FrameworkPytest);

            var testFilePath = Path.Combine(testEnv.SourceFolderPath, "test_pt.py");
            File.Copy(TestData.GetPath("TestData", "TestDiscoverer", "BasicPytest", "test_pt.py"), testFilePath);

            var expectedTests = new[] {
                new TestInfo(
                    "test_pt_pass",
                    "test_pt.py::test_pt::test_pt_pass",
                    testFilePath,
                    1,
                    outcome: TestOutcome.Passed,
                    pytestXmlClassName: "test_pt",
                    pytestExecPathSuffix: "test_pt_pass"
                ),
                new TestInfo(
                    "test_pt_fail",
                    "test_pt.py::test_pt::test_pt_fail",
                    testFilePath,
                    4,
                    outcome: TestOutcome.Failed,
                    pytestXmlClassName: "test_pt",
                    pytestExecPathSuffix: "test_pt_fail"
                ),
                new TestInfo(
                    "test_method_pass",
                    "test_pt.py::TestClassPT::test_method_pass",
                    testFilePath,
                    8,
                    outcome: TestOutcome.Passed,
                    pytestXmlClassName: "test_pt.TestClassPT"
                ),
            };

            var runSettings = new MockRunSettings(
                new MockRunSettingsXmlBuilder(testEnv.TestFramework, testEnv.InterpreterPath, testEnv.ResultsFolderPath, testEnv.SourceFolderPath)
                    .WithTestFilesFromFolder(testEnv.SourceFolderPath)
                    .ToXml()
            );

            ExecuteTests(testEnv, runSettings, expectedTests);
        }

        [TestMethod, Priority(0)]
        [TestCategory("10s")]
<<<<<<< HEAD
=======
        public void RunPytestUppercaseFileName() {
            var testEnv = TestEnvironment.GetOrCreate(Version, FrameworkPytest);

            var testFilePath = Path.Combine(testEnv.SourceFolderPath, "test_Uppercase.py");
            File.Copy(TestData.GetPath("TestData", "TestDiscoverer", "Uppercase", "test_Uppercase.py"), testFilePath);

            var expectedTests = new[] {
                new TestInfo(
                   "test_A", 
                   "test_Uppercase.py::Test_UppercaseClass::test_A",
                    testFilePath,
                    4,
                    outcome: TestOutcome.Passed,
                    pytestXmlClassName: "test_Uppercase.Test_UppercaseClass"
                ),
            };

            var runSettings = new MockRunSettings(
                new MockRunSettingsXmlBuilder(testEnv.TestFramework, testEnv.InterpreterPath, testEnv.ResultsFolderPath, testEnv.SourceFolderPath)
                    .WithTestFilesFromFolder(testEnv.SourceFolderPath)
                    .ToXml()
            );

            ExecuteTests(testEnv, runSettings, expectedTests);
        }

        [TestMethod, Priority(0)]
        [TestCategory("10s")]
        public void RunPytestSubpackages() {
            var testEnv = TestEnvironment.GetOrCreate(Version, FrameworkPytest);

            FileUtils.CopyDirectory(TestData.GetPath("TestData", "TestExecutor", "SubPackages"), testEnv.SourceFolderPath);

            var testFilePath1 = Path.Combine(testEnv.SourceFolderPath, "package1\\packageA\\test1.py");
            var testFilePath2 = Path.Combine(testEnv.SourceFolderPath, "package1\\packageA\\test2.py");

            var expectedTests = new[] {
                new TestInfo(
                   "test_A",
                   "package1\\packageA\\test1.py::Test_test1::test_A",
                    testFilePath1,
                    4,
                    outcome: TestOutcome.Passed,
                    pytestXmlClassName: "package1.packageA.test1.Test_test1"
                ),
                 new TestInfo(
                   "test_A",
                   "package1\\packageA\\test2.py::Test_test2::test_A",
                    testFilePath2,
                    4,
                    outcome: TestOutcome.Passed,
                    pytestXmlClassName: "package1.packageA.test2.Test_test2"
                ),
            };

            var runSettings = new MockRunSettings(
                new MockRunSettingsXmlBuilder(testEnv.TestFramework, testEnv.InterpreterPath, testEnv.ResultsFolderPath, testEnv.SourceFolderPath)
                    .WithTestFile(testFilePath1)
                    .WithTestFile(testFilePath2)
                    .ToXml()
            );

            ExecuteTests(testEnv, runSettings, expectedTests);
        }

        [TestMethod, Priority(0)]
        [TestCategory("10s")]
>>>>>>> 12e7648c
        public void RunPytestLargeTestCount() {
            var testEnv = TestEnvironment.GetOrCreate(Version, FrameworkPytest);

            // Test that we don't try passing 1000 tests via command line arguments
            // since that would exceed the 32k limit and fail.
            var testContents = new StringBuilder();
            var expectedTests = new List<TestInfo>();
            var moduleName = "test_many";
            var testFilePath = Path.Combine(testEnv.SourceFolderPath, $"{moduleName}.py");

            for (int i = 0; i < 1000; i++) {
                var funcName = $"test_func_{i}";
                testContents.AppendLine($"def {funcName}(): pass");

                expectedTests.Add(new TestInfo(
                    funcName,
                    $"{moduleName}.py::{moduleName}::{funcName}",
                    testFilePath,
                    i + 1,
                    outcome: TestOutcome.Passed,
                    pytestXmlClassName: moduleName
                ));
            }

            File.WriteAllText(testFilePath, testContents.ToString());

            var runSettings = new MockRunSettings(
                new MockRunSettingsXmlBuilder(testEnv.TestFramework, testEnv.InterpreterPath, testEnv.ResultsFolderPath, testEnv.SourceFolderPath)
                    .WithTestFilesFromFolder(testEnv.SourceFolderPath)
                    .ToXml()
            );

            ExecuteTests(testEnv, runSettings, expectedTests.ToArray());
        }

        [TestMethod, Priority(0)]
        [TestCategory("10s")]
        public void RunUnittestCancel() {
            var testEnv = TestEnvironment.GetOrCreate(Version, FrameworkUnittest);

            var testFilePath = Path.Combine(testEnv.SourceFolderPath, "test_cancel.py");
            File.Copy(TestData.GetPath("TestData", "TestExecutor", "test_cancel.py"), testFilePath);

            var expectedTests = new[] {
                new TestInfo(
                    "test_sleep_1",
                    "test_cancel.py::CancelTests::test_sleep_1",
                    testFilePath,
                    5,
                    outcome: TestOutcome.Passed,
                    minDuration: TimeSpan.FromSeconds(0.1),
                    pytestXmlClassName: "test_cancel.CancelTests"
                ),
                new TestInfo(
                    "test_sleep_2",
                    "test_cancel.py::CancelTests::test_sleep_2",
                    testFilePath,
                    8,
                    outcome: TestOutcome.Passed,
                    minDuration: TimeSpan.FromSeconds(5),
                    pytestXmlClassName: "test_cancel.CancelTests"
                ),
                new TestInfo(
                    "test_sleep_3",
                    "test_cancel.py::CancelTests::test_sleep_3",
                    testFilePath,
                    11,
                    outcome: TestOutcome.Passed,
                    minDuration: TimeSpan.FromSeconds(5),
                    pytestXmlClassName: "test_cancel.CancelTests"
                ),
                new TestInfo(
                    "test_sleep_4",
                    "test_cancel.py::CancelTests::test_sleep_4",
                    testFilePath,
                    14,
                    outcome: TestOutcome.Passed,
                    minDuration: TimeSpan.FromSeconds(0.1),
                    pytestXmlClassName: "test_cancel.CancelTests"
                ),
            };

            var runSettings = new MockRunSettings(
                new MockRunSettingsXmlBuilder(testEnv.TestFramework, testEnv.InterpreterPath, testEnv.ResultsFolderPath, testEnv.SourceFolderPath)
                    .WithTestFilesFromFolder(testEnv.SourceFolderPath)
                    .ToXml()
            );

            var testCases = CreateTestCasesFromTestInfo(testEnv, expectedTests);
            var runContext = new MockRunContext(runSettings, testCases, testEnv.ResultsFolderPath);
            var recorder = new MockTestExecutionRecorder();
            var executor = new TestExecutorUnitTest();

            var thread = new System.Threading.Thread(o => {
                executor.RunTests(testCases, runContext, recorder);
            });
            thread.Start();

            // 2 of the tests being run are hard coded to take 5 secs
            Assert.IsTrue(thread.IsAlive);

            System.Threading.Thread.Sleep(100);

            executor.Cancel();
            System.Threading.Thread.Sleep(100);

            // Running all tests should take a bit more than 10 secs
            // Worse case is we had time to start one of the 5 secs sleep test
            // before we asked to cancel, but it definitely should take less
            // than 10 secs because the other 5 secs sleep test should not run.
            // Depending on which assemblies are loaded, it may take some time
            // to obtain the interpreters service.
            Assert.IsTrue(thread.Join(8000));

            System.Threading.Thread.Sleep(100);

            Assert.IsFalse(thread.IsAlive);

            // Canceled test cases do not get recorded
            Assert.IsTrue(recorder.Results.Count < expectedTests.Length);
        }

        [TestMethod, Priority(0)]
        [TestCategory("10s")]
        public void RunUnittestRelativeImport() {
            var testEnv = TestEnvironment.GetOrCreate(Version, FrameworkUnittest);

            FileUtils.CopyDirectory(TestData.GetPath("TestData", "TestDiscoverer", "RelativeImport"), testEnv.SourceFolderPath);

            var testFilePath = Path.Combine(testEnv.SourceFolderPath, "relativeimportpackage\\test_relative_import.py");

            var expectedTests = new[] {
                new TestInfo(
                    "test_relative_import",
                    "relativeimportpackage\\test_relative_import.py::RelativeImportTests::test_relative_import",
                    testFilePath,
                    5,
                    outcome: TestOutcome.Passed
                ),
            };

            var runSettings = new MockRunSettings(
                new MockRunSettingsXmlBuilder(testEnv.TestFramework, testEnv.InterpreterPath, testEnv.ResultsFolderPath, testEnv.SourceFolderPath)
                    .WithTestFile(testFilePath)
                    .ToXml()
            );

            ExecuteTests(testEnv, runSettings, expectedTests);
        }

        [TestMethod, Priority(0)]
        [TestCategory("10s")]
        public void RunUnittestInheritance() {
            var testEnv = TestEnvironment.GetOrCreate(Version, FrameworkUnittest);

            FileUtils.CopyDirectory(TestData.GetPath("TestData", "TestDiscoverer", "Inheritance"), testEnv.SourceFolderPath);

            var baseTestFilePath = Path.Combine(testEnv.SourceFolderPath, "test_base.py");
            var derivedTestFilePath = Path.Combine(testEnv.SourceFolderPath, "test_derived.py");

            var expectedTests = new[] {
                new TestInfo(
                    "test_base_pass",
                    "test_base.py::BaseClassTests::test_base_pass",
                    baseTestFilePath,
                    4,
                    outcome: TestOutcome.Passed
                ),
                new TestInfo(
                    "test_base_fail",
                    "test_base.py::BaseClassTests::test_base_fail",
                    baseTestFilePath,
                    7,
                    outcome: TestOutcome.Failed,
                    containedErrorMessage: "Force a failure in base class code."
                ),
                new TestInfo(
                    "test_base_pass",
                    "test_derived.py::DerivedClassTests::test_base_pass",
                    baseTestFilePath,
                    4,
                    TestOutcome.Passed
                ),
                new TestInfo(
                    "test_base_fail",
                    "test_derived.py::DerivedClassTests::test_base_fail",
                    baseTestFilePath,
                    7,
                    outcome: TestOutcome.Failed,
                    containedErrorMessage: "Force a failure in base class code."
                ),
                new TestInfo(
                    "test_derived_pass",
                    "test_derived.py::DerivedClassTests::test_derived_pass",
                    derivedTestFilePath,
                    5,
                    outcome: TestOutcome.Passed
                ),
                new TestInfo(
                    "test_derived_fail",
                    "test_derived.py::DerivedClassTests::test_derived_fail",
                    derivedTestFilePath,
                    8,
                    outcome: TestOutcome.Failed,
                    containedErrorMessage: "Force a failure in derived class code."
                ),
            };

            var runSettings = new MockRunSettings(
                new MockRunSettingsXmlBuilder(testEnv.TestFramework, testEnv.InterpreterPath, testEnv.ResultsFolderPath, testEnv.SourceFolderPath)
                    .WithTestFilesFromFolder(testEnv.SourceFolderPath)
                    .ToXml()
            );

            ExecuteTests(testEnv, runSettings, expectedTests);
        }

        [TestMethod, Priority(0)]
        [TestCategory("10s")]
        public void RunUnittestImportError() {
            // A load error is when unittest module fails to load the test (prior to running it)
            // For example, if the file where the test is defined has an unhandled ImportError.
            // We check that this only causes the tests that can't be loaded to fail,
            // all other tests in the test run which can be loaded successfully will be run.
            var testEnv = TestEnvironment.GetOrCreate(Version, FrameworkUnittest);

            FileUtils.CopyDirectory(TestData.GetPath("TestData", "TestDiscoverer", "ImportErrorUnittest"), testEnv.SourceFolderPath);

            var testFilePath1 = Path.Combine(testEnv.SourceFolderPath, "test_no_error.py");
            var testFilePath2 = Path.Combine(testEnv.SourceFolderPath, "test_import_error.py");

            var expectedTests = new[] {
                new TestInfo(
                    "test_no_error",
                    "test_no_error.py::NoErrorTests::test_no_error",
                    testFilePath1,
                    4,
                    outcome: TestOutcome.Passed
                ),
                new TestInfo(
                    "test_import_error",
                    "test_import_error.py::ImportErrorTests::test_import_error",
                    testFilePath2,
                    5,
                    outcome: TestOutcome.Failed
                ),
            };

            var runSettings = new MockRunSettings(
                new MockRunSettingsXmlBuilder(testEnv.TestFramework, testEnv.InterpreterPath, testEnv.ResultsFolderPath, testEnv.SourceFolderPath)
                    .WithTestFilesFromFolder(testEnv.SourceFolderPath)
                    .ToXml()
            );

            ExecuteTests(testEnv, runSettings, expectedTests);
        }

        [TestMethod, Priority(0)]
        [TestCategory("10s")]
        public void RunUnittestCoverage() {
            var testEnv = TestEnvironment.GetOrCreate(Version, FrameworkUnittest, installCoverage: true);

            FileUtils.CopyDirectory(TestData.GetPath("TestData", "TestExecutor", "Coverage"), testEnv.SourceFolderPath);

            var testFilePath = Path.Combine(testEnv.SourceFolderPath, "test_coverage.py");

            var expectedTests = new[] {
                new TestInfo(
                    "test_one",
                    "test_coverage.py::TestCoverage::test_one",
                    testFilePath,
                    6,
                    outcome: TestOutcome.Passed
                ),
                new TestInfo(
                    "test_one",
                    "test_coverage.py::TestCoverage::test_two",
                    testFilePath,
                    10,
                    outcome: TestOutcome.Passed
                ),
            };

            var expectedCoverages = new[] {
                new CoverageInfo(
                    "test_coverage.py",
                    new[] { 1, 3, 5, 6, 7, 8, 10, 11, 13, 16 }
                ),
                new CoverageInfo(
                    "package1\\__init__.py",
                    new[] { 1, 2, 3, 4, 5, 9, 10, 12 }
                )
            };

            var runSettings = new MockRunSettings(
                new MockRunSettingsXmlBuilder(testEnv.TestFramework, testEnv.InterpreterPath, testEnv.ResultsFolderPath, testEnv.SourceFolderPath)
                    .WithTestFile(testFilePath)
                    .WithCoverage()
                    .ToXml()
            );

            ExecuteTests(testEnv, runSettings, expectedTests, expectedCoverages);
        }

        [TestMethod, Priority(0)]
        [TestCategory("10s")]
        public void RunPytestCoverage() {
            var testEnv = TestEnvironment.GetOrCreate(Version, FrameworkPytest, installCoverage: true);

            FileUtils.CopyDirectory(TestData.GetPath("TestData", "TestExecutor", "Coverage"), testEnv.SourceFolderPath);

            var testFilePath = Path.Combine(testEnv.SourceFolderPath, "test_coverage.py");

            var expectedTests = new[] {
                new TestInfo(
                    "test_one",
                    "test_coverage.py::TestCoverage::test_one",
                    testFilePath,
                    6,
                    outcome: TestOutcome.Passed,
                    pytestXmlClassName: "test_coverage.TestCoverage"
                ),
                new TestInfo(
                    "test_one",
                    "test_coverage.py::TestCoverage::test_two",
                    testFilePath,
                    10,
                    outcome: TestOutcome.Passed,
                    pytestXmlClassName: "test_coverage.TestCoverage"
                ),
                new TestInfo(
                    "test_global",
                    "test_coverage.py::test_coverage::test_global",
                    testFilePath,
                    13,
                    outcome: TestOutcome.Passed,
                    pytestXmlClassName: "test_coverage",
                    pytestExecPathSuffix: "test_global"
                ),
            };

            var expectedCoverages = new[] {
                new CoverageInfo(
                    "test_coverage.py",
                    new[] { 1, 3, 5, 6, 7, 8, 10, 11, 13, 14, 16 }
                ),
                new CoverageInfo(
                    "package1\\__init__.py",
                    new[] { 1, 2, 3, 4, 5, 9, 10, 12 }
                )
            };

            var runSettings = new MockRunSettings(
                new MockRunSettingsXmlBuilder(testEnv.TestFramework, testEnv.InterpreterPath, testEnv.ResultsFolderPath, testEnv.SourceFolderPath)
                    .WithTestFile(testFilePath)
                    .WithCoverage()
                    .ToXml()
            );

            ExecuteTests(testEnv, runSettings, expectedTests, expectedCoverages);
        }

        [TestMethod, Priority(0)]
        [TestCategory("10s")]
        public void RunUnitTestStackTrace() {
            var testEnv = TestEnvironment.GetOrCreate(Version, FrameworkUnittest);

            var testFilePath = Path.Combine(testEnv.SourceFolderPath, "test_stack_trace.py");
            File.Copy(TestData.GetPath("TestData", "TestExecutor", "test_stack_trace.py"), testFilePath);

            var expectedTests = new[] {
                new TestInfo(
                    "test_bad_import",
                    "test_stack_trace.py::StackTraceTests::test_bad_import",
                    testFilePath,
                    5,
                    outcome: TestOutcome.Failed,
                    stackFrames: new StackFrame[] {
                        new StackFrame("local_func in global_func", testFilePath, 13),
                        new StackFrame("global_func", testFilePath, 14),
                        new StackFrame("Utility.class_static", testFilePath, 19),
                        new StackFrame("Utility.instance_method_b", testFilePath, 22),
                        new StackFrame("Utility.instance_method_a", testFilePath, 25),
                        new StackFrame("StackTraceTests.test_bad_import", testFilePath, 6),
                    }
                ),
                new TestInfo(
                    "test_not_equal",
                    "test_stack_trace.py::StackTraceTests::test_not_equal",
                    testFilePath,
                    8,
                    outcome: TestOutcome.Failed,
                    stackFrames: new StackFrame[] {
                        new StackFrame("StackTraceTests.test_not_equal", testFilePath, 9),
                    }
                ),
            };

            var runSettings = new MockRunSettings(
                new MockRunSettingsXmlBuilder(testEnv.TestFramework, testEnv.InterpreterPath, testEnv.ResultsFolderPath, testEnv.SourceFolderPath)
                    .WithTestFilesFromFolder(testEnv.SourceFolderPath)
                    .ToXml()
            );

            ExecuteTests(testEnv, runSettings, expectedTests);
        }

        [TestMethod, Priority(0)]
        [TestCategory("10s")]
        public void RunPytestEnvironmentVariable() {
            var testEnv = TestEnvironment.GetOrCreate(Version, FrameworkPytest);

            var testFilePath = Path.Combine(testEnv.SourceFolderPath, "test_env_var.py");
            File.Copy(TestData.GetPath("TestData", "TestExecutor", "test_env_var.py"), testFilePath);

            var expectedTests = new[] {
                new TestInfo(
                    "test_variable",
                    "test_env_var.py::EnvironmentVariableTests::test_variable",
                    testFilePath,
                    5,
                    outcome: TestOutcome.Passed,
                    pytestXmlClassName: "test_env_var.EnvironmentVariableTests"
                ),
            };

            var runSettings = new MockRunSettings(
                new MockRunSettingsXmlBuilder(testEnv.TestFramework, testEnv.InterpreterPath, testEnv.ResultsFolderPath, testEnv.SourceFolderPath)
                    .WithTestFilesFromFolder(testEnv.SourceFolderPath)
                    .WithEnvironmentVariable("USER_ENV_VAR", "123")
                    .ToXml()
            );

            ExecuteTests(testEnv, runSettings, expectedTests);
        }

        [TestMethod, Priority(0)]
        [TestCategory("10s")]
        public void RunPytestDuration() {
            var testEnv = TestEnvironment.GetOrCreate(Version, FrameworkPytest);

            var testFilePath = Path.Combine(testEnv.SourceFolderPath, "test_duration.py");
            File.Copy(TestData.GetPath("TestData", "TestExecutor", "test_duration.py"), testFilePath);

            var expectedTests = new[] {
                new TestInfo(
                    "test_sleep_0_1",
                    "test_duration.py::DurationTests::test_sleep_0_1",
                    testFilePath,
                    5,
                    outcome: TestOutcome.Passed,
                    minDuration: TimeSpan.FromSeconds(0.1),
                    pytestXmlClassName: "test_duration.DurationTests"
                ),
                new TestInfo(
                    "test_sleep_0_3",
                    "test_duration.py::DurationTests::test_sleep_0_3",
                    testFilePath,
                    8,
                    TestOutcome.Passed,
                    minDuration: TimeSpan.FromSeconds(0.3),
                    pytestXmlClassName: "test_duration.DurationTests"
                ),
                new TestInfo(
                    "test_sleep_0_5",
                    "test_duration.py::DurationTests::test_sleep_0_5",
                    testFilePath,
                    11,
                    TestOutcome.Failed,
                    minDuration: TimeSpan.FromSeconds(0.5),
                    pytestXmlClassName: "test_duration.DurationTests"
                ),
            };

            var runSettings = new MockRunSettings(
                new MockRunSettingsXmlBuilder(testEnv.TestFramework, testEnv.InterpreterPath, testEnv.ResultsFolderPath, testEnv.SourceFolderPath)
                    .WithTestFilesFromFolder(testEnv.SourceFolderPath)
                    .ToXml()
            );

            ExecuteTests(testEnv, runSettings, expectedTests);
        }

        [TestMethod, Priority(0)]
        [TestCategory("10s")]
        public void RunUnittestDuration() {
            var testEnv = TestEnvironment.GetOrCreate(Version, FrameworkUnittest);

            var testFilePath = Path.Combine(testEnv.SourceFolderPath, "test_duration.py");
            File.Copy(TestData.GetPath("TestData", "TestExecutor", "test_duration.py"), testFilePath);

            var expectedTests = new[] {
                new TestInfo(
                    "test_sleep_0_1",
                    "test_duration.py::DurationTests::test_sleep_0_1",
                    testFilePath,
                    5,
                    outcome: TestOutcome.Passed,
                    minDuration: TimeSpan.FromSeconds(0.1)
                ),
                new TestInfo(
                    "test_sleep_0_3",
                    "test_duration.py::DurationTests::test_sleep_0_3",
                    testFilePath,
                    8,
                    outcome: TestOutcome.Passed,
                    minDuration: TimeSpan.FromSeconds(0.3)
                ),
                new TestInfo(
                    "test_sleep_0_5",
                    "test_duration.py::DurationTests::test_sleep_0_5",
                    testFilePath,
                    11,
                    outcome: TestOutcome.Failed,
                    minDuration: TimeSpan.FromSeconds(0.5)
                ),
            };

            var runSettings = new MockRunSettings(
                new MockRunSettingsXmlBuilder(testEnv.TestFramework, testEnv.InterpreterPath, testEnv.ResultsFolderPath, testEnv.SourceFolderPath)
                    .WithTestFilesFromFolder(testEnv.SourceFolderPath)
                    .ToXml()
            );

            ExecuteTests(testEnv, runSettings, expectedTests);
        }

        [TestMethod, Priority(0)]
        [TestCategory("10s")]
        public void RunPytestSetupAndTeardown() {
            var testEnv = TestEnvironment.GetOrCreate(Version, FrameworkPytest);

            var testFilePath = Path.Combine(testEnv.SourceFolderPath, "test_teardown.py");
            File.Copy(TestData.GetPath("TestData", "TestExecutor", "test_teardown.py"), testFilePath);

            var expectedTests = new[] {
                new TestInfo(
                    "test_success",
                    "test_teardown.py::TeardownTests::test_success",
                    testFilePath,
                    10,
                    outcome: TestOutcome.Passed,
                    containedStdOut: new[] { "doing setUp", "doing tearDown" },
                    pytestXmlClassName: "test_teardown.TeardownTests"
                ),
                new TestInfo(
                    "test_failure",
                    "test_teardown.py::TeardownTests::test_failure",
                    testFilePath,
                    13,
                    outcome: TestOutcome.Failed,
                    containedStdOut: new[] { "doing setUp", "doing tearDown" },
                    pytestXmlClassName: "test_teardown.TeardownTests"
                ),
            };

            var runSettings = new MockRunSettings(
                new MockRunSettingsXmlBuilder(testEnv.TestFramework, testEnv.InterpreterPath, testEnv.ResultsFolderPath, testEnv.SourceFolderPath)
                    .WithTestFilesFromFolder(testEnv.SourceFolderPath)
                    .ToXml()
            );

            ExecuteTests(testEnv, runSettings, expectedTests);
        }

        [TestMethod, Priority(0)]
        [TestCategory("10s")]
        public void RunPytestCodeFilePathNotFound() {
            var runSettings = new MockRunSettings(
                new MockRunSettingsXmlBuilder("pytest", "", "", "")
                    .WithTestFile("DummyFilePath")
                    .ToXml()
            );

            var differentDummyFilePath = "DifferentDummyFilePath";
            var testCases = new List<TestCase>() { new TestCase("fakeTest", pt.Microsoft.PythonTools.PythonConstants.PytestExecutorUri, differentDummyFilePath) { CodeFilePath = differentDummyFilePath } };
            var runContext = new MockRunContext(runSettings, testCases, "");
            var recorder = new MockTestExecutionRecorder();
            var executor = new TestExecutorPytest();
            
            //should not throw
            executor.RunTests(testCases, runContext, recorder);
        }

        [TestMethod, Priority(0)]
        [TestCategory("10s")]
        public void RunPytestNullCodeFilePath() {
            var runSettings = new MockRunSettings(
                new MockRunSettingsXmlBuilder("pytest", "", "", "")
                    .WithTestFile("DummyFilePath")
                    .ToXml()
            );

            var differentDummyFilePath = "DifferentDummyFilePath";
            var testCases = new List<TestCase>() { new TestCase("fakeTest", pt.Microsoft.PythonTools.PythonConstants.PytestExecutorUri, differentDummyFilePath) { CodeFilePath = null } };
            var runContext = new MockRunContext(runSettings, testCases, "");
            var recorder = new MockTestExecutionRecorder();
            var executor = new TestExecutorPytest();

            //should not throw
            executor.RunTests(testCases, runContext, recorder);
        }

        private static void ExecuteTests(TestEnvironment testEnv, MockRunSettings runSettings, TestInfo[] expectedTests, CoverageInfo[] expectedCoverages = null) {
            var testCases = CreateTestCasesFromTestInfo(testEnv, expectedTests);
            var runContext = new MockRunContext(runSettings, testCases, testEnv.ResultsFolderPath);
            var recorder = new MockTestExecutionRecorder();

            ITestExecutor executor = null;
            switch (testEnv.TestFramework) {
                case FrameworkPytest:
                    executor = new TestExecutorPytest();
                    break;

                case FrameworkUnittest:
                    executor = new TestExecutorUnitTest();
                    break;
                default:
                    Assert.Fail();
                    break;
            }

            executor.RunTests(testCases, runContext, recorder);

            ValidateExecutedTests(expectedTests, recorder);
            ValidateCoverage(testEnv.SourceFolderPath, expectedCoverages, recorder);
        }

        private static List<TestCase> CreateTestCasesFromTestInfo(TestEnvironment testEnv, IEnumerable<TestInfo> expectedTests) {
            return Enumerable.Select(expectedTests, ti => {
                var testCase = new TestCase(ti.FullyQualifiedName, testEnv.ExecutionUri, ti.FilePath) {
                    DisplayName = ti.DisplayName,
                    CodeFilePath = ti.FilePath,
                    LineNumber = ti.LineNumber,
                };

                string id = ".\\" + ti.FullyQualifiedName;
                if (testEnv.TestFramework == FrameworkPytest) {
                    var classParts = ti.PytestXmlClassName.Split('.');
                    id = (classParts.Length > 1) ? id : ".\\" + Path.GetFileName(ti.FilePath) + "::" + ti.DisplayName;
                }
             
                // FullyQualifiedName as exec path suffix only works for test class case,
                // for standalone methods, specify the exec path suffix when creating TestInfo.
                string execPath;
                if (ti.PytestExecPathSuffix != null) {
                    execPath = PathUtils.EnsureEndSeparator(ti.FilePath).ToLower() + "::" + ti.PytestExecPathSuffix;
                } else {
                    execPath = PathUtils.EnsureEndSeparator(testEnv.SourceFolderPath).ToLower() + ti.FullyQualifiedName;
                }

                testCase.SetPropertyValue<string>((TestProperty)Microsoft.PythonTools.TestAdapter.Pytest.Constants.PytestIdProperty, id);
                return (TestCase)testCase;
            }).ToList();
        }

        private static void ValidateExecutedTests(TestInfo[] expectedTests, MockTestExecutionRecorder recorder) {
            PrintTestResults(recorder);

            var resultNames = recorder.Results.Select(tr => tr.TestCase.FullyQualifiedName).ToSet();
            foreach (var expectedResult in expectedTests) {
                AssertUtil.ContainsAtLeast(resultNames, expectedResult.FullyQualifiedName);
                var actualResult = recorder.Results.SingleOrDefault(tr => tr.TestCase.FullyQualifiedName == expectedResult.FullyQualifiedName);

                Assert.AreEqual(expectedResult.Outcome, actualResult.Outcome, expectedResult.FullyQualifiedName + " had incorrect result");
                Assert.IsTrue(actualResult.Duration >= expectedResult.MinDuration, expectedResult.FullyQualifiedName + " had incorrect duration");

                if (expectedResult.ContainedErrorMessage != null) {
                    AssertUtil.Contains(actualResult.ErrorMessage, expectedResult.ContainedErrorMessage);
                }

                if (expectedResult.ContainedStdOut != null) {
                    var stdOut = actualResult.Messages.Single(m => m.Category == "StdOutMsgs");
                    AssertUtil.Contains(stdOut.Text, expectedResult.ContainedStdOut);
                }

                if (expectedResult.StackFrames != null) {
                    ValidateStackFrame(actualResult, expectedResult.StackFrames);
                }
            }
        }

        private static void ValidateStackFrame(TestResult result, StackFrame[] expectedFrames) {
            var stackTrace = result.ErrorStackTrace;
            var parser = new PythonStackTraceParser();
            var frames = parser.GetStackFrames(stackTrace).ToArray();

            Console.WriteLine("Actual frames:");
            foreach (var f in frames) {
                Console.WriteLine("\"{0}\",\"{1}\",\"{2}\"", f.MethodDisplayName, f.FileName, f.LineNumber);
            }

            CollectionAssert.AreEqual(expectedFrames, frames, new StackFrameComparer());
        }

        private static void PrintTestResults(MockTestExecutionRecorder recorder) {
            Console.WriteLine("Messages:");
            foreach (var message in recorder.Messages) {
                Console.WriteLine(message);
            }
            Console.WriteLine("");

            Console.WriteLine("Attachments:");
            foreach (var attachment in recorder.Attachments) {
                Console.WriteLine($"DisplayName: {attachment.DisplayName}");
                Console.WriteLine($"Uri: {attachment.Uri}");
                Console.WriteLine($"Count: {attachment.Attachments.Count}");
                Console.WriteLine("");
            }
            Console.WriteLine("");

            Console.WriteLine("Results:");
            foreach (var result in recorder.Results) {
                Console.WriteLine($"FullyQualifiedName: {result.TestCase.FullyQualifiedName}");
                Console.WriteLine($"Outcome: {result.Outcome}");
                Console.WriteLine($"Duration: {result.Duration.TotalMilliseconds}ms");
                foreach (var msg in result.Messages) {
                    Console.WriteLine($"Message {msg.Category}:");
                    Console.WriteLine(msg.Text);
                }
                Console.WriteLine("");
            }
        }

        private static void ValidateCoverage(string sourceDir, CoverageInfo[] expectedCoverages, MockTestExecutionRecorder recorder) {
            var coverageAttachment = recorder.Attachments.SingleOrDefault(x => x.Uri == pt.Microsoft.PythonTools.PythonConstants.PythonCodeCoverageUri);
            if (expectedCoverages != null) {
                Assert.IsNotNull(coverageAttachment, "Coverage attachment not found");
                Assert.AreEqual(1, coverageAttachment.Attachments.Count, "Expected 1 coverage data item");

                var coverageItem = coverageAttachment.Attachments[0];
                var coverageFilePath = coverageItem.Uri.LocalPath;
                Assert.IsTrue(File.Exists(coverageFilePath), $"File path '{coverageFilePath}' does not exist");

                ValidateCoverage(sourceDir, expectedCoverages, coverageFilePath);
            } else {
                Assert.IsNull(coverageAttachment, "Coverage attachment should not have been found");
            }
        }

        private static void ValidateCoverage(string sourceDir, CoverageInfo[] expectedCoverages, string coverageFilePath) {
            using (var stream = new FileStream(coverageFilePath, FileMode.Open, FileAccess.Read)) {
                var converter = new CoveragePyConverter(sourceDir, stream);
                var result = converter.Parse()
                    .Where(fi => PathUtils.IsSubpathOf(sourceDir, fi.Filename))
                    .ToArray();

                Assert.AreEqual(expectedCoverages.Length, result.Length, "Unexpected number of files in coverage results");

                foreach (var expectedInfo in expectedCoverages) {
                    var filePath = Path.Combine(sourceDir, expectedInfo.FileName);
                    var actual = result.SingleOrDefault(x => PathUtils.IsSamePath(x.Filename, filePath));
                    Assert.IsNotNull(actual, $"Expected coverage result for '{filePath}'");

                    AssertUtil.ContainsExactly(actual.Hits, expectedInfo.CoveredLines);
                }
            }
        }

        class CoverageInfo {
            public CoverageInfo(string fileName, int[] coveredLines) {
                FileName = fileName;
                CoveredLines = coveredLines;
            }

            public string FileName { get; }

            public int[] CoveredLines { get; }
        }

        class StackFrameComparer : IComparer {
            public int Compare(object x, object y) {
                if (x == y) {
                    return 0;
                }

                var a = x as StackFrame;
                var b = y as StackFrame;

                if (a == null) {
                    return -1;
                }

                if (b == null) {
                    return 1;
                }

                int res = a.FileName.CompareTo(b.FileName);
                if (res != 0) {
                    return res;
                }

                res = a.LineNumber.CompareTo(b.LineNumber);
                if (res != 0) {
                    return res;
                }

                res = a.MethodDisplayName.CompareTo(b.MethodDisplayName);
                if (res != 0) {
                    return res;
                }

                return 0;
            }
        }
    }

    [TestClass]
    public class TestExecutorTests27 : TestExecutorTests {
        [ClassInitialize]
        public static void DoDeployment(TestContext context) {
            AssertListener.Initialize();
        }

        protected override PythonVersion Version => PythonPaths.Python27_x64 ?? PythonPaths.Python27;
    }

    [TestClass]
    public class TestExecutorTests35 : TestExecutorTests {
        [ClassInitialize]
        public static void DoDeployment(TestContext context) {
            AssertListener.Initialize();
        }

        protected override PythonVersion Version => PythonPaths.Python35_x64 ?? PythonPaths.Python35;
    }

    [TestClass]
    public class TestExecutorTests37 : TestExecutorTests {
        [ClassInitialize]
        public static void DoDeployment(TestContext context) {
            AssertListener.Initialize();
        }

        protected override PythonVersion Version => PythonPaths.Python37_x64 ?? PythonPaths.Python37;
    }
}<|MERGE_RESOLUTION|>--- conflicted
+++ resolved
@@ -190,8 +190,6 @@
 
         [TestMethod, Priority(0)]
         [TestCategory("10s")]
-<<<<<<< HEAD
-=======
         public void RunPytestUppercaseFileName() {
             var testEnv = TestEnvironment.GetOrCreate(Version, FrameworkPytest);
 
@@ -259,7 +257,6 @@
 
         [TestMethod, Priority(0)]
         [TestCategory("10s")]
->>>>>>> 12e7648c
         public void RunPytestLargeTestCount() {
             var testEnv = TestEnvironment.GetOrCreate(Version, FrameworkPytest);
 
