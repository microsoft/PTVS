--- conflicted
+++ resolved
@@ -190,7 +190,6 @@
             _vs.RunTest(nameof(PythonToolsUITests.BasicProjectTests.DotNetReferences));
         }
 
-<<<<<<< HEAD
         //[Ignore] // TODO: fix this test
         //[TestMethod, Priority(VsTestContext.P0_FAILING_UI_TEST)]
         //[TestCategory("Installed")]
@@ -198,78 +197,35 @@
         //    _vs.RunTest(nameof(PythonToolsUITests.BasicProjectTests.DotNetSearchPathReferences));
         //}
 
-        //[TestMethod, Priority(2)]
+        //[TestMethod, Priority(UITestPriority.P2)]
         //[TestCategory("Installed")]
         //public void DotNetProjectReferences() {
         //    _vs.RunTest(nameof(PythonToolsUITests.BasicProjectTests.DotNetProjectReferences));
         //}
 
-        //[TestMethod, Priority(2)]
+        //[TestMethod, Priority(UITestPriority.P2)]
         //[TestCategory("Installed")]
         //public void DotNetAssemblyReferences() {
         //    _vs.RunTest(nameof(PythonToolsUITests.BasicProjectTests.DotNetAssemblyReferences));
         //}
 
-        //[TestMethod, Priority(2)]
+        //[TestMethod, Priority(UITestPriority.P2)]
         //[TestCategory("Installed")]
         //public void MultipleDotNetAssemblyReferences() {
         //    _vs.RunTest(nameof(PythonToolsUITests.BasicProjectTests.MultipleDotNetAssemblyReferences));
         //}
 
-        //[TestMethod, Priority(2)]
+        //[TestMethod, Priority(UITestPriority.P2)]
         //[TestCategory("Installed")]
         //public void MultiProjectAnalysis() {
         //    _vs.RunTest(nameof(PythonToolsUITests.BasicProjectTests.MultiProjectAnalysis));
         //}
 
-        //[TestMethod, Priority(2)]
+        //[TestMethod, Priority(UITestPriority.P2)]
         //[TestCategory("Installed")]
         //public void CProjectReference() {
         //    _vs.RunTest(nameof(PythonToolsUITests.BasicProjectTests.CProjectReference));
         //}
-=======
-        [Ignore] // TODO: fix this test
-        [TestMethod, Priority(UITestPriority.P0_FAILING_UI_TEST)]
-        [TestCategory("Installed")]
-        public void DotNetSearchPathReferences() {
-            _vs.RunTest(nameof(PythonToolsUITests.BasicProjectTests.DotNetSearchPathReferences));
-        }
-
-        [Ignore] // TODO: fix this test
-        [TestMethod, Priority(UITestPriority.P2)]
-        [TestCategory("Installed")]
-        public void DotNetProjectReferences() {
-            _vs.RunTest(nameof(PythonToolsUITests.BasicProjectTests.DotNetProjectReferences));
-        }
-
-        [Ignore] // TODO: fix this test
-        [TestMethod, Priority(UITestPriority.P2)]
-        [TestCategory("Installed")]
-        public void DotNetAssemblyReferences() {
-            _vs.RunTest(nameof(PythonToolsUITests.BasicProjectTests.DotNetAssemblyReferences));
-        }
-
-        [Ignore] // TODO: fix this test
-        [TestMethod, Priority(UITestPriority.P2)]
-        [TestCategory("Installed")]
-        public void MultipleDotNetAssemblyReferences() {
-            _vs.RunTest(nameof(PythonToolsUITests.BasicProjectTests.MultipleDotNetAssemblyReferences));
-        }
-
-        [Ignore] // TODO: fix this test
-        [TestMethod, Priority(UITestPriority.P2)]
-        [TestCategory("Installed")]
-        public void MultiProjectAnalysis() {
-            _vs.RunTest(nameof(PythonToolsUITests.BasicProjectTests.MultiProjectAnalysis));
-        }
-
-        [Ignore] // TODO: fix this test
-        [TestMethod, Priority(UITestPriority.P2)]
-        [TestCategory("Installed")]
-        public void CProjectReference() {
-            _vs.RunTest(nameof(PythonToolsUITests.BasicProjectTests.CProjectReference));
-        }
->>>>>>> 9a9d0f88
 
         [TestMethod, Priority(UITestPriority.P0)]
         [TestCategory("Installed")]
