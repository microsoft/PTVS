// Python Tools for Visual Studio
// Copyright(c) Microsoft Corporation
// All rights reserved.
//
// Licensed under the Apache License, Version 2.0 (the License); you may not use
// this file except in compliance with the License. You may obtain a copy of the
// License at http://www.apache.org/licenses/LICENSE-2.0
//
// THIS CODE IS PROVIDED ON AN  *AS IS* BASIS, WITHOUT WARRANTIES OR CONDITIONS
// OF ANY KIND, EITHER EXPRESS OR IMPLIED, INCLUDING WITHOUT LIMITATION ANY
// IMPLIED WARRANTIES OR CONDITIONS OF TITLE, FITNESS FOR A PARTICULAR PURPOSE,
// MERCHANTABILITY OR NON-INFRINGEMENT.
//
// See the Apache Version 2.0 License for specific language governing
// permissions and limitations under the License.

using Microsoft.VisualStudio.TestTools.UnitTesting;
using TestRunnerInterop;

namespace PythonToolsUITestsRunner {
    [TestClass]
    public class ErrorListTaskListTests {
        #region UI test boilerplate
        public VsTestInvoker _vs => new VsTestInvoker(
            VsTestContext.Instance,
            // Remote container (DLL) name
            "Microsoft.PythonTools.Tests.PythonToolsUITests",
            // Remote class name
            $"PythonToolsUITests.{GetType().Name}"
        );

        public TestContext TestContext { get; set; }

        [TestInitialize]
        public void TestInitialize() => VsTestContext.Instance.TestInitialize(TestContext.DeploymentDirectory);
        [TestCleanup]
        public void TestCleanup() => VsTestContext.Instance.TestCleanup();
        [ClassCleanup]
        public static void ClassCleanup() => VsTestContext.Instance.Dispose();
        #endregion

        [TestMethod, Priority(UITestPriority.P2_FAILING_UI_TEST)]
        [TestCategory("Installed")]
        public void ErrorList() {
            _vs.RunTest(nameof(PythonToolsUITests.ErrorListTaskListTests.ErrorList));
        }

<<<<<<< HEAD
        [Ignore] // https://github.com/microsoft/PTVS/issues/5886
        [TestMethod, Priority(VsTestContext.P0_FAILING_UI_TEST)]
=======
        [TestMethod, Priority(UITestPriority.P0_FAILING_UI_TEST)]
>>>>>>> 9a9d0f88
        [TestCategory("Installed")]
        public void CommentTaskList() {
            _vs.RunTest(nameof(PythonToolsUITests.ErrorListTaskListTests.CommentTaskList));
        }

        [TestMethod, Priority(UITestPriority.P0_FAILING_UI_TEST)]
        [TestCategory("Installed")]
        public void ErrorListAndTaskListAreClearedWhenProjectIsDeleted() {
            _vs.RunTest(nameof(PythonToolsUITests.ErrorListTaskListTests.ErrorListAndTaskListAreClearedWhenProjectIsDeleted));
        }

        [TestMethod, Priority(UITestPriority.P0)]
        [TestCategory("Installed")]
        public void ErrorListAndTaskListAreClearedWhenProjectIsUnloaded() {
            _vs.RunTest(nameof(PythonToolsUITests.ErrorListTaskListTests.ErrorListAndTaskListAreClearedWhenProjectIsUnloaded));
        }

        [TestMethod, Priority(UITestPriority.P0)]
        [TestCategory("Installed")]
        public void ErrorListAndTaskListAreClearedWhenProjectWithMultipleFilesIsUnloaded() {
            _vs.RunTest(nameof(PythonToolsUITests.ErrorListTaskListTests.ErrorListAndTaskListAreClearedWhenProjectWithMultipleFilesIsUnloaded));
        }

        [TestMethod, Priority(UITestPriority.P0_FAILING_UI_TEST)]
        [TestCategory("Installed")]
        public void ErrorListAndTaskListAreClearedWhenFileIsDeleted() {
            _vs.RunTest(nameof(PythonToolsUITests.ErrorListTaskListTests.ErrorListAndTaskListAreClearedWhenFileIsDeleted));
        }

        [TestMethod, Priority(UITestPriority.P0_FAILING_UI_TEST)]
        [TestCategory("Installed")]
        public void ErrorListAndTaskListAreClearedWhenOpenFileIsDeleted() {
            _vs.RunTest(nameof(PythonToolsUITests.ErrorListTaskListTests.ErrorListAndTaskListAreClearedWhenOpenFileIsDeleted));
        }

        [TestMethod, Priority(UITestPriority.P0)]
        [TestCategory("Installed")]
        public void ErrorListEmptyForValidTypingFile() {
            _vs.RunTest(nameof(PythonToolsUITests.ErrorListTaskListTests.ErrorListEmptyForValidTypingFile));
        }
    }
}<|MERGE_RESOLUTION|>--- conflicted
+++ resolved
@@ -45,12 +45,8 @@
             _vs.RunTest(nameof(PythonToolsUITests.ErrorListTaskListTests.ErrorList));
         }
 
-<<<<<<< HEAD
         [Ignore] // https://github.com/microsoft/PTVS/issues/5886
-        [TestMethod, Priority(VsTestContext.P0_FAILING_UI_TEST)]
-=======
         [TestMethod, Priority(UITestPriority.P0_FAILING_UI_TEST)]
->>>>>>> 9a9d0f88
         [TestCategory("Installed")]
         public void CommentTaskList() {
             _vs.RunTest(nameof(PythonToolsUITests.ErrorListTaskListTests.CommentTaskList));
