--- conflicted
+++ resolved
@@ -385,7 +385,7 @@
             Assert.IsNotNull(config, "Could not find intepreter configuration");
 
             string envLabel = string.Format("{0} ({1}, {2})", envName, config.Version, config.Architecture);
-            envPath = config.PrefixPath;
+            envPath = config.GetPrefixPath();
 
             Console.WriteLine("Expecting environment: {0}", envLabel);
 
@@ -410,7 +410,7 @@
             Assert.IsNotNull(config, "Could not find intepreter configuration");
 
             envDescription = string.Format("{0} ({1}, {2})", envName, config.Version, config.Architecture);
-            envPath = config.PrefixPath;
+            envPath = config.GetPrefixPath();
 
             Console.WriteLine("Expecting environment: {0}", envDescription);
         }
@@ -454,30 +454,7 @@
                 throw;
             }
 
-<<<<<<< HEAD
-            var id = CondaEnvironmentFactoryConstants.GetInterpreterId(CondaEnvironmentFactoryProvider.EnvironmentCompanyName, envName);
-            var config = WaitForEnvironment(id, TimeSpan.FromMinutes(3));
-            Assert.IsNotNull(config, "Could not find intepreter configuration");
-
-            envName = string.Format("{0} ({1}, {2})", envName, config.Version, config.Architecture);
-            envPath = config.GetPrefixPath();
-
-            Console.WriteLine("Expecting environment named: {0}", envName);
-
-            try {
-                return OpenSolutionExplorer().WaitForChildOfProject(project, Strings.Environments, envName);
-            } finally {
-                var text = GetOutputWindowText("General");
-                if (!string.IsNullOrEmpty(text)) {
-                    Console.WriteLine("** Output Window text");
-                    Console.WriteLine(text);
-                    Console.WriteLine("***");
-                    Console.WriteLine();
-                }
-            }
-=======
             return envName;
->>>>>>> a217b773
         }
 
         private InterpreterConfiguration WaitForEnvironment(string id, TimeSpan timeout) {
@@ -574,7 +551,7 @@
         }
 
         private void ApplyAddExistingEnvironmentDialog(string envPath, out string envName) {
-            var factory = InterpreterService.Interpreters.FirstOrDefault(interp => PathUtils.IsSameDirectory(interp.Configuration.PrefixPath, envPath));
+            var factory = InterpreterService.Interpreters.FirstOrDefault(interp => PathUtils.IsSameDirectory(interp.Configuration.GetPrefixPath(), envPath));
             envName = string.Format("Python {1} ({2})", PathUtils.GetFileOrDirectoryName(envPath), factory.Configuration.Version, factory.Configuration.Architecture);
 
             var dlg = AddExistingEnvironmentDialogWrapper.FromDte(this);
