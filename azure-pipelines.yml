--- conflicted
+++ resolved
@@ -30,11 +30,7 @@
 
 # The agent pool the build will run on
 pool:
-<<<<<<< HEAD
   name: VSEngSS-MicroBuild2022-1ES
-=======
-  name: VSEngSS-MicroBuild2019-1ES
->>>>>>> 6f5d1391
   demands: 
   - msbuild
   - VisualStudio_17.0
@@ -154,11 +150,7 @@
     msbuildVersion: $(MsBuildVersion)
     platform: $(Platform)
     configuration: $(BuildConfiguration)
-<<<<<<< HEAD
     msbuildArguments: '/p:VSTarget=$(VSTarget) /bl:$(Build.SourcesDirectory)\logs\BuildProduct.binlog'
-=======
-    msbuildArguments: '/p:VSTarget=$(VSTarget_Override) /bl:$(Build.SourcesDirectory)\logs\BuildProduct.binlog'
->>>>>>> 6f5d1391
 
 # Build the tests
 - task: MSBuild@1
@@ -168,11 +160,7 @@
     msbuildVersion: $(MsBuildVersion)
     platform: $(Platform)
     configuration: $(BuildConfiguration)
-<<<<<<< HEAD
     msbuildArguments: '/p:VSTarget=$(VSTarget) /bl:$(Build.SourcesDirectory)\logs\BuildTests.binlog'
-=======
-    msbuildArguments: '/p:VSTarget=$(VSTarget_Override) /bl:$(Build.SourcesDirectory)\logs\BuildTests.binlog'
->>>>>>> 6f5d1391
 
 # Build the installer
 - task: MSBuild@1
@@ -182,11 +170,7 @@
     msbuildVersion: $(MsBuildVersion)
     platform: $(Platform)
     configuration: $(BuildConfiguration)
-<<<<<<< HEAD
     msbuildArguments: '/p:SkipProduct=true /p:VSTarget=$(VSTarget) /bl:$(Build.SourcesDirectory)\logs\BuildInstaller.binlog'
-=======
-    msbuildArguments: '/p:SkipProduct=true /p:VSTarget=$(VSTarget_Override) /bl:$(Build.SourcesDirectory)\logs\BuildInstaller.binlog'
->>>>>>> 6f5d1391
 
 # Publish build artifact: raw
 - task: PublishBuildArtifacts@1
@@ -196,11 +180,7 @@
     ArtifactName: raw
   condition: failed()
 
-<<<<<<< HEAD
 # Publish build logs
-=======
-  # Publish build logs
->>>>>>> 6f5d1391
 - task: PublishBuildArtifacts@1
   displayName: 'Publish Build Logs'
   inputs:
