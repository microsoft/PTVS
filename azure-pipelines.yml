--- conflicted
+++ resolved
@@ -211,23 +211,15 @@
 
         # Publish test data
         - template: /Build/templates/publish_test_data.yml@self
-<<<<<<< HEAD
-      - job: TestJob
-        steps:
-          # Run tests on mixed mode debugger but only for PR builds
-            - ${{ if or(eq(variables['Build.Reason'], 'PullRequest'), eq(parameters.skipGlassCache, true)) }}:
-            - template: /Build/templates/run_tests.yml@self
-              parameters:
-                skipCache: ${{ parameters.skipGlassCache }}
-
-=======
 
       # Run tests on mixed mode debugger but only for PR builds
-      - ${{ if in(variables['Build.Reason'], 'PullRequest') }}:
+        - ${{ if or(eq(variables['Build.Reason'], 'PullRequest'), eq(parameters.skipGlassCache, true)) }}:
         - job: test
           displayName: Test
           steps:
           - template: /Build/templates/run_tests.yml@self
->>>>>>> 732d6058
-
-
+              parameters:
+                skipCache: ${{ parameters.skipGlassCache }}
+
+
+
