--- conflicted
+++ resolved
@@ -7,11 +7,7 @@
 
 on:
   schedule:
-<<<<<<< HEAD
-    - cron: "*0 0 * * *"
-=======
-    - cron: "*/5 * * * *"
->>>>>>> 6f6c5e41
+    - cron: "0 0 * * *"
 
 jobs:
   stale:
